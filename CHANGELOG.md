--- conflicted
+++ resolved
@@ -12,12 +12,9 @@
 * The tracking of bartender materials buy and sell orders is now updated in real time, as you change them in your carrier. Previously, you would have to wait for the next CAPI carrier data update, which would be at the most every 15 minutes.
 * The Carrier information window has been reorganised to show commodities and materials.
 * All 'Post to Discord' buttons now only allow a single click. They temporarily disable themselves for a few seconds after posting, to avoid accidental multiple posts.
-<<<<<<< HEAD
-=======
 * No longer report BGS work for systems in Thargoid War.
 * Activity windows no longer show BGS factions and data for Thargoid War systems, instead now showing a message stating that the system is in TW state.
 * Activity windows no longer show a spurious 'Enable' checkbox (which didn't do anything) for systems that have no factions, instead now showing a message stating it is an empty system.
->>>>>>> d07ad6a3
 
 
 ## v3.5.0-xx - xxxx-xx-xx
