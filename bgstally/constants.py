import sys
from enum import Enum, auto


# Conflict Zones
class CZs(Enum):
    SPACE_HIGH = 0
    SPACE_MED = 1
    SPACE_LOW = 2
    GROUND_HIGH = 3
    GROUND_MED = 4
    GROUND_LOW = 5


# Checkbox states
# Subclassing from str as well as Enum means json.load and json.dump work seamlessly
class CheckStates(str, Enum):
    STATE_OFF = 'No'
    STATE_ON = 'Yes'
    STATE_PARTIAL = 'Partial'
    STATE_PENDING = 'Pending'

class Ticks(Enum):
    TICK_CURRENT = 0
    TICK_PREVIOUS = 1


class UpdateUIPolicy(Enum):
    NEVER = 0
    IMMEDIATE = 1
    LATER = 2


# Discord channels
# Subclassing from str as well as Enum means json.load and json.dump work seamlessly
class DiscordChannel(str, Enum):
    BGS = 'BGS'
    CMDR_INFORMATION = 'CMDR-info'
    FLEETCARRIER_MATERIALS = 'FC-mats'
    FLEETCARRIER_OPERATIONS = 'FC-ops'
    THARGOIDWAR = 'TW'


class FleetCarrierItemType(Enum):
    MATERIALS_SELLING = 0
    MATERIALS_BUYING = 1
    COMMODITIES_SELLING = 2
    COMMODITIES_BUYING = 3
    CARGO = 4
    LOCKER = 5


class DiscordPostStyle(str, Enum):
    TEXT = 'Text'
    EMBED = 'Embed'


class DiscordActivity(str, Enum):
    BGS = 'BGS'
    THARGOIDWAR = 'TW'
    BOTH = 'Both'


class DiscordFleetCarrier(str, Enum):
    MATERIALS = 'Materials'
    COMMODITIES = 'Commodities'
    BOTH = 'Both'


class RequestMethod(Enum):
    GET = 'get'
    POST = 'post'
    PUT = 'put'
    PATCH = 'patch'
    DELETE = 'delete'
    HEAD = 'head'
    OPTIONS = 'options'


class CmdrInteractionReason(int, Enum):
    SCANNED = 0
    FRIEND_REQUEST_RECEIVED = 1
    INTERDICTED_BY = 2
    KILLED_BY = 3
    MESSAGE_RECEIVED = 4
    TEAM_INVITE_RECEIVED = 5
    FRIEND_ADDED = 6

class ApiSyntheticEvent(str, Enum):
    CZ = 'SyntheticCZ'
    GROUNDCZ = 'SyntheticGroundCZ'
    CZOBJECTIVE = 'SyntheticCZObjective'
    SCENARIO = 'SyntheticScenario'

class ApiSyntheticCZObjectiveType(str, Enum):
    CAPSHIP = 'CapShip'
    SPECOPS = 'SpecOps'
    GENERAL = 'WarzoneGeneral'
    CORRESPONDENT = 'WarzoneCorrespondent'

class ApiSyntheticScenarioType(str, Enum):
    MEGASHIP = 'Megaship'
    INSTALLATION = 'Installation'


# State of colonisation build
class BuildState(str, Enum):
    PROGRESS = 'Progress'
    PLANNED = 'Planned'
    COMPLETE = 'Complete'


# Commodity sort order
class CommodityOrder(Enum):
    DEFAULT = 0
    CATEGORY = 1
<<<<<<< HEAD
    REVERSE = 2
=======
    ALPHA = 2

class ProgressUnits(Enum):
    TONNES = 0
    REMAINING = auto()
    LOADS = auto()
    PERCENT = auto()

class ProgressView(Enum):
    FULL = 0
    REDUCED = auto()
    MINIMAL = auto()
    NONE = auto()
>>>>>>> 4355add6

ApiSizeLookup: dict = {
    'l': 'low',
    'm': 'medium',
    'h': 'high'
}

DATETIME_FORMAT_ACTIVITY: str = "%Y-%m-%dT%H:%M:%S.%fZ"
DATETIME_FORMAT_API: str = "%Y-%m-%dT%H:%M:%SZ"
DATETIME_FORMAT_DISPLAY = "%Y-%m-%d %H:%M:%S"
DATETIME_FORMAT_JOURNAL: str = "%Y-%m-%dT%H:%M:%SZ"
DATETIME_FORMAT_TICK_DETECTOR_GALAXY = "%Y-%m-%dT%H:%M:%S.%fZ"
DATETIME_FORMAT_TICK_DETECTOR_SYSTEM = "%Y-%m-%dT%H:%M:%SZ"
DATETIME_FORMAT_TITLE: str = "%Y-%m-%d %H:%M:%S"

FILE_SUFFIX: str = ".json"
FOLDER_ASSETS: str = "assets"
FOLDER_BACKUPS: str = "backups"
FOLDER_DATA: str = "data"
FOLDER_OTHER_DATA: str = "otherdata"
FOLDER_UPDATES: str = "updates"
FONT_HEADING_1: tuple = ("Helvetica", 13, "bold")
FONT_HEADING_2: tuple = ("Helvetica", 11, "bold")
FONT_SMALL: tuple = ("Helvetica", 9, "normal")
if sys.platform == 'win32':
    FONT_TEXT: tuple = ("Segoe UI Emoji", 11, "normal")
    FONT_TEXT_BOLD: tuple = ("Segoe UI Emoji", 11, "bold")
    FONT_TEXT_UNDERLINE: tuple = ("Segoe UI Emoji", 11, "underline")
    FONT_TEXT_BOLD_UNDERLINE: tuple = ("Segoe UI Emoji", 11, "bold underline")
else:
    FONT_TEXT: tuple = ("Helvetica", 11, "normal")
    FONT_TEXT_BOLD: tuple = ("Helvetica", 11, "bold")
    FONT_TEXT_UNDERLINE: tuple = ("Helvetica", 11, "underline")
    FONT_TEXT_BOLD_UNDERLINE: tuple = ("Helvetica", 11, "bold underline")

COLOUR_HEADING_1: str = "#A300A3"
COLOUR_WARNING: str = "#F00"
TAG_OVERLAY_HIGHLIGHT: str = "<H>"<|MERGE_RESOLUTION|>--- conflicted
+++ resolved
@@ -114,9 +114,6 @@
 class CommodityOrder(Enum):
     DEFAULT = 0
     CATEGORY = 1
-<<<<<<< HEAD
-    REVERSE = 2
-=======
     ALPHA = 2
 
 class ProgressUnits(Enum):
@@ -130,7 +127,6 @@
     REDUCED = auto()
     MINIMAL = auto()
     NONE = auto()
->>>>>>> 4355add6
 
 ApiSizeLookup: dict = {
     'l': 'low',
