--- conflicted
+++ resolved
@@ -648,14 +648,13 @@
 
         # System-specific tally
         kills:int = sum(system['TWKills'].values())
-<<<<<<< HEAD
         sandr:int = sum(int(d['delivered']) for d in system['TWSandR'].values())
         if kills > 0 or sandr > 0:
             system_discord_text += f"🍀 System activity\n"
             if kills > 0:
-                system_discord_text += f"  💀 (kills): S x {red(system['TWKills']['s'])}, C x {red(system['TWKills']['c'])}, " \
-                                    + f"B x {red(system['TWKills']['b'])}, M x {red(system['TWKills']['m'])}, " \
-                                    + f"H x {red(system['TWKills']['h'])}, O x {red(system['TWKills']['o'])} \n"
+                system_discord_text += f"  💀 (kills): {red('S')} x {green(system['TWKills']['s'])}, {red('C')} x {green(system['TWKills']['c'])}, " \
+                                    + f"{red('B')} x {green(system['TWKills']['b'])}, {red('M')} x {green(system['TWKills']['m'])}, " \
+                                    + f"{red('H')} x {green(system['TWKills']['h'])}, {red('O')} x {green(system['TWKills']['o'])} \n"
             if sandr > 0:
                 system_discord_text += "  "
                 pods:int = system['TWSandR']['dp']['delivered'] + system['TWSandR']['op']['delivered']
@@ -665,14 +664,6 @@
                 tissue:int = system['TWSandR']['t']['delivered']
                 if tissue > 0: system_discord_text += f"🌱 x {green(bbs)} "
                 system_discord_text += "\n"
-=======
-        if kills > 0:
-            system_discord_text += f"🍀 System activity\n"
-            if kills > 0:
-                system_discord_text += f"  💀 (kills): {red('S')} x {green(system['TWKills']['s'])}, {red('C')} x {green(system['TWKills']['c'])}, " \
-                    + f"{red('B')} x {green(system['TWKills']['b'])}, {red('M')} x {green(system['TWKills']['m'])}, " \
-                    + f"{red('H')} x {green(system['TWKills']['h'])}, {red('O')} x {green(system['TWKills']['o'])} \n"
->>>>>>> c5c674ff
 
         # Station-specific tally
         for system_station_name, system_station in system_stations.items():
