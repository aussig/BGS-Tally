--- conflicted
+++ resolved
@@ -1,16 +1,12 @@
 # Change Log
 
+## v5.0.0-xx - xxxx-xx-xx
+
+
+
 ## v5.0.0-a3 - 2025-05-26
 
-<<<<<<< HEAD
-
-
-## v5.0.0-a3 - 2025-05-26
-
-### Changes
-=======
-### Changes:
->>>>>>> 74a1d53b
+### Changes:
 
 * The progress window now features
     - Commodity view can now cycle between full (all), reduced (only remaining), minimal (nothing left to buy) and none
