--- conflicted
+++ resolved
@@ -1,17 +1,16 @@
 # Change Log
 
-<<<<<<< HEAD
 ## vx.x.x - xxxx-xx-xx
 
 ### New Features:
 
 * Now tracks and reports your Powerplay merits earned each daily tick.
 * New Discord channel for Powerplay reporting.
-=======
+
+
 ## v5.1.0-xx - xxxx-xx-xx
 
 
->>>>>>> 3a95f175
 
 
 ## v5.1.0-b1 - 2025-08-30
