import sys
from os import path
from xmlrpc.client import boolean

import plug
import requests

<<<<<<< HEAD
from bgstally.overlay import Overlay
=======
from bgstally.activity import Activity
from bgstally.activitymanager import ActivityManager
from bgstally.debug import Debug
from bgstally.discord import Discord
from bgstally.missionlog import MissionLog
from bgstally.state import State
#from bgstally.overlay import Overlay
>>>>>>> e458877e
from bgstally.tick import Tick
from bgstally.ui import UI

this = sys.modules[__name__]  # For holding module globals

this.plugin_name = path.basename(path.dirname(__file__))
this.VersionNo = "1.10.0"
this.GitVersion = "0.0.0"
<<<<<<< HEAD
this.FactionNames = []
this.TodayData = {}
this.YesterdayData = {}
this.DataIndex = 0
this.MissionLog = []
this.LastSettlementApproached = {}
this.LastShipTargeted = {}

# Our Class instances
this.overlay = None
this.tick = None

# Plugin Preferences on settings tab. These are all initialised to Variables in plugin_start3
this.Status = None
this.ShowZeroActivitySystems = None
this.AbbreviateFactionNames = None
this.IncludeSecondaryInf = None
this.DiscordWebhook = None
this.DiscordUsername = None

# Conflict states, for determining whether we display the CZ UI and count conflict missions for factions in these states
this.ConflictStates = [
    'War', 'CivilWar'
]
this.ElectionStates = [
    'Election'
]

# Missions that we count as +1 INF in Elections even if the Journal reports no +INF
this.MissionListElection = [
    'Mission_AltruismCredits_name',
    'Mission_Collect_name', 'Mission_Collect_Industrial_name',
    'Mission_Courier_name', 'Mission_Courier_Boom_name', 'Mission_Courier_Democracy_name', 'Mission_Courier_Elections_name', 'Mission_Courier_Expansion_name',
    'Mission_Delivery_name', 'Mission_Delivery_Agriculture_name', 'Mission_Delivery_Boom_name', 'Mission_Delivery_Confederacy_name', 'Mission_Delivery_Democracy_name',
    'Mission_Mining_name', 'Mission_Mining_Boom_name', 'Mission_Mining_Expansion_name',
    'Mission_OnFoot_Collect_MB_name',
    'Mission_OnFoot_Salvage_MB_name', 'Mission_OnFoot_Salvage_BS_MB_name',
    'Mission_PassengerBulk_name', 'Mission_PassengerBulk_AIDWORKER_ARRIVING_name', 'Mission_PassengerBulk_BUSINESS_ARRIVING_name', 'Mission_PassengerBulk_POLITICIAN_ARRIVING_name', 'Mission_PassengerBulk_SECURITY_ARRIVING_name',
    'Mission_PassengerVIP_name', 'Mission_PassengerVIP_CEO_BOOM_name', 'Mission_PassengerVIP_CEO_EXPANSION_name', 'Mission_PassengerVIP_Explorer_EXPANSION_name', 'Mission_PassengerVIP_Tourist_ELECTION_name', 'Mission_PassengerVIP_Tourist_BOOM_name',
    'Mission_Rescue_Elections_name',
    'Mission_Salvage_name', 'Mission_Salvage_Planet_name', 'MISSION_Salvage_Refinery_name',
    'MISSION_Scan_name',
    'Mission_Sightseeing_name', 'Mission_Sightseeing_Celebrity_ELECTION_name', 'Mission_Sightseeing_Tourist_BOOM_name',
    'Chain_HelpFinishTheOrder_name'
]

# Missions that we count as +1 INF in conflicts even if the Journal reports no +INF
this.MissionListConflict = [
    'Mission_Assassinate_Legal_CivilWar_name', 'Mission_Assassinate_Legal_War_name',
    'Mission_Massacre_Conflict_CivilWar_name', 'Mission_Massacre_Conflict_War_name',
    'Mission_OnFoot_Assassination_Covert_MB_name',
    'Mission_OnFoot_Onslaught_Offline_MB_name'
]


# This could also be returned from plugin_start3()
plugin_name = os.path.basename(os.path.dirname(__file__))

# A Logger is used per 'found' plugin to make it easy to include the plugin's
# folder name in the logging output format.
# NB: plugin_name here *must* be the plugin's folder name as per the preceding
#     code, else the logger won't be properly set up.
logger = logging.getLogger(f'{appname}.{plugin_name}')

# If the Logger has handlers then it was already set up by the core code, else
# it needs setting up here.
if not logger.hasHandlers():
    level = logging.INFO  # So logger.info(...) is equivalent to print()

    logger.setLevel(level)
    logger_channel = logging.StreamHandler()
    logger_formatter = logging.Formatter(f'%(asctime)s - %(name)s - %(levelname)s - %(module)s:%(lineno)d:%(funcName)s: %(message)s')
    logger_formatter.default_time_format = '%Y-%m-%d %H:%M:%S'
    logger_formatter.default_msec_format = '%s.%03d'
    logger_channel.setFormatter(logger_formatter)
    logger.addHandler(logger_channel)


class CZs(Enum):
    SPACE_HIGH = 0
    SPACE_MED = 1
    SPACE_LOW = 2
    GROUND_HIGH = 3
    GROUND_MED = 4
    GROUND_LOW = 5

class Ticks(Enum):
    TICK_CURRENT = 0
    TICK_PREVIOUS = 1

# Subclassing from str as well as Enum means json.load and json.dump work seamlessly
class CheckStates(str, Enum):
    STATE_OFF = 'No'
    STATE_ON = 'Yes'
    STATE_PARTIAL = 'Partial'
    STATE_PENDING = 'Pending'


def plugin_prefs(parent, cmdr, is_beta):
    """
    Return a TK Frame for adding to the EDMC settings dialog.
    """
    frame = nb.Frame(parent)
    # Make the second column fill available space
    frame.columnconfigure(1, weight=1)

    HyperlinkLabel(frame, text="BGS Tally (modified by Aussi) v" + this.VersionNo, background=nb.Label().cget("background"), url="https://github.com/aussig/BGS-Tally/wiki", underline=True).grid(columnspan=2, padx=10, sticky=tk.W)
    ttk.Separator(frame, orient=tk.HORIZONTAL).grid(columnspan=2, padx=10, pady=2, sticky=tk.EW)
    nb.Checkbutton(frame, text="BGS Tally Active", variable=this.Status, onvalue="Active", offvalue="Paused").grid(column=1, padx=10, sticky=tk.W)
    nb.Checkbutton(frame, text="Show Systems with Zero Activity", variable=this.ShowZeroActivitySystems, onvalue=CheckStates.STATE_ON, offvalue=CheckStates.STATE_OFF).grid(column=1, padx=10, sticky=tk.W)
    nb.Label(frame, text="Discord Settings").grid(column=0, padx=10, sticky=tk.W)
    ttk.Separator(frame, orient=tk.HORIZONTAL).grid(columnspan=2, padx=10, pady=2, sticky=tk.EW)
    nb.Checkbutton(frame, text="Abbreviate Faction Names", variable=this.AbbreviateFactionNames, onvalue=CheckStates.STATE_ON, offvalue=CheckStates.STATE_OFF).grid(column=1, padx=10, sticky=tk.W)
    nb.Checkbutton(frame, text="Include Secondary INF", variable=this.IncludeSecondaryInf, onvalue=CheckStates.STATE_ON, offvalue=CheckStates.STATE_OFF).grid(column=1, padx=10, sticky=tk.W)
    nb.Label(frame, text="Discord Webhook URL").grid(column=0, padx=10, sticky=tk.W, row=9)
    EntryPlus(frame, textvariable=this.DiscordWebhook).grid(column=1, padx=10, pady=2, sticky=tk.EW, row=9)
    nb.Label(frame, text="Discord Post as User").grid(column=0, padx=10, sticky=tk.W, row=10)
    EntryPlus(frame, textvariable=this.DiscordUsername).grid(column=1, padx=10, pady=2, sticky=tk.W, row=10)
    ttk.Separator(frame, orient=tk.HORIZONTAL).grid(columnspan=2, padx=10, pady=2, sticky=tk.EW)
    tk.Button(frame, text="FORCE Tick", command=confirm_force_tick, bg="red", fg="white").grid(column=1, padx=10, sticky=tk.W, row=12)

    return frame
=======
>>>>>>> e458877e


def plugin_start3(plugin_dir):
    """
    Load this plugin into EDMC
    """
    # Classes
<<<<<<< HEAD
    this.overlay = Overlay(logger)
    this.tick = Tick(logger, config)
=======
    this.debug: Debug = Debug(this.plugin_name)
    this.state: State = State()
    this.mission_log: MissionLog = MissionLog(plugin_dir)
    this.discord: Discord = Discord(this.state)
    #this.overlay = Overlay()
    this.tick: Tick = Tick(True)
    this.activity_manager: ActivityManager = ActivityManager(plugin_dir, this.mission_log, this.tick)
    this.ui: UI = UI(plugin_dir, this.state, this.activity_manager, this.tick, this.discord, this.VersionNo)
>>>>>>> e458877e

    version_success = check_version()
    tick_success = this.tick.fetch_tick()

    if tick_success == None:
        # Cannot continue if we couldn't fetch a tick
        raise Exception("BGS-Tally couldn't continue because the current tick could not be fetched")
    elif tick_success == True:
        this.ui.new_tick(False, False)

    this.overlay.display_message("tickwarn", f"Tick: {this.tick.get_formatted()}")

    return this.plugin_name


def plugin_stop():
    """
    EDMC is closing
    """
    save_data()


def plugin_app(parent):
    """
    Return a TK Frame for adding to the EDMC main window
    """
    return this.ui.get_plugin_frame(parent, this.GitVersion)


def plugin_prefs(parent, cmdr, is_beta):
    """
    Return a TK Frame for adding to the EDMC settings dialog
    """
    return this.ui.get_prefs_frame(parent)


def journal_entry(cmdr, is_beta, system, station, entry, state):
    """
    Parse an incoming journal entry and store the data we need
    """
    if this.state.Status.get() != "Active": return

    activity: Activity = this.activity_manager.get_current_activity()
    dirty: boolean = False

    if entry['event'] in ['Location', 'FSDJump', 'CarrierJump']:
        # Check for a new tick
        if this.tick.fetch_tick():
            this.ui.new_tick(False, True)
            activity = this.activity_manager.get_current_activity() # New activity will be generated with a new tick

        activity.system_entered(entry, this.state)
        dirty = True

    if entry['event'] == 'Docked':
        this.state.station_faction = entry['StationFaction']['Name']
        this.state.station_type = entry['StationType']
        dirty = True

    if (entry['event'] == 'Location' or entry['event'] == 'StartUp') and entry['Docked'] == True:
        this.state.station_type = entry['StationType']
        dirty = True

    if entry['event'] == 'SellExplorationData' or entry['event'] == 'MultiSellExplorationData':
        activity.exploration_data_sold(entry, this.state)
        dirty = True

    if entry['event'] == 'SellOrganicData':
        activity.organic_data_sold(entry, this.state)
        dirty = True

    if entry['event'] == 'RedeemVoucher' and entry['Type'] == 'bounty':
        activity.bv_redeemed(entry, this.state)
        dirty = True

    if entry['event'] == 'RedeemVoucher' and entry['Type'] == 'CombatBond':
        activity.cb_redeemed(entry, this.state)
        dirty = True

    if entry['event'] == 'MarketBuy':
        activity.trade_purchased(entry, this.state)
        dirty = True

    if entry['event'] == 'MarketSell':
        activity.trade_sold(entry, this.state)
        dirty = True

    if entry['event'] == 'MissionAccepted':
        this.mission_log.add_mission(entry['Name'], entry['Faction'], entry['MissionID'], entry['Expiry'], system)
        dirty = True

    if entry['event'] == 'MissionAbandoned':
        this.mission_log.delete_mission_by_id(entry['MissionID'])
        dirty = True

    if entry['event'] == 'MissionFailed':
        activity.mission_failed(entry, this.mission_log)
        dirty = True

    if entry['event'] == 'MissionCompleted':
        activity.mission_completed(entry, this.mission_log)
        dirty = True

    if entry['event'] == 'ShipTargeted':
        activity.ship_targeted(entry, this.state)
        dirty = True

    if entry['event'] == 'CommitCrime':
        activity.crime_committed(entry, system, this.state)
        dirty = True

    if entry['event'] == 'ApproachSettlement' and state['Odyssey']:
        activity.settlement_approached(entry, this.state)
        dirty = True

    if entry['event'] == 'FactionKillBond' and state['Odyssey']:
        activity.cb_received(entry, this.state)
        dirty = True

    if dirty: save_data()


def check_version():
    """
    Check for a new plugin version
    """
    try:
        response = requests.get("https://api.github.com/repos/aussig/BGS-Tally/releases/latest", timeout=10)
        response.raise_for_status()
    except requests.exceptions.RequestException as e:
        this.debug.logger.warning(f"Unable to fetch latest plugin version", exc_info=e)
        plug.show_error(f"BGS-Tally: Unable to fetch latest plugin version")
        return None
    else:
        latest = response.json()
        this.GitVersion = latest['tag_name']

    return True


def save_data():
    """
    Save all data structures
    """
    this.mission_log.save()
    this.tick.save()
    this.activity_manager.save()
    this.state.save()<|MERGE_RESOLUTION|>--- conflicted
+++ resolved
@@ -5,17 +5,13 @@
 import plug
 import requests
 
-<<<<<<< HEAD
-from bgstally.overlay import Overlay
-=======
 from bgstally.activity import Activity
 from bgstally.activitymanager import ActivityManager
 from bgstally.debug import Debug
 from bgstally.discord import Discord
 from bgstally.missionlog import MissionLog
 from bgstally.state import State
-#from bgstally.overlay import Overlay
->>>>>>> e458877e
+from bgstally.overlay import Overlay
 from bgstally.tick import Tick
 from bgstally.ui import UI
 
@@ -24,131 +20,6 @@
 this.plugin_name = path.basename(path.dirname(__file__))
 this.VersionNo = "1.10.0"
 this.GitVersion = "0.0.0"
-<<<<<<< HEAD
-this.FactionNames = []
-this.TodayData = {}
-this.YesterdayData = {}
-this.DataIndex = 0
-this.MissionLog = []
-this.LastSettlementApproached = {}
-this.LastShipTargeted = {}
-
-# Our Class instances
-this.overlay = None
-this.tick = None
-
-# Plugin Preferences on settings tab. These are all initialised to Variables in plugin_start3
-this.Status = None
-this.ShowZeroActivitySystems = None
-this.AbbreviateFactionNames = None
-this.IncludeSecondaryInf = None
-this.DiscordWebhook = None
-this.DiscordUsername = None
-
-# Conflict states, for determining whether we display the CZ UI and count conflict missions for factions in these states
-this.ConflictStates = [
-    'War', 'CivilWar'
-]
-this.ElectionStates = [
-    'Election'
-]
-
-# Missions that we count as +1 INF in Elections even if the Journal reports no +INF
-this.MissionListElection = [
-    'Mission_AltruismCredits_name',
-    'Mission_Collect_name', 'Mission_Collect_Industrial_name',
-    'Mission_Courier_name', 'Mission_Courier_Boom_name', 'Mission_Courier_Democracy_name', 'Mission_Courier_Elections_name', 'Mission_Courier_Expansion_name',
-    'Mission_Delivery_name', 'Mission_Delivery_Agriculture_name', 'Mission_Delivery_Boom_name', 'Mission_Delivery_Confederacy_name', 'Mission_Delivery_Democracy_name',
-    'Mission_Mining_name', 'Mission_Mining_Boom_name', 'Mission_Mining_Expansion_name',
-    'Mission_OnFoot_Collect_MB_name',
-    'Mission_OnFoot_Salvage_MB_name', 'Mission_OnFoot_Salvage_BS_MB_name',
-    'Mission_PassengerBulk_name', 'Mission_PassengerBulk_AIDWORKER_ARRIVING_name', 'Mission_PassengerBulk_BUSINESS_ARRIVING_name', 'Mission_PassengerBulk_POLITICIAN_ARRIVING_name', 'Mission_PassengerBulk_SECURITY_ARRIVING_name',
-    'Mission_PassengerVIP_name', 'Mission_PassengerVIP_CEO_BOOM_name', 'Mission_PassengerVIP_CEO_EXPANSION_name', 'Mission_PassengerVIP_Explorer_EXPANSION_name', 'Mission_PassengerVIP_Tourist_ELECTION_name', 'Mission_PassengerVIP_Tourist_BOOM_name',
-    'Mission_Rescue_Elections_name',
-    'Mission_Salvage_name', 'Mission_Salvage_Planet_name', 'MISSION_Salvage_Refinery_name',
-    'MISSION_Scan_name',
-    'Mission_Sightseeing_name', 'Mission_Sightseeing_Celebrity_ELECTION_name', 'Mission_Sightseeing_Tourist_BOOM_name',
-    'Chain_HelpFinishTheOrder_name'
-]
-
-# Missions that we count as +1 INF in conflicts even if the Journal reports no +INF
-this.MissionListConflict = [
-    'Mission_Assassinate_Legal_CivilWar_name', 'Mission_Assassinate_Legal_War_name',
-    'Mission_Massacre_Conflict_CivilWar_name', 'Mission_Massacre_Conflict_War_name',
-    'Mission_OnFoot_Assassination_Covert_MB_name',
-    'Mission_OnFoot_Onslaught_Offline_MB_name'
-]
-
-
-# This could also be returned from plugin_start3()
-plugin_name = os.path.basename(os.path.dirname(__file__))
-
-# A Logger is used per 'found' plugin to make it easy to include the plugin's
-# folder name in the logging output format.
-# NB: plugin_name here *must* be the plugin's folder name as per the preceding
-#     code, else the logger won't be properly set up.
-logger = logging.getLogger(f'{appname}.{plugin_name}')
-
-# If the Logger has handlers then it was already set up by the core code, else
-# it needs setting up here.
-if not logger.hasHandlers():
-    level = logging.INFO  # So logger.info(...) is equivalent to print()
-
-    logger.setLevel(level)
-    logger_channel = logging.StreamHandler()
-    logger_formatter = logging.Formatter(f'%(asctime)s - %(name)s - %(levelname)s - %(module)s:%(lineno)d:%(funcName)s: %(message)s')
-    logger_formatter.default_time_format = '%Y-%m-%d %H:%M:%S'
-    logger_formatter.default_msec_format = '%s.%03d'
-    logger_channel.setFormatter(logger_formatter)
-    logger.addHandler(logger_channel)
-
-
-class CZs(Enum):
-    SPACE_HIGH = 0
-    SPACE_MED = 1
-    SPACE_LOW = 2
-    GROUND_HIGH = 3
-    GROUND_MED = 4
-    GROUND_LOW = 5
-
-class Ticks(Enum):
-    TICK_CURRENT = 0
-    TICK_PREVIOUS = 1
-
-# Subclassing from str as well as Enum means json.load and json.dump work seamlessly
-class CheckStates(str, Enum):
-    STATE_OFF = 'No'
-    STATE_ON = 'Yes'
-    STATE_PARTIAL = 'Partial'
-    STATE_PENDING = 'Pending'
-
-
-def plugin_prefs(parent, cmdr, is_beta):
-    """
-    Return a TK Frame for adding to the EDMC settings dialog.
-    """
-    frame = nb.Frame(parent)
-    # Make the second column fill available space
-    frame.columnconfigure(1, weight=1)
-
-    HyperlinkLabel(frame, text="BGS Tally (modified by Aussi) v" + this.VersionNo, background=nb.Label().cget("background"), url="https://github.com/aussig/BGS-Tally/wiki", underline=True).grid(columnspan=2, padx=10, sticky=tk.W)
-    ttk.Separator(frame, orient=tk.HORIZONTAL).grid(columnspan=2, padx=10, pady=2, sticky=tk.EW)
-    nb.Checkbutton(frame, text="BGS Tally Active", variable=this.Status, onvalue="Active", offvalue="Paused").grid(column=1, padx=10, sticky=tk.W)
-    nb.Checkbutton(frame, text="Show Systems with Zero Activity", variable=this.ShowZeroActivitySystems, onvalue=CheckStates.STATE_ON, offvalue=CheckStates.STATE_OFF).grid(column=1, padx=10, sticky=tk.W)
-    nb.Label(frame, text="Discord Settings").grid(column=0, padx=10, sticky=tk.W)
-    ttk.Separator(frame, orient=tk.HORIZONTAL).grid(columnspan=2, padx=10, pady=2, sticky=tk.EW)
-    nb.Checkbutton(frame, text="Abbreviate Faction Names", variable=this.AbbreviateFactionNames, onvalue=CheckStates.STATE_ON, offvalue=CheckStates.STATE_OFF).grid(column=1, padx=10, sticky=tk.W)
-    nb.Checkbutton(frame, text="Include Secondary INF", variable=this.IncludeSecondaryInf, onvalue=CheckStates.STATE_ON, offvalue=CheckStates.STATE_OFF).grid(column=1, padx=10, sticky=tk.W)
-    nb.Label(frame, text="Discord Webhook URL").grid(column=0, padx=10, sticky=tk.W, row=9)
-    EntryPlus(frame, textvariable=this.DiscordWebhook).grid(column=1, padx=10, pady=2, sticky=tk.EW, row=9)
-    nb.Label(frame, text="Discord Post as User").grid(column=0, padx=10, sticky=tk.W, row=10)
-    EntryPlus(frame, textvariable=this.DiscordUsername).grid(column=1, padx=10, pady=2, sticky=tk.W, row=10)
-    ttk.Separator(frame, orient=tk.HORIZONTAL).grid(columnspan=2, padx=10, pady=2, sticky=tk.EW)
-    tk.Button(frame, text="FORCE Tick", command=confirm_force_tick, bg="red", fg="white").grid(column=1, padx=10, sticky=tk.W, row=12)
-
-    return frame
-=======
->>>>>>> e458877e
 
 
 def plugin_start3(plugin_dir):
@@ -156,19 +27,14 @@
     Load this plugin into EDMC
     """
     # Classes
-<<<<<<< HEAD
-    this.overlay = Overlay(logger)
-    this.tick = Tick(logger, config)
-=======
     this.debug: Debug = Debug(this.plugin_name)
     this.state: State = State()
     this.mission_log: MissionLog = MissionLog(plugin_dir)
     this.discord: Discord = Discord(this.state)
-    #this.overlay = Overlay()
+    this.overlay = Overlay()
     this.tick: Tick = Tick(True)
     this.activity_manager: ActivityManager = ActivityManager(plugin_dir, this.mission_log, this.tick)
     this.ui: UI = UI(plugin_dir, this.state, this.activity_manager, this.tick, this.discord, this.VersionNo)
->>>>>>> e458877e
 
     version_success = check_version()
     tick_success = this.tick.fetch_tick()
