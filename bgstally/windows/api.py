import tkinter as tk
from tkinter import PhotoImage, ttk
from functools import partial
import sys
import webbrowser
from os import path

from bgstally.api import API
from bgstally.constants import FOLDER_ASSETS, FONT_HEADING_2
from bgstally.debug import Debug
from bgstally.utils import _
from bgstally.widgets import CollapsibleFrame, EntryPlus, HyperlinkManager
from requests import Response
from bgstally.requestmanager import BGSTallyRequest

URL_JOURNAL_DOCS = "https://elite-journal.readthedocs.io/en/latest/"


class WindowAPI:
    """
    Handles a window showing details for the currently configured API
    """

    def __init__(self, bgstally, api:API):
        self.bgstally = bgstally
        self.api:API = api
        self.toplevel:tk.Toplevel = None

        self.image_icon_green_tick = PhotoImage(file = path.join(self.bgstally.plugin_dir, FOLDER_ASSETS, "icon_green_tick.png"))
        self.image_icon_red_cross = PhotoImage(file = path.join(self.bgstally.plugin_dir, FOLDER_ASSETS, "icon_red_cross.png"))

        self.image_logo_comguard = PhotoImage(file = path.join(self.bgstally.plugin_dir, FOLDER_ASSETS, "logo_comguard.png"))
        self.image_logo_dcoh = PhotoImage(file = path.join(self.bgstally.plugin_dir, FOLDER_ASSETS, "logo_dcoh.png"))


    def show(self, parent_frame:tk.Frame = None):
        """
        Show the window
        """
        # TODO: When we support multiple APIs, this will no longer be a single instance window, so get rid
        if self.toplevel is not None and self.toplevel.winfo_exists():
            self.toplevel.lift()
            self.toplevel.focus()
            # TODO: May need to refresh information in the window here
            return

        self.discovery_done = False

        if parent_frame is None: parent_frame = self.bgstally.ui.frame
        self.toplevel = tk.Toplevel(parent_frame)
<<<<<<< HEAD
        self.toplevel.title(_("{plugin_name} - API Settings").format(plugin_name=self.bgstally.plugin_name)) # LANG: API settings window title
=======
        self.toplevel.title(f"{self.bgstally.plugin_name} - API Settings")
        self.toplevel.iconphoto(False, self.bgstally.ui.image_logo_bgstally_32, self.bgstally.ui.image_logo_bgstally_16)
>>>>>>> 8616890d
        self.toplevel.resizable(False, False)

        if sys.platform == 'win32':
            self.toplevel.attributes('-toolwindow', tk.TRUE)

        default_bg = ttk.Style().lookup('TFrame', 'background')
        default_fg = ttk.Style().lookup('TFrame', 'foreground')
        default_font = ttk.Style().lookup('TFrame', 'font')

        frame_container:ttk.Frame = ttk.Frame(self.toplevel)
        frame_container.pack(fill=tk.BOTH, expand=1)

        frame_main:ttk.Frame = ttk.Frame(frame_container)
        frame_main.pack(fill=tk.BOTH, padx=5, pady=5, expand=1)
        frame_main.columnconfigure(0, minsize=100)

        current_row:int = 0
        text_width:int = 400

        tk.Label(frame_main, text=_("About This"), font=FONT_HEADING_2).grid(row=current_row, column=0, columnspan=2, sticky=tk.W, pady=4); current_row += 1 # LANG: Label on API settings window
        self.txt_intro:tk.Text = tk.Text(frame_main, font=default_font, wrap=tk.WORD, bd=0, highlightthickness=0, borderwidth=0, bg=default_bg, cursor="")
        intro_text:str = _("This screen is used to set up a connection to a server.") + "\n\n" # LANG: Text on API settings window
        intro_text += _("Take care when agreeing to this - if you approve this server, {plugin_name} will send your information to it, which will include CMDR details such as your location, missions and kills.").format(plugin_name=self.bgstally.plugin_name) + "\n\n" # LANG: Text on API settings window
        intro_text += _("PLEASE ENSURE YOU TRUST the server you send this information to!") + "\n" # LANG: Text on API settings window
        self.txt_intro.insert(tk.END, intro_text)
        self.txt_intro.configure(state='disabled')
        self.txt_intro.tag_config("sel", background=default_bg, foreground=default_fg) # Make the selected text colour the same as the widget background
        self.txt_intro.grid(row=current_row, column=0, columnspan=2, sticky=tk.W, pady=4); current_row += 1

        tk.Label(frame_main, text=_("API Settings"), font=FONT_HEADING_2).grid(row=current_row, column=0, columnspan=2, sticky=tk.W, pady=4); current_row += 1 # LANG: Label on API settings window
        self.txt_settings:tk.Text = tk.Text(frame_main, font=default_font, wrap=tk.WORD, bd=0, highlightthickness=0, borderwidth=0, bg=default_bg, cursor="")
        self.txt_settings.insert(tk.END, _("Ask the server administrator for the information below, then click 'Establish Connection' to continue. Buttons to pre-fill some information for popular servers are provided, but you will need to enter your API key which is unique to you.")) # LANG: Text on API settings window
        self.txt_settings.configure(state='disabled')
        self.txt_settings.tag_config("sel", background=default_bg, foreground=default_fg) # Make the selected text colour the same as the widget background
        self.txt_settings.grid(row=current_row, column=0, columnspan=2, sticky=tk.W, pady=4); current_row += 1
        tk.Label(frame_main, text=_("Server URL")).grid(row=current_row, column=0, sticky=tk.NW, pady=4) # LANG: Label on API settings window
        self.var_apiurl:tk.StringVar = tk.StringVar(value=self.api.url)
        self.entry_apiurl:EntryPlus = EntryPlus(frame_main, textvariable=self.var_apiurl)
        self.entry_apiurl.grid(row=current_row, column=1, pady=4, sticky=tk.EW); current_row += 1
        self.var_apiurl.trace_add('write', partial(self._field_edited, self.entry_apiurl))
        self.label_apikey:tk.Label = tk.Label(frame_main, text=_("API Key")) # LANG: Label on API settings window
        self.var_apikey:tk.StringVar = tk.StringVar(value=self.api.key)
        self.label_apikey.grid(row=current_row, column=0, sticky=tk.NW, pady=4)
        self.entry_apikey:EntryPlus = EntryPlus(frame_main, textvariable=self.var_apikey)
        self.entry_apikey.grid(row=current_row, column=1, pady=4, sticky=tk.EW); current_row += 1
        self.var_apikey.trace_add('write', partial(self._field_edited, self.entry_apikey))
        self.cb_apiactivities:ttk.Checkbutton = ttk.Checkbutton(frame_main, text=_("Enable {activities_url} Requests").format(activities_url="/activities")) # LANG: Checkbox on API settings window
        self.cb_apiactivities.grid(row=current_row, column=1, pady=4, sticky=tk.W); current_row += 1
        self.cb_apiactivities.configure(command=partial(self._field_edited, self.cb_apiactivities))
        self.cb_apiactivities.state(['selected', '!alternate'] if self.api.activities_enabled else ['!selected', '!alternate'])
        self.cb_apievents:ttk.Checkbutton = ttk.Checkbutton(frame_main, text=_("Enable {events_url} Requests").format(events_url="/events")) # LANG: Checkbox on API settings window
        self.cb_apievents.grid(row=current_row, column=1, pady=4, sticky=tk.W); current_row += 1
        self.cb_apievents.configure(command=partial(self._field_edited, self.cb_apievents))
        self.cb_apievents.state(['selected', '!alternate'] if self.api.events_enabled else ['!selected', '!alternate'])

        tk.Label(frame_main, text=_("Shortcuts for Popular Servers")).grid(row=current_row, column=0, sticky=tk.NW, pady=4) # LANG: Label on API settings window
        frame_connection_buttons:ttk.Frame = ttk.Frame(frame_main)
        frame_connection_buttons.grid(row=current_row, column=1, pady=4, sticky=tk.EW); current_row += 1
        # tk.Button(frame_connection_buttons, image=self.image_logo_dcoh, height=28, bg="Gray13", command=partial(self._autofill, 'dcoh')).pack(side=tk.LEFT, padx=4)
        tk.Button(frame_connection_buttons, image=self.image_logo_comguard, height=28, bg="Gray13", command=partial(self._autofill, 'comguard')).pack(side=tk.LEFT, padx=4)

        self.btn_fetch = tk.Button(frame_main, text=_("Establish Connection"), command=partial(self._discover)) # LANG: Button on API settings window
        self.btn_fetch.grid(row=current_row, column=1, pady=4, sticky=tk.W)

        self.frame_information:CollapsibleFrame = CollapsibleFrame(frame_container, show_button=False, open=False)
        self.frame_information.pack(fill=tk.BOTH, padx=5, pady=5, expand=1)
        self.frame_information.frame.columnconfigure(0, minsize=100)

        current_row = 0
        tk.Label(self.frame_information.frame, text=_("API Information"), font=FONT_HEADING_2).grid(row=current_row, column=0, columnspan=2, sticky=tk.W, pady=4); current_row += 1 # LANG: Label on API settings window
        self.txt_information:tk.Text = tk.Text(self.frame_information.frame, font=default_font, wrap=tk.WORD, bd=0, highlightthickness=0, borderwidth=0, bg=default_bg, cursor="")
        hyperlink = HyperlinkManager(self.txt_information)
        self.txt_information.insert(tk.END, _("The exact set of Events that will be sent is listed in the 'Events Requested' section below. Further information about these Events and what they contain is provided here: ")) # LANG: Text on API settings window
        self.txt_information.insert(tk.END, _("Player Journal Documentation"), hyperlink.add(partial(webbrowser.open, URL_JOURNAL_DOCS))) # LANG: URL label on API settings window
        self.txt_information.configure(state='disabled')
        self.txt_information.tag_config("sel", background=default_bg, foreground=default_fg) # Make the selected text colour the same as the widget background
        self.txt_information.grid(row=current_row, column=0, columnspan=2, sticky=tk.W, pady=4); current_row += 1
        tk.Label(self.frame_information.frame, text=_("Name")).grid(row=current_row, column=0, sticky=tk.NW, pady=4) # LANG: Label on API settings window
        self.lbl_apiname:tk.Label = tk.Label(self.frame_information.frame, wraplength=text_width, justify=tk.LEFT)
        self.lbl_apiname.grid(row=current_row, column=1, sticky=tk.W, pady=4); current_row += 1
        tk.Label(self.frame_information.frame, text=_("Description")).grid(row=current_row, column=0, sticky=tk.NW, pady=4) # LANG: Label on API settings window
        self.lbl_apidescription:tk.Label = tk.Label(self.frame_information.frame, wraplength=text_width, justify=tk.LEFT)
        self.lbl_apidescription.grid(row=current_row, column=1, sticky=tk.W, pady=4); current_row += 1
        tk.Label(self.frame_information.frame, text=_("Events Requested")).grid(row=current_row, column=0, sticky=tk.NW, pady=4) # LANG: Label on API settings window
        self.lbl_apievents:tk.Label = tk.Label(self.frame_information.frame, wraplength=text_width, justify=tk.LEFT)
        self.lbl_apievents.grid(row=current_row, column=1, sticky=tk.W, pady=4); current_row += 1
        tk.Label(self.frame_information.frame, text=_("Approved by you")).grid(row=current_row, column=0, sticky=tk.NW, pady=4) # LANG: Label on API settings window
        self.lbl_approved:ttk.Label = ttk.Label(self.frame_information.frame, image=self.image_icon_green_tick if self.api.user_approved else self.image_icon_red_cross)
        self.lbl_approved.grid(row=current_row, column=1, sticky=tk.W, pady=4); current_row += 1

        frame_buttons:tk.Frame = tk.Frame(self.frame_information.frame)
        frame_buttons.grid(row=current_row, column=1, sticky=tk.E, pady=4); current_row += 1

        self.btn_decline:tk.Button = tk.Button(frame_buttons, text=_("I Do Not Approve"), command=partial(self._decline)) # LANG: Button on API settings window
        self.btn_decline.pack(side=tk.RIGHT, padx=5, pady=5)
        self.btn_accept:tk.Button = tk.Button(frame_buttons, text=_("I Approve"), command=partial(self._accept)) # LANG: Button on API settings window
        self.btn_accept.pack(side=tk.RIGHT, padx=5, pady=5)

        self.toplevel.focus()
        frame_main.after(1, self._update) # Do this in an 'after' so that the auto-height resizing works on txt_intro


    def _field_edited(self, widget:tk.Widget, *args):
        """
        A field in the window has been edited by the user
        """
        # Any edit to URL means user must re-discover and re-approve
        if widget == self.entry_apiurl:
            self.api.user_approved = False
            self.discovery_done = False

        self.api.url = self.entry_apiurl.get().rstrip('/') + '/'
        self.api.key = self.entry_apikey.get()
        self.api.activities_enabled = self.cb_apiactivities.instate(['selected'])
        self.api.events_enabled = self.cb_apievents.instate(['selected'])
        self._update()


    def _update(self, *args):
        """
        Update the prefs UI after something has changed
        """
        # Automatically adjust height of Text fields
        height = self.txt_intro.tk.call((self.txt_intro._w, "count", "-update", "-displaylines", "1.0", "end"))
        self.txt_intro.configure(height=height)
        height = self.txt_settings.tk.call((self.txt_settings._w, "count", "-update", "-displaylines", "1.0", "end"))
        self.txt_settings.configure(height=height)
        height = self.txt_information.tk.call((self.txt_information._w, "count", "-update", "-displaylines", "1.0", "end"))
        self.txt_information.configure(height=height)

        url_valid:bool = self.bgstally.request_manager.url_valid(self.api.url)

        self.btn_fetch.configure(state='normal' if url_valid else 'disabled')

        self.label_apikey.configure(state='normal' if url_valid else 'disabled')
        self.entry_apikey.configure(state='normal' if url_valid else 'disabled')
        self.cb_apiactivities.state(['!disabled'] if url_valid else ['disabled'])
        self.cb_apievents.state(['!disabled'] if url_valid else ['disabled'])

        if self.discovery_done or self.api.user_approved:
            self.lbl_apiname.configure(text=self.api.name)
            self.lbl_apidescription.configure(text=self.api.description)
            self.lbl_apievents.configure(text=", ".join(self.api.events.keys()))
            self.frame_information.open()
        else:
            self.lbl_apiname.configure(text=_("Establish a connection")) # LANG: Label on API settings window
            self.lbl_apidescription.configure(text=_("Establish a connection")) # LANG: Label on API settings window
            self.lbl_apievents.configure(text=_("Establish a connection")) # LANG: Label on API settings window
            self.frame_information.close()

        self.btn_decline.configure(state='normal' if url_valid and self.discovery_done else 'disabled')
        self.btn_accept.configure(state='normal' if url_valid and self.discovery_done else 'disabled')

        self.lbl_approved.configure(image=self.image_icon_green_tick if self.api.user_approved else self.image_icon_red_cross)


    def _autofill(self, site:str):
        """
        Automatically populate fields with predefined server details
        """
        api_info:dict = self.bgstally.config.api(site)
        self.var_apiurl.set(api_info.get('url', ""))
        self.cb_apiactivities.state(['selected', '!alternate'] if api_info.get('activities_enabled', "False") == "True" else ['!selected', '!alternate'])
        self.cb_apievents.state(['selected', '!alternate'] if api_info.get('events_enabled', "False") == "True" else ['!selected', '!alternate'])
        self._field_edited(self.entry_apiurl)


    def _discover(self):
        """
        The user has clicked the 'Establish Connection' button
        """
        self.btn_fetch.configure(state='disabled')
        self.api.discover(self.discovery_received)


    def discovery_received(self, success:bool, response:Response, request:BGSTallyRequest):
        """
        Discovery API information received from the server
        """
        self.btn_fetch.configure(state='normal')
        self.discovery_done = True
        self.api.discovery_received(success, response, request)
        self._update()


    def _accept(self):
        """
        User has clicked the approve button
        """
        self.api.user_approved = True
        self._update()
        self.toplevel.after(1000, partial(self.toplevel.destroy))

        # Clear the warning message from the main frame
        self.bgstally.api_manager.api_updated = False
        self.bgstally.ui.frame.after(1000, self.bgstally.ui.update_plugin_frame())


    def _decline(self):
        """
        User has clicked the don't approve button
        """
        self.api.user_approved = False
        self._update()
        self.toplevel.after(1000, partial(self.toplevel.destroy))<|MERGE_RESOLUTION|>--- conflicted
+++ resolved
@@ -48,12 +48,8 @@
 
         if parent_frame is None: parent_frame = self.bgstally.ui.frame
         self.toplevel = tk.Toplevel(parent_frame)
-<<<<<<< HEAD
         self.toplevel.title(_("{plugin_name} - API Settings").format(plugin_name=self.bgstally.plugin_name)) # LANG: API settings window title
-=======
-        self.toplevel.title(f"{self.bgstally.plugin_name} - API Settings")
         self.toplevel.iconphoto(False, self.bgstally.ui.image_logo_bgstally_32, self.bgstally.ui.image_logo_bgstally_16)
->>>>>>> 8616890d
         self.toplevel.resizable(False, False)
 
         if sys.platform == 'win32':
