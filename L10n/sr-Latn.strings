/* Language name */
"!Language" = "Srpski (Latinica)";

/* [legend.py] */
"(Cannot be automatically distinguished)" = "(Nije moguće automatski odrediti)";

/* Discord text. [fleetcarrier.py] */
"A carrier jump has been scheduled" = "Zakazan je skok kerijerom";

/* Preferences checkbox label. [ui.py] */
"Abbreviate Faction Names" = "Skraćena imena frakcija";

/* Label on API settings window. [api.py] */
"About This" = "O ovome";

/* Preferences checkbox label. [ui.py] */
"Activity Indicator" = "Indikator aktivnosti";

/* Label on activity window. [activity.py] */
"Activity to post:" = "Aktivnost za objavu:";

/* Add/create a new system. [colonisation.py] */
<<<<<<< HEAD
"Add" = "Add";
=======
"Add" = "Dodaj";
>>>>>>> 4355add6

/* CMDR information. [targetmanager.py] */
"Added a friend" = "Dodat za prijatelja";

/* Preferences heading. [ui.py] */
"Advanced" = "Napredno";

/* Colonisation 'Facility Economy' [base_types.json] */
"Agricultural" = "Agricultural";

/* Colonisation 'Building Type' [base_types.json] */
"Agricultural Installation" = "Agricultural Installation";

/* Colonisation 'Prerequisites' [base_types.json] */
"Agriculture Settlement" = "Agriculture Settlement";

/* Colonisation 'Type (Listed as/under)' [base_types.json] */
"Agriculture Tier 1" = "Agriculture Tier 1";

/* Colonisation 'Type' [base_types.json] */
"Agriculture Tier 1 Med" = "Agriculture Tier 1 Med";

/* Colonisation 'Type' [base_types.json] */
"Agriculture Tier 1 Sml" = "Agriculture Tier 1 Sml";

/* Colonisation 'Type (Listed as/under)' [base_types.json] */
"Agriculture Tier 2" = "Agriculture Tier 2";

/* Colonisation 'Type' [base_types.json] */
"Agriculture Tier 2 Lrg" = "Agriculture Tier 2 Lrg";

/* Discord carrier docking access. [fleetcarrier.py] */
"All" = "Svi";

/* Main window label. [ui.py] */
"API changed, open settings to re-approve" = "Promenjen API, otvorite podešavanja da ponovo odobrite";

/* Label on API settings window. [api.py] */
"API Information" = "Informacije o API-ju";

/* Label on API settings window. [api.py] */
"API Key" = "API ključ";

/* Label on API settings window. [api.py] */
"API Settings" = "Podešavanjima za API";

/* Label on API settings window. [api.py] */
"Approved by you" = "Vi ste odobrili";

/* Preferences force tick text. [ui.py] */
"Are you sure that you want to do this?" = "Da li ste sigurni da to želite?";

/* [colonisation.py] */
"Are you sure you want to remove this system?" = "Are you sure you want to remove this system?";

/* Text on API settings window. [api.py] */
"Ask the server administrator for the information below, then click 'Establish Connection' to continue. Buttons to pre-fill some information for popular servers are provided, but you will need to enter your API key which is unique to you." = "Pitajte administratora servera za donje informacije, a zatim kliknite na „Uspostavi vezu“ da biste nastavili. Dugmad za automatsko popunjavanje nekih informacija za popularnije servere su ponuđena, ali ćete morati da unesete svoj jedinstveni API ključ.";

/* Colonisation 'Type' [base_types.json] */
"Asteroid Base" = "Asteroid Base";

/* Colonisation 'Type (Listed as/under)' [base_types.json] */
"Bar" = "Bar";

/* name of the base. [colonisation.py] */
"Base Name" = "Base Name";

/* type of base. [colonisation.py] */
"Base Type" = "Base Type";

/* Discord heading, abbreviation for black box. [default.py] */
"bb" = "bb";

/* Discord post title. [activity.py] */
"BGS Activity after Tick: {tick_time}" = "BGS aktivnosti nakon tika: {tick_time}";

/* Dropdown menu on activity window. [activity.py] */
"BGS Only" = "Samo BGS";

/* [clb.py] */
"BGS Report" = "BGS Report";

/* Discord heading. [default.py] */
"bio-pod" = "bio-kapsula";

/* Colonisation 'Prerequisites' [base_types.json] */
"Biological Research Installation" = "Biological Research Installation";

/* Activity window tooltip. [activity.py] */
"Black market profit" = "Zarada na crnom tržištu";

/* Body the base is on or around. [colonisation.py] */
"Body" = "Body";

/* Dropdown menu on activity window. [activity.py] */
"Both BGS and TW" = "Objedinjen BGS i TR";

/* Activity window tooltip. [activity.py] */
"Bounty vouchers" = "Baunti vaučeri";

/* Builds/bases. [progress.py] */
"Builds" = "Builds";

/* [fleetcarrier.py] */
"Buying Commodities" = "Kupujem robu";

/* Discord fleet carrier section heading. [fleetcarrier.py] */
"Buying Commodities:" = "Kupujem robu:";

/* [fleetcarrier.py] */
"Buying Materials" = "Kupujem materijale";

/* Discord fleet carrier section heading. [fleetcarrier.py] */
"Buying Materials:" = "Kupujem materijale:";

/* [colonisation.py] */
"Cancel" = "Cancel";

/* Discord heading. [default.py] */
"cargo" = "tovar";

/* [fleetcarrier.py] */
"Cargo" = "Cargo";

/* Label on legend window. [legend.py] */
"Cargo missions" = "Teretne misije";

/* Discord fleet carrier section heading. [fleetcarrier.py] */
"Cargo:" = "Cargo:";

/* Amount in your Fleet Carrier. [progress.py] */
"Carrier" = "Carrier";

/* Discord fleet carrier title. [fleetcarrier.py] */
"Carrier {carrier_name}" = "Carrier {carrier_name}";

/* Colonisation 'Type (Listed as/under)' [base_types.json] */
"Civilian" = "Civilian";

/* Colonisation 'Type' [base_types.json] */
"Civilian Outpost" = "Civilian Outpost";

/* Colonisation 'Type' [base_types.json] */
"Civilian Settlement" = "Civilian Settlement";

/* [sheet_options.py] */
"Clear contents" = "Obrišite sadržaj";

/* tooltip for the inara market commodity links. [progress.py] */
"Click for Inara market" = "Click for Inara market";

/* Label on CMDR window. [cmdrs.py] */
"CMDR Details" = "Detalji CMDR-a";

/* Discord heading. [cmdrs.py] */
"CMDR Inara Link" = "Link ka podacima o CMDR-u na Inari";

/* Preferences checkbox label. [ui.py] */
"CMDR Info" = "Info o CMDR-u";

/* Colonisation 'Facility Economy' [base_types.json] */
"Colony" = "Colony";

/* Colonisation 'Type' [base_types.json] */
"Colony Planetary Outpost" = "Colony Planetary Outpost";

/* Activity window tooltip. [activity.py] */
"Combat bonds" = "Borbeni bondovi";

/* Colonisation 'Type' [base_types.json] */
"Commercial Outpost" = "Commercial Outpost";

/* Commodity. [progress.py] */
"Commodity" = "Commodity";

/* Colonisation 'Building Type' [base_types.json] */
"Comms Installation" = "Comms Installation";

/* Colonisation 'Prerequisites' [base_types.json] */
"Communication Installation" = "Communication Installation";

/* Colonisation 'Type' [base_types.json] */
"Communication Station" = "Communication Station";

/* Row heading of build totals i.e. ones that are done. [colonisation.py] */
"Completed" = "Completed";

/* Preferences button label. [ui.py] */
"Configure Remote Server" = "Konfigurišite udaljeni server";

/* Preferences force tick popup title. [ui.py] */
"Confirm Force a New Tick" = "Potvrdite nasilno označeni Tik";

/* [colonisation.py] */
"Confirm Removal" = "Confirm Removal";

/* Colonisation 'Economy Influence' [base_types.json] */
"Contraband" = "Contraband";

/* [widgets.py] */
"Copy" = "Kopiraj";

/* [sheet_options.py] */
"Copy contents" = "Kopiraj sadržaj";

/* Button label. [activity.py] */
"Copy to Clipboard" = "Kopiraj u međumemoriju";

/* Colonisation 'Type (Listed as/under)' [base_types.json] */
"Coriolis" = "Coriolis";

/* Colonisation 'Type' [base_types.json] */
"Coriolis Starport" = "Coriolis Starport";

/* Cost in tonnes of cargo. [colonisation.py] */
"Cost" = "Cost";

/* Colonisation 'Type (Listed as/under)' [base_types.json] */
"Criminal Outpost" = "Criminal Outpost";

/* Discord heading, abbreviation for critically injured. [default.py] */
"crit" = "krit";

/* Label on legend window. [legend.py] */
"Critically wounded evacuation missions" = "Misije evakuacije kritično ranjenih";

/* [fleetcarrier.py] */
"Current System" = "Trenutni sistem";

/* Preferences checkbox label. [ui.py] */
"Current Tick" = "Poslednji Tik";

/* [widgets.py] */
"Cut" = "Iseci";

/* [sheet_options.py] */
"Cut contents" = "Iseci sadržaj";

/* tooltip for the column views. [progress.py] */
"Cycle column views" = "Cycle column views";

/* tooltip for the change view icon (full, reduced, none). [progress.py] */
"Cycle view detail" = "Cycle view detail";

/* CMDR window column title. [cmdrs.py] */
"Date / Time" = "Datum / Vreme";

/* Discord heading. [cmdrs.py] */
"Date and Time" = "Datum i Vreme";

/* [ui.py] */
"Default" = "Podrazumevano";

/* Delete button. [colonisation.py] */
"Delete" = "Obriši";

/* [sheet_options.py] */
"Delete columns" = "Obriši kolonu";

/* [sheet_options.py] */
"Delete rows" = "Obriši red";

/* Button on CMDR window. [cmdrs.py] */
"Delete Selected" = "Obrišite označeno";

/* tooltip for the delete system button. [colonisation.py] */
"Delete system plan" = "Delete system plan";

/* Amount delivered. [progress.py] */
"Delivered" = "Delivered";

/* [demo.py] */
"Demo Data Only" = "Samo Demo Podaci";

/* Discord heading. [fleetcarrier.py] */
"Departure Time" = "Vreme polaska";

/* Label on API settings window. [api.py] */
"Description" = "Opis";

/* Label on legend window. [legend.py] */
"Detailed INF split into + / ++ / +++ / ++++ / +++++ received from missions." = "Detaljan prikay INF podeljeno u + / ++ / +++ / ++++ / +++++ dobijen iz misija.";

/* Development level impact. [colonisation.py] */
"Dev Lvl" = "Dev Lvl";

/* Label on activity window. [activity.py] */
"Discord Additional Notes" = "Dodatne beleške za Diskord";

/* Preferences label. [ui.py] */
"Discord Avatar URL" = "Discord Avatar URL";

/* [ui.py] */
"Discord Options" = "Diskord opcije";

/* Label on activity window. [activity.py] */
"Discord Report Preview ⓘ" = "Pregled Izveštaja za Diskord ⓘ";

/* Preferences heading. [ui.py] */
"Discord Webhooks" = "Diskord Vebhukovi";

/* Discord heading. [fleetcarrier.py] */
"Docking" = "Pristajanje";

/* Label on activity window. [activity.py] */
"Double-check on-ground CZ tallies, sizes are not always correct" = "Proverite pešačke izveštaje KZ, podaci nisu uvek tačno obračunati";

/* facility economy. [colonisation.py] */
"Econ" = "Econ";

/* Economy influence. [colonisation.py] */
"Econ Inf" = "Econ Inf";

/* facility economy. [colonisation.py] */
"Economy" = "Economy";

/* [sheet_options.py] */
"Edit cell" = "Uredi ćeliju";

/* [sheet_options.py] */
"Edit header" = "Uredi zaglavlje";

/* [sheet_options.py] */
"Edit index" = "Uredi Indeks";

/* [clb.py] */
"Election Inf" = "Election Inf";

/* Discord heading, abbreviation for election INF. [default.py] */
"ElectionINF" = "Izborni INF";

/* Your helpful context goes here. [colonisation.py] */
"Elite Dangerous Colonisation" = "Elite Dangerous Colonisation";

/* Label on activity window. [activity.py] */
"Empty System, no BGS Activity Available" = "Prazan sistem, nema zabeleženih BGS aktivnosti";

/* Activity window tooltip. [activity.py] */
"Enable / disable all factions" = "Omogući / onemogući sve frakcije";

/* Activity window tooltip. [activity.py] */
"Enable / disable faction" = "Omogući / onemogući frakciju";

/* Checkbox on API settings window. [api.py] */
"Enable {activities_url} Requests" = "Omogući {activities_url} Zahteve";

/* Checkbox on API settings window. [api.py] */
"Enable {events_url} Requests" = "Omogući {events_url} Zahteve";

/* Error when no plan name is given. [colonisation.py] */
"Error" = "Error";

/* Discord heading, abbreviation for escape pod. [default.py] */
"esc-pod" = "kap-beg";

/* Label on API settings window. [api.py] */
"Establish a connection" = "Uspostavi vezu";

/* Button on API settings window. [api.py] */
"Establish Connection" = "Uspostavi vezu";

/* Label on API settings window. [api.py] */
"Events Requested" = "Zahtevani događaji";

/* Discord heading, abbreviation for exobiology. [default.py] */
"Exo" = "Egzo";

/* Discord heading, abbreviation for exploration. [default.py] */
"Expl" = "Istr";

/* Colonisation 'Type (Listed as/under)' [base_types.json] */
"Exploration" = "Exploration";

/* Activity window tooltip. [activity.py] */
"Exploration data" = "Istraživački podaci";

/* Colonisation 'Type' [base_types.json] */
"Exploration Hub" = "Exploration Hub";

/* Colonisation 'Facility Economy' [base_types.json] */
"Extraction" = "Extraction";

/* Colonisation 'Type' [base_types.json] */
"Extraction Hub" = "Extraction Hub";

/* Colonisation 'Prerequisites' [base_types.json] */
"Extraction Settlement" = "Extraction Settlement";

/* Colonisation 'Type (Listed as/under)' [base_types.json] */
"Extraction Tier 1" = "Extraction Tier 1";

/* Colonisation 'Type' [base_types.json] */
"Extraction Tier 1 Med" = "Extraction Tier 1 Med";

/* Colonisation 'Type' [base_types.json] */
"Extraction Tier 1 Sml" = "Extraction Tier 1 Sml";

/* Colonisation 'Type (Listed as/under)' [base_types.json] */
"Extraction Tier 2" = "Extraction Tier 2";

/* Colonisation 'Type' [base_types.json] */
"Extraction Tier 2 Lrg" = "Extraction Tier 2 Lrg";

/* Activity window column title. [activity.py] */
"Faction" = "Frakcija";

/* Discord heading, abbreviation for failed missions. [default.py] */
"Fails" = "Neuspesi";

/* Preferences table heading, abbreviation for fleet carrier commodities / materials. [ui.py] */
"FC C/M" = "FK R/M";

/* Preferences table heading, abbreviation for fleet carrier operations. [ui.py] */
"FC Ops" = "FK Oper";

/* Preferences button label. [ui.py] */
"Force Tick" = "Forsiraj Tik";

/* Appended to tick time if a forced tick. [activity.py] */
"forced" = "isforsirano";

/* Preferences label. [ui.py] */
"Format for Discord Posts" = "Formatiraj za objavu na Diskordu";

/* Discord CMDR information. [targetmanager.py] */
"Friend request received from this CMDR" = "Primljen zahtev za prijateljstvo od CMDR";

/* Discord carrier docking access. [fleetcarrier.py] */
"Friends" = "Prijatelji";

/* Discord heading. [fleetcarrier.py] */
"From System" = "Iz Sistema";

/* Overlay galaxy tick message. [ui.py] */
"Galaxy Tick: {tick_time}" = "Galaxy Tick: {tick_time}";

/* Appended to tick time if a normal tick. [activity.py] */
"game" = "igra";

/* Preferences heading. [ui.py] */
"General Options" = "Opšte Opcije";

/* Colonisation 'Type (Listed as/under)' [base_types.json] */
"Government" = "Government";

/* Colonisation 'Type' [base_types.json] */
"Government Installation" = "Government Installation";

/* [clb.py] */
"Ground" = "Zemlja";

/* Activity window tooltip. [activity.py] */
"Ground conflict zones" = "Planetarne konflikt zone";

/* Discord heading, abbreviation for ground conflict zones. [default.py] */
"GroundCZs" = "PlanetarneKZ";

/* Discord heading. [default.py] */
"GroundMurders" = "PlanetarnaUbistva";

/* Activity window tooltip. [activity.py] */
"High" = "Viši";

/* Colonisation 'Type (Listed as/under)' [base_types.json] */
"High Tech" = "High Tech";

/* Colonisation 'Economy Influence' [base_types.json] */
"Hightech" = "Hightech";

/* Colonisation 'Type' [base_types.json] */
"Hightech Hub" = "Hightech Hub";

/* Colonisation 'Type' [base_types.json] */
"Hightech Planetary Outpost" = "Hightech Planetary Outpost";

/* Colonisation 'Category' [base_types.json] */
"Hub" = "Hub";

/* Button on API settings window. [api.py] */
"I Approve" = "Odobravam";

/* Button on API settings window. [api.py] */
"I Do Not Approve" = "Ne Odobravam";

/* Discord CMDR information. [targetmanager.py] */
"I scanned this CMDR" = "Skenirao sam ovog CMDR";

/* Heading on legend window. [legend.py] */
"Icons in BGS Reports" = "Ikone u BGS izveštaju";

/* Heading on legend window. [legend.py] */
"Icons in Thargoid War Reports" = "Ikone u izveštajima iz Targoitskog rata";

/* Discord heading. [cmdrs.py] */
"In Ship" = "U brodu";

/* Overlay CMDR information report message. [ui.py] */
"In ship: {ship}" = "U brodu: {ship}";

/* Discord heading. [cmdrs.py] */
"In Squadron" = "U Skvadronu";

/* Discord heading. [cmdrs.py] */
"In System" = "U Sistemu";

/* Overlay CMDR information report message. [ui.py] */
"In system: {system}" = "U sistemu: {system}";

/* Preferences heading. [ui.py] */
"In-game Overlay" = "Overlej u Igri";

/* Preferences label. [ui.py] */
"In-game overlay support requires the separate EDMCOverlay plugin to be installed - see the instructions for more information." = "Podrška za ispis preko igre (overlej) zahteva da se instalira poseban dodatak EDMCOverlay - pogledajte uputstva za više informacija.";

/* Label on legend window. [legend.py] */
"In-space Conflict Zone Side Objective: Cap ship" = "Dodatni zadatak u Svemirskoj Konflikt Zoni: Kapitalni brod";

/* Label on legend window. [legend.py] */
"In-space Conflict Zone Side Objective: Enemy captain" = "Dodatni zadatak u Svemirskoj Konflikt Zoni: Neprijateljski kapetan";

/* Label on legend window. [legend.py] */
"In-space Conflict Zone Side Objective: Propaganda wing" = "Dodatni zadatak u Svemirskoj Konflikt Zoni: Neprijateljski novinari";

/* Label on legend window. [legend.py] */
"In-space Conflict Zone Side Objective: Spec ops wing" = "Dodatni zadatak u Svemirskoj Konflikt Zoni: Neprijateljski Specijalci";

/* Inara URL on CMDR window. [cmdrs.py] */
"Inara Info Available ⤴" = "Dostupni podaci na Inari ⤴";

/* Overlay CMDR information report message. [ui.py] */
"INARA INFORMATION AVAILABLE" = "DOSTUPNI PODACI NA INARI";

/* Inara link. [activity.py] */
"Inara ⤴" = "Inara ⤴";

/* Label on CMDR window. [cmdrs.py] */
"Inara: " = "Inara: ";

/* Checkbox label. [activity.py] */
"Include" = "Uračunaj";

/* Preferences checkbox label. [ui.py] */
"Include Secondary INF" = "Uračunaj i Sekundarni INF";

/* Colonisation 'Type (Listed as/under)' [base_types.json] */
"Industrial" = "Industrial";

/* Colonisation 'Type' [base_types.json] */
"Industrial Hub" = "Industrial Hub";

/* Colonisation 'Building Type' [base_types.json] */
"Industrial Installation" = "Industrial Installation";

/* Colonisation 'Type' [base_types.json] */
"Industrial Outpost" = "Industrial Outpost";

/* Colonisation 'Type' [base_types.json] */
"Industrial Planetary Outpost" = "Industrial Planetary Outpost";

/* Colonisation 'Type (Listed as/under)' [base_types.json] */
"Industrial Tier 1" = "Industrial Tier 1";

/* Colonisation 'Type' [base_types.json] */
"Industrial Tier 1 Med" = "Industrial Tier 1 Med";

/* Colonisation 'Type' [base_types.json] */
"Industrial Tier 1 Sml" = "Industrial Tier 1 Sml";

/* Colonisation 'Type (Listed as/under)' [base_types.json] */
"Industrial Tier 2" = "Industrial Tier 2";

/* Colonisation 'Type' [base_types.json] */
"Industrial Tier 2 Lrg" = "Industrial Tier 2 Lrg";

/* [clb.py] */
"Inf" = "Inf";

/* Discord heading, abbreviation for INF. [default.py] */
"INF" = "INF";

/* Activity window tooltip. [activity.py] */
"Influence" = "Uticaj";

/* Discord heading. [default.py] */
"injured" = "povređen";

/* Label on legend window. [legend.py] */
"Injured evacuation missions" = "Misije evakuisanja ranjenika";

/* [sheet_options.py] */
"Insert column" = "Umetni kolonu";

/* [sheet_options.py] */
"Insert columns left" = "Umetni kolone levo";

/* [sheet_options.py] */
"Insert columns right" = "Umetni kolone desno";

/* [sheet_options.py] */
"Insert row" = "Umetni red";

/* [sheet_options.py] */
"Insert rows above" = "Umetni redove iznad";

/* [sheet_options.py] */
"Insert rows below" = "Umetni redove ispod";

/* Colonisation 'Category' [base_types.json] */
"Installation" = "Installation";

/* Preferences label. [ui.py] */
"Instructions for Use" = "Uputstva za upotrebu";

/* Preferences heading. [ui.py] */
"Integrations" = "Integracije";

/* CMDR window column title. [cmdrs.py] */
"Interaction" = "Interakcija";

/* Label on CMDR window. [cmdrs.py] */
"Interaction: " = "Interakcija: ";

/* CMDR information. [targetmanager.py] */
"Interdicted by" = "Presretnut od";

/* Discord CMDR information. [targetmanager.py] */
"INTERDICTED BY this CMDR" = "PRESRETNUT OD ovog CMDR";

/* Discord post title. [fleetcarrier.py] */
"Jump Cancelled for Carrier {carrier_name}" = "Poništen skok za Kerijer {carrier_name}";

/* Discord post title. [fleetcarrier.py] */
"Jump Scheduled for Carrier {carrier_name}" = "Zakazan skok za Kerijer {carrier_name}";

/* CMDR information. [targetmanager.py] */
"Killed by" = "Ubio me";

/* Discord CMDR information. [targetmanager.py] */
"KILLED BY this CMDR" = "UBIO ME CMDR";

/* Discord heading. [default.py] */
"kills" = "ubistva";

/* [legend.py] */
"Kills" = "Ubistva";

/* Letter to indicate cargo loads. [progress.py] */
"L" = "L";

/* Preferences label. [ui.py] */
"Language for Discord Posts" = "Jezik za objave na Diskordu";

/* Colonisation 'Building Type' [base_types.json] */
"Large" = "Large";

/* Main window label. [ui.py] */
"Last BGS Tick:" = "Poslednji BGS Tik:";

/* Button label. [ui.py] */
"Latest BGS Tally" = "Poslednji BGS Izveštaj";

/* CMDR window column title. [cmdrs.py] */
"Legal" = "Legalan";

/* Discord heading. [cmdrs.py] */
"Legal Status" = "Pravni Status";

/* Overlay CMDR information report message. [ui.py] */
"Legal status: {legal}" = "Pravni status: {legal}";

/* Title of the legend popup window. [colonisation.py] */
"Legend" = "Legend";

/* Number of loads of cargo. [colonisation.py] */
"Loads" = "Loads";

/* [fleetcarrier.py] */
"Locker" = "Locker";

/* Discord fleet carrier section heading. [fleetcarrier.py] */
"Locker:" = "Locker:";

/* Activity window tooltip. [activity.py] */
"Low" = "Nizak";

/* [legend.py] */
"Massacre missions" = "Masakr misije";

/* Colonisation 'Type (Listed as/under)' [base_types.json] */
"Medical" = "Medical";

/* Colonisation 'Type' [base_types.json] */
"Medical Installation" = "Medical Installation";

/* Activity window tooltip. [activity.py] */
"Medium" = "Srednji";

/* Discord CMDR information. [targetmanager.py] */
"Message received from this CMDR in local chat" = "Poruka primljena od ovog CMDR-a u lokalnom četu";

/* Colonisation 'Type (Listed as/under)' [base_types.json] */
"Military" = "Military";

/* Colonisation 'Type' [base_types.json] */
"Military Hub" = "Military Hub";

/* Colonisation 'Type' [base_types.json] */
"Military Installation" = "Military Installation";

/* Colonisation 'Type' [base_types.json] */
"Military Outpost" = "Military Outpost";

/* Colonisation 'Prerequisites' [base_types.json] */
"Military Settlement" = "Military Settlement";

/* Colonisation 'Type (Listed as/under)' [base_types.json] */
"Military Tier 1" = "Military Tier 1";

/* Colonisation 'Type' [base_types.json] */
"Military Tier 1 Med" = "Military Tier 1 Med";

/* Colonisation 'Type' [base_types.json] */
"Military Tier 1 Sml" = "Military Tier 1 Sml";

/* Colonisation 'Type (Listed as/under)' [base_types.json] */
"Military Tier 2" = "Military Tier 2";

/* Colonisation 'Type' [base_types.json] */
"Military Tier 2 Lrg" = "Military Tier 2 Lrg";

/* Colonisation 'Type' [base_types.json] */
"Mining Outpost" = "Mining Outpost";

/* Colonisation 'Prerequisites' [base_types.json] */
"Mining Outpost Installation" = "Mining Outpost Installation";

/* Activity window tooltip. [activity.py] */
"Mission fails" = "Propale misije";

/* Discord heading. [default.py] */
"missions" = "misije";

/* Discord heading, abbreviation for massacre (missions). [default.py] */
"mm" = "mm";

/* Discord heading. [default.py] */
"Murders" = "Ubistva";

/* Label on API settings window. [api.py] */
"Name" = "Ime";

/* Label on CMDR window. [cmdrs.py] */
"Name: " = "Ime: ";

/* Amount still needed. [progress.py] */
"Needed" = "Needed";

/* Overlay message. [bgstally.py] */
"NEW TICK DETECTED!" = "NOV TIK DETEKTOVAN!";

/* Preferences table heading. [ui.py] */
"Nickname" = "Nadimak";

/* [fleetcarrier.py] */
"No" = "Ne";

/* Discord carrier docking access. [fleetcarrier.py] */
"None" = "Niko";

/* Title of the notes popup window. [colonisation.py] */
"Notes for " = "Notes for ";

/* Discord heading. [fleetcarrier.py] */
"Notorious Access" = "Pristup za Ozloglašene";

/* Objectives title. [objectivesmanager.py] */
"Objectives" = "Objectives";

/* Colonisation 'Type (Listed as/under)' [base_types.json] */
"Ocellus" = "Ocellus";

/* Colonisation 'Type' [base_types.json] */
"Ocellus Starport" = "Ocellus Starport";

/* Label on legend window. [legend.py] */
"On-ground Conflict Zone" = "Planetarna Konflikt Zona";

/* Indicates the field is optional. [colonisation.py] */
"optional" = "optional";

/* Colonisation 'Type (Listed as/under)' [base_types.json] */
"Orbis" = "Orbis";

/* Colonisation 'Type' [base_types.json] */
"Orbis Starport" = "Orbis Starport";

/* Number of orbital/space builds. [colonisation.py] */
"Orbital" = "Orbital";

/* Colonisation 'Category' [base_types.json] */
"Outpost" = "Outpost";

/* Colonisation 'Type' [base_types.json] */
"Outpost Hub" = "Outpost Hub";

/* Pad size. [colonisation.py] */
"Pad" = "Pad";

/* [ui.py] */
"Panels" = "Paneli";

/* Discord heading, abbreviation for passengers. [default.py] */
"passeng" = "putn.";

/* Label on legend window. [legend.py] */
"Passenger missions" = "Putničke misije";

/* [ui.py] */
"Past Estimated Tick Time" = "Prošlo od očekivanog Tika";

/* [widgets.py] */
"Paste" = "Nalepi";

/* Percentage. [progress.py] */
"Percent" = "Percent";

/* Checkbox label. [activity.py] */
"Pin {system_name} to Overlay" = "Zakači {system_name} za Overlej";

/* Colonisation 'Type' [base_types.json] */
"Pirate Base" = "Pirate Base";

/* Colonisation 'Building Type' [base_types.json] */
"Pirate Installation" = "Pirate Installation";

/* Colonisation 'Type' [base_types.json] */
"Pirate Outpost" = "Pirate Outpost";

/* the name you want to give your plan. [colonisation.py] */
"Plan Name" = "Plan Name";

/* Colonisation 'Category' [base_types.json] */
"Planetary Port" = "Planetary Port";

/* Row heading of planned build totals i.e. ones that aren't completed. [colonisation.py] */
"Planned" = "Planned";

/* URL label on API settings window. [api.py] */
"Player Journal Documentation" = "Dokumentacija Igračevog Žurnala";

/* Text on API settings window. [api.py] */
"PLEASE ENSURE YOU TRUST the server you send this information to!" = "MOLIMO PROVERITE VERUJETE LI serveru na koji šaljete informacije!";

/* Population increase. [colonisation.py] */
"Pop Inc" = "Pop Inc";

/* Population Maximum. [colonisation.py] */
"Pop Max" = "Pop Max";

/* Colonisation 'Type (Listed as/under)' [base_types.json] */
"Port" = "Port";

/* Button on CMDR window. [cmdrs.py] */
"Post CMDR List to Discord" = "Objavi listu CMDR-a na Diskord";

/* Button on CMDR window. [cmdrs.py] */
"Post CMDR to Discord" = "Objavi CMDR-a na Diskord";

/* Button label. [activity.py] */
"Post to Discord" = "Objavi na Diskordu";

/* Preferences label. [ui.py] */
"Post to Discord as" = "Objavi na Diskordu kao";

/* Discord message footer, legacy text mode. [discord.py] */
"Posted at: {date_time} | {plugin_name} v{version}" = "Objavljeno: {date_time} | {plugin_name} v{version}";

/* Button label. [ui.py] */
"Previous BGS Tallies" = "Prethodni BGS Izveštaji";

/* Activity window column title, abbreviation for primary. [activity.py] */
"Pri" = "Prim";

/* Activity window tooltip. [activity.py] */
"Primary" = "Primarni";

/* Label on legend window. [legend.py] */
"Primary INF. This is INF gained for the mission issuing faction." = "Primarni INF. Ovaj INF dodeljuje frakcija koja je dala misiju.";

/* Activity window column title, abbreviation for profit. [activity.py] */
"Prof" = "Zarada";

/* Activity window tooltip for profit at zero | low | medium | high demand. [activity.py] */
"Profit at Z | L | M | H demand" = "Zarada pri 0 | N | S | V tražnji";

/* Activity window column title, abbreviation for purchase. [activity.py] */
"Purch" = "Kupov";

/* Activity window tooltip for purchase at low | medium | high supply. [activity.py] */
"Purchase at L | M | H supply" = "Kupovina pri N | S | V zalihama";

/* Discord heading, abbreviation for reactivation (TW missions). [default.py] */
"reac" = "reaktiv";

/* Label on legend window. [legend.py] */
"Reactivation missions" = "Reaktivacione misije";

/* CMDR information. [targetmanager.py] */
"Received friend request from" = "Dobijen zahtev za prijateljstvo od";

/* CMDR information. [targetmanager.py] */
"Received message from" = "Primljena poruka od";

/* CMDR information. [targetmanager.py] */
"Received team invite from" = "Primljen poziv u tim od";

/* Colonisation 'Type (Listed as/under)' [base_types.json] */
"Refinery" = "Refinery";

/* Colonisation 'Type' [base_types.json] */
"Refinery Hub" = "Refinery Hub";

/* Colonisation 'Building Type' [base_types.json] */
"Relay Installation" = "Relay Installation";

/* Colonisation 'Type' [base_types.json] */
"Relay Station" = "Relay Station";

/* Colonisation 'Prerequisites' [base_types.json] */
"Relay Station Installation" = "Relay Station Installation";

/* Rename button. [colonisation.py] */
"Rename" = "Rename";

/* Your helpful context goes here. [colonisation.py] */
"Rename System" = "Rename System";

/* tooltip for the rename system button. [colonisation.py] */
"Rename system plan" = "Rename system plan";

/* Preferences checkbox label. [ui.py] */
"Report Newly Visited System Activity By Default" = "Podrazumevano Prijavi Aktivnost o Novoposećenim Sistemima";

/* Required amount. [progress.py] */
"Required" = "Required";

/* any prerequisites for the base. [colonisation.py] */
"Requirements" = "Requirements";

/* Colonisation 'Type (Listed as/under)' [base_types.json] */
"Research Bio Tier 1" = "Research Bio Tier 1";

/* Colonisation 'Type' [base_types.json] */
"Research Bio Tier 1 Med" = "Research Bio Tier 1 Med";

/* Colonisation 'Type' [base_types.json] */
"Research Bio Tier 1 Sml" = "Research Bio Tier 1 Sml";

/* Colonisation 'Type (Listed as/under)' [base_types.json] */
"Research Bio Tier 2" = "Research Bio Tier 2";

/* Colonisation 'Type' [base_types.json] */
"Research Bio Tier 2 Lrg" = "Research Bio Tier 2 Lrg";

/* Colonisation 'Type' [base_types.json] */
"Research Station" = "Research Station";

/* Discord heading, abbreviation for search and rescue. [default.py] */
"SandR" = "PiS";

/* Colonisation 'Type' [base_types.json] */
"Satellite" = "Satellite";

/* Colonisation 'Building Type' [base_types.json] */
"Satellite Installation" = "Satellite Installation";

/* Save the notes. [colonisation.py] */
"Save" = "Save";

/* CMDR information. [targetmanager.py] */
"Scanned" = "Skenirano";

/* Activity window tooltip. [activity.py] */
"Scenario wins" = "Pobednički scenario";

/* Discord heading. [default.py] */
"Scenarios" = "Scenarija";

/* Activity window column title, abbreviation for scenarios. [activity.py] */
"Scens" = "Scenar";

/* Colonisation 'Building Type' [base_types.json] */
"Scientific" = "Scientific";

/* Colonisation 'Type' [base_types.json] */
"Scientific Hub" = "Scientific Hub";

/* Colonisation 'Building Type' [base_types.json] */
"Scientific Installation" = "Scientific Installation";

/* Colonisation 'Type' [base_types.json] */
"Scientific Outpost" = "Scientific Outpost";

/* Label on legend window. [legend.py] */
"Search & Rescue Bio Pods" = "Pronađi i Spasi Bio Kapsule";

/* Label on legend window. [legend.py] */
"Search & Rescue Black Boxes" = "Pronađi i Spasi Crne Kutije";

/* Label on legend window. [legend.py] */
"Search & Rescue Escape Pods" = "Pronađi i Spasi Kapsule za Spasavanje";

/* Label on legend window. [legend.py] */
"Search & Rescue Tissue Samples" = "Pronađi i Sačuvaj Uzorke Tkiva";

/* Activity window tooltip. [activity.py] */
"Search and rescue" = "Pronađi i Spasi";

/* Activity window column title, abbreviation for secondary. [activity.py] */
"Sec" = "Sek";

/* Activity window tooltip. [activity.py] */
"Secondary" = "Sekundarni";

/* Label on legend window. [legend.py] */
"Secondary INF. This is INF gained as a secondary effect of the mission, for example the destination faction for delivery missions." = "Sekundarni INF. Ovo je INF dobijen kao sekundarni efekat misije, na primer odredišna frakcija kod kurirskih misija.";

/* Security impact. [colonisation.py] */
"Security" = "Security";

/* Colonisation 'Building Type' [base_types.json] */
"Security Installation" = "Security Installation";

/* Colonisation 'Type' [base_types.json] */
"Security Station" = "Security Station";

/* [widgets.py] */
"Select all" = "Izaberi sve";

/* [fleetcarrier.py] */
"Selling Commodities" = "Prodajem robu";

/* Discord fleet carrier section heading. [fleetcarrier.py] */
"Selling Commodities:" = "Prodajem robu:";

/* [fleetcarrier.py] */
"Selling Materials" = "Prodajem materijale";

/* Discord fleet carrier section heading. [fleetcarrier.py] */
"Selling Materials:" = "Prodajem materijale:";

/* Label on API settings window. [api.py] */
"Server URL" = "URL adresa servera";

/* Colonisation 'Category' [base_types.json] */
"Settlement" = "Settlement";

/* Discord heading. [default.py] */
"settlements" = "naselja";

/* Activity window column title. [activity.py] */
"Ship" = "Brod";

/* Label on API settings window. [api.py] */
"Shortcuts for Popular Servers" = "Prečice ka Popularnim Serverima";

/* Main window tooltip. [ui.py] */
"Show CMDR information window" = "Prikaži prozor sa informacijama o CMDR-u";

/* Main window tooltip. [ui.py] */
"Show colonisation window" = "Show colonisation window";

/* Preferences checkbox label. [ui.py] */
"Show Detailed INF" = "Prikaži Detaljan INF";

/* Preferences checkbox label. [ui.py] */
"Show Detailed Trade" = "Prikaži Detaljno Trgovinu";

/* Main window tooltip. [ui.py] */
"Show fleet carrier window" = "Prikaži prozor Nosača Flote";

/* Preferences checkbox label. [ui.py] */
"Show In-game Overlay" = "Prikaži Overlej u Igri";

/* Activity window tooltip. [activity.py] */
"Show legend window" = "Prikaži prozor sa legendom";

<<<<<<< HEAD
/* Main window tooltip. [ui.py] */
"Show objectives / missions window" = "Show objectives / missions window";

=======
/* tooltip for the next build icon. [progress.py] */
"Show next build" = "Show next build";

/* Main window tooltip. [ui.py] */
"Show objectives / missions window" = "Show objectives / missions window";

/* tooltip for the previous build icon. [progress.py] */
"Show previous build" = "Show previous build";

>>>>>>> 4355add6
/* tooltip for the show notes window. [colonisation.py] */
"Show system notes window" = "Show system notes window";

/* Preferences checkbox label. [ui.py] */
"Show Systems with Zero Activity" = "Prikaži Sisteme u kojima nema Aktivnosti";

/* Colonisation 'Building Type' [base_types.json] */
"Small" = "Small";

/* Standard of living impact. [colonisation.py] */
"SoL" = "SoL";

/* Label on carrier window. [fleetcarrier.py] */
"Some information cannot be updated. Enable Fleet Carrier CAPI Queries in File -> Settings -> Configuration" = "Neke informacije se ne mogu ažurirati. Omogućite Aktiviraj Fleetcarrier CAPIU Upite na Fajl -> Podešavanja -> Konfiguracija";

/* [clb.py] */
"Space" = "Space";

/* Colonisation 'Type' [base_types.json] */
"Space Bar" = "Space Bar";

/* Activity window tooltip. [activity.py] */
"Space conflict zones" = "Svemirske konflikt zone";

/* Colonisation 'Type' [base_types.json] */
"Space Farm" = "Space Farm";

/* Colonisation 'Prerequisites' [base_types.json] */
"Space Farm Installation" = "Space Farm Installation";

/* Discord heading, abbreviation for space conflict zones. [default.py] */
"SpaceCZs" = "SvemirskeKZ";

/* Discord carrier docking access. [fleetcarrier.py] */
"Squadron and Friends" = "Eskadrila i Drugari";

/* CMDR window column title. [cmdrs.py] */
"Squadron ID" = "ID Eskadrile";

/* Overlay CMDR information report message. [ui.py] */
"Squadron ID: {squadron}" = "ID Eskadrile: {squadron}";

/* Discord heading. [cmdrs.py] */
"Squadron Inara Link" = "Inara link Eskadrile";

/* Label on CMDR window. [cmdrs.py] */
"Squadron: " = "Eskadrila: ";

/* Colonisation 'Category' [base_types.json] */
"Starport" = "Starport";

/* Activity window column title. [activity.py] */
"State" = "Stanje";

/* Number of ground/surface builds. [colonisation.py] */
"Surface" = "Surface";

/* CMDR window column title. [cmdrs.py] */
"System" = "Sistem";

/* Discord heading. [default.py] */
"System activity" = "Aktivnosti u Sistemu";

/* Preferences checkbox label. [ui.py] */
"System Information" = "Informacije o sistemu";

/* Label for the system's name field in the UI. [colonisation.py] */
"System Name" = "System Name";

/* Elite dangerous system name. [colonisation.py] */
"System Name (optional)" = "System Name (optional)";

/* Overlay system tick message. [ui.py] */
"System Tick: {tick_time}" = "System Tick: {tick_time}";

/* Label on carrier window. [fleetcarrier.py] */
"System: {current_system} - Docking: {docking_access} - Notorious Allowed: {notorious}" = "Sistem: {current_system} - Pristajanje: {docking_access} - Dozvoljeno Ozloglašenima: {notorious}";

/* Letter to indicate tonnes. [progress.py] */
"t" = "t";

/* Tier 2 points. [colonisation.py] */
"T2" = "T2";

/* Tier 3 points. [colonisation.py] */
"T3" = "T3";

/* Text on API settings window. [api.py] */
"Take care when agreeing to this - if you approve this server, {plugin_name} will send your information to it, which will include CMDR details such as your location, missions and kills." = "Budite pažljivi kada pristajete na ovo – ako odobrite ovaj server, {plugin_name} će mu poslati vaše podatke, koji će uključivati detalje CMDR-a kao što su vaša lokacija, misije i ubistva.";

/* Overlay message. [activity.py] */
"Targeted Ally!" = "Saveznik na Nišanu!";

/* Discord CMDR information. [targetmanager.py] */
"Team invite received from this CMDR" = "Poziv u Tim primljen od ovog KMDR-a";

/* Technology level. [colonisation.py] */
"Tech Lvl" = "Tech Lvl";

/* Name of default output formatter. [text.py] */
"Text Only" = "Samo text";

/* Preferences checkbox label. [ui.py] */
"Thargoid War Progress" = "Napredak Targoidskog Rata";

/* Label on activity window. [activity.py] */
"Thargoid War System, no BGS Activity is Counted" = "Sistem Targoidskog Rata, BGS Aktivnosti se ne Broje";

/* Text on API settings window. [api.py] */
"The exact set of Events that will be sent is listed in the 'Events Requested' section below. Further information about these Events and what they contain is provided here: " = "Tačan niz Događaja koji će biti poslat je naveden u odeljku „Zahtevani događaji“ ispod. Dodatne informacije o ovim Događajima i šta oni sadrže nalaze se ovde: ";

/* Discord text. [fleetcarrier.py] */
"The scheduled carrier jump was cancelled" = "Zakazani skok kerijera je otkazan";

/* Discord CMDR information. [targetmanager.py] */
"This CMDR was added as a friend" = "Ovaj KMDR je dodat vašim prijateljima";

/* Text on API settings window. [api.py] */
"This screen is used to set up a connection to a server." = "Ovaj ekran se koristi za podešavanje veze sa serverom.";

/* Preferences force tick popup text. [ui.py] */
"This will move your current activity into the previous tick, and clear activity for the current tick." = "Ovo će prebaciti vašu trenutnu aktivnost u prethodni tik i obrisati aktivnost za trenutni tik.";

/* [ui.py] */
"Tick {minutes_delta}m Overdue (Estimated)" = "Tik {minutes_delta}m Kasni (Procenjeno)";

/* [ui.py] */
"To add a webhook: Right-click on a row number and select 'Insert rows above / below'." = "Da biste dodali vebhuk: Kliknite desnim tasterom na broj reda i izaberite „Ubaci redove iznad/ispod“.";

/* Discord heading. [fleetcarrier.py] */
"To Body" = "U Telo";

/* Amount still left to buy. [progress.py] */
"To Buy" = "To Buy";

/* [ui.py] */
"To delete a webhook: Right-click on a row number and select 'Delete rows'." = "Za brisanje vebhuka: Kliknite desnim tasterom na broj reda i odaberite 'Izbriši redove'.";

/* Discord heading. [fleetcarrier.py] */
"To System" = "U Sistem";

/* Total number of builds. [colonisation.py] */
"Total" = "Total";

/* Colonisation 'Economy Influence' [base_types.json] */
"Tourism" = "Tourism";

/* Colonisation 'Prerequisites' [base_types.json] */
"Tourism Settlement" = "Tourism Settlement";

/* Colonisation 'Type (Listed as/under)' [base_types.json] */
"Tourism Tier 1" = "Tourism Tier 1";

/* Colonisation 'Type' [base_types.json] */
"Tourism Tier 1 Med" = "Tourism Tier 1 Med";

/* Colonisation 'Type' [base_types.json] */
"Tourism Tier 1 Sml" = "Tourism Tier 1 Sml";

/* Colonisation 'Type (Listed as/under)' [base_types.json] */
"Tourism Tier 2" = "Tourism Tier 2";

/* Colonisation 'Type' [base_types.json] */
"Tourism Tier 2 Lrg" = "Tourism Tier 2 Lrg";

/* Colonisation 'Type (Listed as/under)' [base_types.json] */
"Tourist" = "Tourist";

/* Colonisation 'Type' [base_types.json] */
"Tourist Installation" = "Tourist Installation";

/* Track this build?. [colonisation.py] */
"Track" = "Track";

/* Activity window column title. [activity.py] */
"Trade" = "Trgovina";

/* Discord heading, abbreviation for trade black market profit. [default.py] */
"TrdBMProfit" = "TrgCTProfit";

/* Discord heading, abbreviation for trade buy. [default.py] */
"TrdBuy" = "TrgKupi";

/* Discord heading, abbreviation for trade profit. [default.py] */
"TrdProfit" = "TrgProfit";

/* Discord heading, abbreviation for tissue sample. [default.py] */
"ts" = "ut";

/* Discord post title. [activity.py] */
"TW Activity after Tick: {tick_time}" = "TR aktivnosti nakon tika: {tick_time}";

/* Dropdown menu on activity window. [activity.py] */
"TW Only" = "Samo TR";

/* [ui.py] */
"TW War Progress in {current_system}: {percent}%" = "Napredak u Targoidskom Ratu (TR) u {current_system}: {percent}%";

/* [sheet_options.py] */
"Undo" = "Undo";

/* Overlay CMDR information report message. [ui.py] */
"Unknown" = "Nepoznato";

/* Main window label. [ui.py] */
"Update will be installed on shutdown" = "Novo Ažuriranje će biti instalirano nakon gašenja";

/* Discord footer message, modern embed mode. [discord.py] */
"Updated at {date_time} (game)" = "Ažurirano {date_time} (igre)";

/* Discord message footer, legacy text mode. [discord.py] */
"Updated at: {date_time} | {plugin_name} v{version}" = "Ažurirano: {date_time} | {plugin_name} v{version}";

/* [clb.py] */
"War Inf" = "War Inf";

/* Discord heading, abbreviation for war INF. [default.py] */
"WarINF" = "RatniINF";

/* Preferences force tick popup text. [ui.py] */
"WARNING: It is not usually necessary to force a tick. Only do this if you know FOR CERTAIN there has been a tick but {plugin_name} is not showing it." = "UPOZORENJE: Obično nije potrebno forsirati Tik. Uradite ovo samo ako znate SA SIGURNOŠĆU da je bio Tik ali ga {plugin_name} nije detektovao.";

/* Preferences checkbox label. [ui.py] */
"Warnings" = "Upozorenja";

/* Wealth impact. [colonisation.py] */
"Wealth" = "Wealth";

/* Preferences table heading. [ui.py] */
"Webhook URL" = "Adresa Vebhuka";

/* Notice about the first base being special. [colonisation.py] */
"When planning your system the first base is special, make sure that it is the first on the list." = "When planning your system the first base is special, make sure that it is the first on the list.";

/* [ui.py] */
"Within {minutes_to_tick}m of Next Tick (Estimated)" = "Oko {minutes_to_tick}min do Sledećeg Tika (Procenjeno)";

/* Discord heading. [default.py] */
"wounded" = "renjen";

/* Label on legend window. [legend.py] */
"Wounded evacuation missions" = "Misije evakuacije ranjenika";

/* [fleetcarrier.py] */
"Yes" = "Da";

/* Label on legend window. [legend.py] */
"Zero / Low / Med / High demand level for trade buy / sell" = "Nula / Niska / Srednja / Visoka tražnja za trgovinom kupovina / prodaja";

/* Activity window title. [activity.py] */
"{plugin_name} - Activity After Tick at: {tick_time}" = "{plugin_name} - Aktivnost nakon Tika u: {tick_time}";

/* API settings window title. [api.py] */
"{plugin_name} - API Settings" = "{plugin_name} - API Podešavanja";

/* Carrier window title. [fleetcarrier.py] */
"{plugin_name} - Carrier {carrier_name} ({carrier_callsign}) in system: {system_name}" = "{plugin_name} - Kerijer {carrier_name} ({carrier_callsign}) u sistemu: {system_name}";

/* CMDR window title. [cmdrs.py] */
"{plugin_name} - CMDR Interactions" = "{plugin_name} - CMDR Interakcije";

/* Legend window title. [legend.py] */
"{plugin_name} - Icon Legend" = "{plugin_name} - Legenda Ikona";

/* Objectives window title. [objectives.py] */
"{plugin_name} - Objectives" = "{plugin_name} - Objectives";

/* Preferences checkbox label. [ui.py] */
"{plugin_name} Active" = "{plugin_name} Aktivan";

/* Overlay message. [overlay.py] */
"{plugin_name} Ready" = "{plugin_name} Spreman";

/* Main window label. [ui.py] */
"{plugin_name} Status:" = "{plugin_name} Status:";

/* Main window error message. [tick.py] */
"{plugin_name} WARNING: Unable to fetch latest tick" = "{plugin_name} PAŽNJA: Nemoguće pribaviti informacije o poslednjem tiku";

/* [tick.py] */
"{plugin_name} WARNING: Unable to fetch system tick" = "{plugin_name} WARNING: Unable to fetch system tick";

/* Objectives title. [objectivesmanager.py] */
"{server_name} Objectives" = "{server_name} Objectives";

/* [colonisation.py] */
"ⓘ" = "ⓘ";

/* [colonisation.py] */
"📓" = "📓";<|MERGE_RESOLUTION|>--- conflicted
+++ resolved
@@ -20,11 +20,7 @@
 "Activity to post:" = "Aktivnost za objavu:";
 
 /* Add/create a new system. [colonisation.py] */
-<<<<<<< HEAD
-"Add" = "Add";
-=======
 "Add" = "Dodaj";
->>>>>>> 4355add6
 
 /* CMDR information. [targetmanager.py] */
 "Added a friend" = "Dodat za prijatelja";
@@ -1112,21 +1108,15 @@
 /* Activity window tooltip. [activity.py] */
 "Show legend window" = "Prikaži prozor sa legendom";
 
-<<<<<<< HEAD
+/* tooltip for the next build icon. [progress.py] */
+"Show next build" = "Show next build";
+
 /* Main window tooltip. [ui.py] */
 "Show objectives / missions window" = "Show objectives / missions window";
 
-=======
-/* tooltip for the next build icon. [progress.py] */
-"Show next build" = "Show next build";
-
-/* Main window tooltip. [ui.py] */
-"Show objectives / missions window" = "Show objectives / missions window";
-
 /* tooltip for the previous build icon. [progress.py] */
 "Show previous build" = "Show previous build";
 
->>>>>>> 4355add6
 /* tooltip for the show notes window. [colonisation.py] */
 "Show system notes window" = "Show system notes window";
 
