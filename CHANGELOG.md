--- conflicted
+++ resolved
@@ -1,22 +1,24 @@
 # Change Log
 
-<<<<<<< HEAD
 ## v3.1.0 - xxxx-xx-xx
-=======
+
+### New Features:
+
+* Thargoid War kills are now tracked for each vessel type. But **please be aware**: BGS-Tally will only count a kill if it is logged in your game journal. This reliably happens if you solo kill a Thargoid, and sometimes happens when you kill in a Team or with others.  However, when not solo-killing, this is **highly unreliable**. Please don't file a bug if you find your kills aren't being tallied when fighting with other CMDRs.
+
 
 ## v3.0.0-xx - xxxx-xx-xx
 
-### Bug Fixes:
+### Changes:
 
 * Fleet Carrier materials prices are now abbreviated to make them easier to read.
 
 
 ## v3.0.0-a2 - 2023-01-27
->>>>>>> 70f8c39b
-
-### New Features:
-
-* Thargoid War kills are now tracked for each vessel type. But **please be aware**: BGS-Tally will only count a kill if it is logged in your game journal. This reliably happens if you solo kill a Thargoid, and sometimes happens when you kill in a Team or with others.  However, when not solo-killing, this is **highly unreliable**. Please don't file a bug if you find your kills aren't being tallied when fighting with other CMDRs.
+
+### Bug Fixes:
+
+* Fleet Carrier materials Discord report was a bit broken when either your carrier sell or buy orders were empty.
 
 
 ## v3.0.0-a1 - 2023-01-26
