import tkinter as tk
from datetime import datetime, timedelta
from functools import partial
from os import path
from threading import Thread
from time import sleep
from tkinter import PhotoImage, ttk
from tkinter.messagebox import askyesno
from typing import Dict, List, Optional

import myNotebook as nb
from ScrollableNotebook import ScrollableNotebook
from theme import theme
from ttkHyperlinkLabel import HyperlinkLabel

from bgstally.activity import CONFLICT_STATES, ELECTION_STATES, Activity
from bgstally.debug import Debug
from bgstally.enums import CheckStates, CZs, UpdateUIPolicy

DATETIME_FORMAT_WINDOWTITLE = "%Y-%m-%d %H:%M:%S"
DATETIME_FORMAT_OVERLAY = "%Y-%m-%d %H:%M"
FOLDER_ASSETS = "assets"
TIME_WORKER_PERIOD_S = 2
TIME_TICK_ALERT_M = 60
URL_LATEST_RELEASE = "https://github.com/aussig/BGS-Tally/releases/latest"
URL_WIKI = "https://github.com/aussig/BGS-Tally/wiki"


class UI:
    """
    Display the user's activity
    """

    def __init__(self, bgstally):
        self.bgstally = bgstally

        self.image_button_dropdown_menu = PhotoImage(file = path.join(self.bgstally.plugin_dir, FOLDER_ASSETS, "button_dropdown_menu.png"))
        self.image_tab_active_enabled = PhotoImage(file = path.join(self.bgstally.plugin_dir, FOLDER_ASSETS, "tab_active_enabled.png"))
        self.image_tab_active_part_enabled = PhotoImage(file = path.join(self.bgstally.plugin_dir, FOLDER_ASSETS, "tab_active_part_enabled.png"))
        self.image_tab_active_disabled = PhotoImage(file = path.join(self.bgstally.plugin_dir, FOLDER_ASSETS, "tab_active_disabled.png"))
        self.image_tab_inactive_enabled = PhotoImage(file = path.join(self.bgstally.plugin_dir, FOLDER_ASSETS, "tab_inactive_enabled.png"))
        self.image_tab_inactive_part_enabled = PhotoImage(file = path.join(self.bgstally.plugin_dir, FOLDER_ASSETS, "tab_inactive_part_enabled.png"))
        self.image_tab_inactive_disabled = PhotoImage(file = path.join(self.bgstally.plugin_dir, FOLDER_ASSETS, "tab_inactive_disabled.png"))

        self.heading_font = ("Helvetica", 11, "bold")

        self.shutting_down: bool = False
        self.frame_needs_updating: bool = False

        self.thread: Optional[Thread] = Thread(target=self._worker, name="BGSTally UI worker")
        self.thread.daemon = True
        self.thread.start()


    def shut_down(self):
        """
        Shut down all worker threads.
        """
        self.shutting_down = True


    def update(self):
        """
        Perform any UI updates that have been deferred. This is to allow worker threads to safely update UI
        elements outside the thread.
        """
        if self.frame_needs_updating:
            self.update_plugin_frame()
            self.frame_needs_updating = False


    def get_plugin_frame(self, parent_frame: tk.Frame, git_version_number: str):
        """
        Return a TK Frame for adding to the EDMC main window
        """
        self.frame = tk.Frame(parent_frame)

        TitleLabel = tk.Label(self.frame, text="BGS Tally (Aussi)")
        TitleLabel.grid(row=0, column=0, sticky=tk.W)
        TitleVersion = tk.Label(self.frame, text="v" + self.bgstally.version)
        TitleVersion.grid(row=0, column=1, sticky=tk.W)
        if self._version_tuple(git_version_number) > self._version_tuple(self.bgstally.version):
            HyperlinkLabel(self.frame, text="New version available", background=nb.Label().cget('background'), url=URL_LATEST_RELEASE, underline=True).grid(row=0, column=1, sticky=tk.W)
        tk.Button(self.frame, text="Latest BGS Tally", command=partial(self._show_activity_window, self.bgstally.activity_manager.get_current_activity())).grid(row=1, column=0, padx=3)
        self.PreviousButton = tk.Button(self.frame, text = "Previous BGS Tallies ", image=self.image_button_dropdown_menu, compound=tk.RIGHT, command=self._previous_ticks_popup)
        self.PreviousButton.grid(row=1, column=1, padx=3)
        tk.Button(self.frame, text="Carrier Mats", command=partial(self.bgstally.discord.post_to_fcjump_discord, self.bgstally.fleet_carrier.get_formatted_materials())).grid(row=1, column=2, padx=3)
        tk.Label(self.frame, text="BGS Tally Status:").grid(row=2, column=0, sticky=tk.W)
        tk.Label(self.frame, text="Last BGS Tick:").grid(row=3, column=0, sticky=tk.W)
        tk.Label(self.frame, textvariable=self.bgstally.state.Status).grid(row=2, column=1, sticky=tk.W)
        tk.Label(self.frame, text=self.bgstally.tick.get_formatted()).grid(row=3, column=1, sticky=tk.W)

        return self.frame


    def update_plugin_frame(self):
        """
        Update the tick time label and current activity button in the plugin frame
        """
        tk.Label(self.frame, text=self.bgstally.tick.get_formatted()).grid(row=3, column=1, sticky=tk.W)
        tk.Button(self.frame, text="Latest BGS Tally", command=partial(self._show_activity_window, self.bgstally.activity_manager.get_current_activity())).grid(row=1, column=0, padx=3)

        theme.update(self.frame)


    def get_prefs_frame(self, parent_frame: tk.Frame):
        """
        Return a TK Frame for adding to the EDMC settings dialog
        """

        frame = nb.Frame(parent_frame)
        # Make the second column fill available space
        frame.columnconfigure(1, weight=1)

<<<<<<< HEAD
        HyperlinkLabel(frame, text="BGS Tally (modified by Aussi) v" + self.bgstally.version, background=nb.Label().cget('background'), url=URL_WIKI, underline=True).grid(columnspan=2, padx=10, sticky=tk.W)
        ttk.Separator(frame, orient=tk.HORIZONTAL).grid(columnspan=2, padx=10, pady=2, sticky=tk.EW)
        nb.Checkbutton(frame, text="BGS Tally Active", variable=self.bgstally.state.Status, onvalue="Active", offvalue="Paused").grid(column=1, padx=10, sticky=tk.W)
        nb.Checkbutton(frame, text="Show Systems with Zero Activity", variable=self.bgstally.state.ShowZeroActivitySystems, onvalue=CheckStates.STATE_ON, offvalue=CheckStates.STATE_OFF).grid(column=1, padx=10, sticky=tk.W)
        nb.Label(frame, text="Discord Settings").grid(column=0, padx=10, sticky=tk.W)
        ttk.Separator(frame, orient=tk.HORIZONTAL).grid(columnspan=2, padx=10, pady=2, sticky=tk.EW)
        nb.Checkbutton(frame, text="Abbreviate Faction Names", variable=self.bgstally.state.AbbreviateFactionNames, onvalue=CheckStates.STATE_ON, offvalue=CheckStates.STATE_OFF).grid(column=1, padx=10, sticky=tk.W)
        nb.Checkbutton(frame, text="Include Secondary INF", variable=self.bgstally.state.IncludeSecondaryInf, onvalue=CheckStates.STATE_ON, offvalue=CheckStates.STATE_OFF).grid(column=1, padx=10, sticky=tk.W)
        nb.Label(frame, text="Discord BGS Webhook URL").grid(column=0, padx=10, sticky=tk.W, row=9)
        EntryPlus(frame, textvariable=self.bgstally.state.DiscordBGSWebhook).grid(column=1, padx=10, pady=2, sticky=tk.EW, row=9)
        nb.Label(frame, text="Discord FC Jump Webhook URL").grid(column=0, padx=10, sticky=tk.W, row=10)
        EntryPlus(frame, textvariable=self.bgstally.state.DiscordFCJumpWebhook).grid(column=1, padx=10, pady=2, sticky=tk.EW, row=10)
        nb.Label(frame, text="Discord Post as User").grid(column=0, padx=10, sticky=tk.W, row=11)
        EntryPlus(frame, textvariable=self.bgstally.state.DiscordUsername).grid(column=1, padx=10, pady=2, sticky=tk.W, row=11)
        ttk.Separator(frame, orient=tk.HORIZONTAL).grid(columnspan=2, padx=10, pady=2, sticky=tk.EW)
        tk.Button(frame, text="FORCE Tick", command=self._confirm_force_tick, bg="red", fg="white").grid(column=1, padx=10, sticky=tk.W, row=13)
=======
        current_row = 1
        nb.Label(frame, text=f"BGS Tally (modified by Aussi) v{self.bgstally.version}", font=self.heading_font).grid(column=0, padx=10, sticky=tk.W); current_row += 1
        HyperlinkLabel(frame, text="Instructions for Use", background=nb.Label().cget('background'), url=URL_WIKI, underline=True).grid(column=1, padx=10, sticky=tk.W); current_row += 1

        ttk.Separator(frame, orient=tk.HORIZONTAL).grid(columnspan=2, padx=10, pady=2, sticky=tk.EW); current_row += 1
        nb.Label(frame, text="General", font=self.heading_font).grid(column=0, padx=10, sticky=tk.W); current_row += 1
        nb.Checkbutton(frame, text="BGS Tally Active", variable=self.bgstally.state.Status, onvalue="Active", offvalue="Paused").grid(column=1, padx=10, sticky=tk.W); current_row += 1
        nb.Checkbutton(frame, text="Show Systems with Zero Activity", variable=self.bgstally.state.ShowZeroActivitySystems, onvalue=CheckStates.STATE_ON, offvalue=CheckStates.STATE_OFF).grid(column=1, padx=10, sticky=tk.W); current_row += 1

        ttk.Separator(frame, orient=tk.HORIZONTAL).grid(columnspan=2, padx=10, pady=2, sticky=tk.EW); current_row += 1
        nb.Label(frame, text="Discord", font=self.heading_font).grid(column=0, padx=10, sticky=tk.W); current_row += 1
        nb.Checkbutton(frame, text="Abbreviate Faction Names", variable=self.bgstally.state.AbbreviateFactionNames, onvalue=CheckStates.STATE_ON, offvalue=CheckStates.STATE_OFF).grid(column=1, padx=10, sticky=tk.W); current_row += 1
        nb.Checkbutton(frame, text="Include Secondary INF", variable=self.bgstally.state.IncludeSecondaryInf, onvalue=CheckStates.STATE_ON, offvalue=CheckStates.STATE_OFF).grid(column=1, padx=10, sticky=tk.W); current_row += 1
        nb.Label(frame, text="Discord Webhook URL").grid(column=0, padx=10, sticky=tk.W, row=current_row)
        EntryPlus(frame, textvariable=self.bgstally.state.DiscordWebhook).grid(column=1, padx=10, pady=2, sticky=tk.EW, row=current_row); current_row += 1
        nb.Label(frame, text="Discord Post as User").grid(column=0, padx=10, sticky=tk.W, row=current_row)
        EntryPlus(frame, textvariable=self.bgstally.state.DiscordUsername).grid(column=1, padx=10, pady=2, sticky=tk.W, row=current_row); current_row += 1

        ttk.Separator(frame, orient=tk.HORIZONTAL).grid(columnspan=2, padx=10, pady=2, sticky=tk.EW); current_row += 1
        nb.Label(frame, text="In-game Overlay", font=self.heading_font).grid(column=0, padx=10, sticky=tk.W); current_row += 1
        nb.Checkbutton(frame, text="Show In-game Overlay", variable=self.bgstally.state.EnableOverlay, state="disabled" if self.bgstally.overlay.edmcoverlay == None else "enabled", onvalue=CheckStates.STATE_ON, offvalue=CheckStates.STATE_OFF).grid(column=1, padx=10, sticky=tk.W); current_row += 1
        if self.bgstally.overlay.edmcoverlay == None:
            nb.Label(frame, text="In-game overlay support requires the separate EDMCOverlay plugin to be installed - see the instructions for more information.").grid(columnspan=2, padx=10, sticky=tk.W); current_row += 1

        ttk.Separator(frame, orient=tk.HORIZONTAL).grid(columnspan=2, padx=10, pady=2, sticky=tk.EW); current_row += 1
        nb.Label(frame, text="Advanced", font=self.heading_font).grid(column=0, padx=10, sticky=tk.W); current_row += 1
        tk.Button(frame, text="FORCE Tick", command=self._confirm_force_tick, bg="red", fg="white").grid(column=1, padx=10, sticky=tk.W, row=current_row); current_row += 1
>>>>>>> bc0044c3

        return frame


    def _worker(self) -> None:
        """
        Handle thread work
        """
        Debug.logger.debug("Starting UI Worker...")

        while True:
            if self.shutting_down:
                Debug.logger.debug("Shutting down UI Worker...")
                return

            self.bgstally.overlay.display_message("tick", f"Curr Tick: {self.bgstally.tick.get_formatted(DATETIME_FORMAT_OVERLAY)}", True)
            if (datetime.utcnow() > self.bgstally.tick.next_predicted() - timedelta(minutes = TIME_TICK_ALERT_M)):
                self.bgstally.overlay.display_message("tickwarn", f"Within {TIME_TICK_ALERT_M}m of next tick (est)", True)

            sleep(TIME_WORKER_PERIOD_S)


    def _previous_ticks_popup(self):
        menu = tk.Menu(self.frame, tearoff = 0)

        activities: List = self.bgstally.activity_manager.get_previous_activities()

        for activity in activities:
            menu.add_command(label=activity.tick_time, command=partial(self._show_activity_window, activity))

        try:
            menu.tk_popup(self.PreviousButton.winfo_rootx(), self.PreviousButton.winfo_rooty())
        finally:
            menu.grab_release()


    def _show_activity_window(self, activity: Activity):
        """
        Display the data window, using data from the passed in activity object
        """
        Form = tk.Toplevel(self.frame)
        Form.title("BGS Tally - After Tick at: " + activity.tick_time.strftime(DATETIME_FORMAT_WINDOWTITLE))
        Form.geometry("1200x800")

        ContainerFrame = ttk.Frame(Form)
        ContainerFrame.pack(fill=tk.BOTH, expand=1)
        TabParent=ScrollableNotebook(ContainerFrame, wheelscroll=False, tabmenu=True)
        TabParent.pack(fill=tk.BOTH, expand=1, side=tk.TOP, padx=5, pady=5)

        DiscordFrame = ttk.Frame(ContainerFrame)
        DiscordFrame.pack(fill=tk.BOTH, padx=5, pady=5)
        ttk.Label(DiscordFrame, text="Discord Report", font=self.heading_font).grid(row=0, column=0, sticky=tk.W)
        ttk.Label(DiscordFrame, text="Discord Options", font=self.heading_font).grid(row=0, column=1, sticky=tk.W)
        ttk.Label(DiscordFrame, text="Double-check on-ground CZ tallies, sizes are not always correct", foreground='#f00').grid(row=1, column=0, columnspan=2, sticky=tk.W)

        DiscordTextFrame = ttk.Frame(DiscordFrame)
        DiscordTextFrame.grid(row=2, column=0, pady=5, sticky=tk.NSEW)
        DiscordText = TextPlus(DiscordTextFrame, wrap=tk.WORD, height=14, font=("Helvetica", 9))
        DiscordScroll = tk.Scrollbar(DiscordTextFrame, orient=tk.VERTICAL, command=DiscordText.yview)
        DiscordText['yscrollcommand'] = DiscordScroll.set
        DiscordScroll.pack(fill=tk.Y, side=tk.RIGHT)
        DiscordText.pack(fill=tk.BOTH, side=tk.LEFT, expand=True)

        DiscordOptionsFrame = ttk.Frame(DiscordFrame)
        DiscordOptionsFrame.grid(row=2, column=1, padx=5, pady=5, sticky=tk.NW)
        ttk.Checkbutton(DiscordOptionsFrame, text="Abbreviate Faction Names", variable=self.bgstally.state.AbbreviateFactionNames, onvalue=CheckStates.STATE_ON, offvalue=CheckStates.STATE_OFF, command=partial(self._option_change, DiscordText, activity)).grid(sticky=tk.W)
        ttk.Checkbutton(DiscordOptionsFrame, text="Include Secondary INF", variable=self.bgstally.state.IncludeSecondaryInf, onvalue=CheckStates.STATE_ON, offvalue=CheckStates.STATE_OFF, command=partial(self._option_change, DiscordText, activity)).grid(sticky=tk.W)

        system_list = activity.get_ordered_systems()

        tab_index = 0

        for system_id in system_list:
            system = activity.systems[system_id]

            if self.bgstally.state.ShowZeroActivitySystems.get() == CheckStates.STATE_OFF \
                and system['zero_system_activity'] \
                and str(system_id) != self.bgstally.state.current_system_id: continue

            tab = ttk.Frame(TabParent)
            tab.columnconfigure(1, weight=1) # Make the second column (faction name) fill available space
            TabParent.add(tab, text=system['System'], compound='right', image=self.image_tab_active_enabled)

            FactionEnableCheckbuttons = []

            ttk.Label(tab, text="Include", font=self.heading_font).grid(row=0, column=0, padx=2, pady=2)
            EnableAllCheckbutton = ttk.Checkbutton(tab)
            EnableAllCheckbutton.grid(row=1, column=0, padx=2, pady=2)
            EnableAllCheckbutton.configure(command=partial(self._enable_all_factions_change, TabParent, tab_index, EnableAllCheckbutton, FactionEnableCheckbuttons, DiscordText, activity, system))
            EnableAllCheckbutton.state(['!alternate'])
            ttk.Label(tab, text="Faction", font=self.heading_font).grid(row=0, column=1, padx=2, pady=2)
            ttk.Label(tab, text="State", font=self.heading_font).grid(row=0, column=2, padx=2, pady=2)
            ttk.Label(tab, text="INF", font=self.heading_font, anchor=tk.CENTER).grid(row=0, column=3, columnspan=2, padx=2)
            ttk.Label(tab, text="Pri", font=self.heading_font).grid(row=1, column=3, padx=2, pady=2)
            ttk.Label(tab, text="Sec", font=self.heading_font).grid(row=1, column=4, padx=2, pady=2)
            ttk.Label(tab, text="Trade", font=self.heading_font, anchor=tk.CENTER).grid(row=0, column=5, columnspan=3, padx=2)
            ttk.Label(tab, text="Purch", font=self.heading_font).grid(row=1, column=5, padx=2, pady=2)
            ttk.Label(tab, text="Prof", font=self.heading_font).grid(row=1, column=6, padx=2, pady=2)
            ttk.Label(tab, text="BM Prof", font=self.heading_font).grid(row=1, column=7, padx=2, pady=2)
            ttk.Label(tab, text="BVs", font=self.heading_font).grid(row=0, column=8, padx=2, pady=2)
            ttk.Label(tab, text="Expl", font=self.heading_font).grid(row=0, column=9, padx=2, pady=2)
            ttk.Label(tab, text="Exo", font=self.heading_font).grid(row=0, column=10, padx=2, pady=2)
            ttk.Label(tab, text="CBs", font=self.heading_font).grid(row=0, column=11, padx=2, pady=2)
            ttk.Label(tab, text="Fails", font=self.heading_font).grid(row=0, column=12, padx=2, pady=2)
            ttk.Label(tab, text="Murders", font=self.heading_font).grid(row=0, column=13, padx=2, pady=2)
            ttk.Label(tab, text="Scens", font=self.heading_font).grid(row=0, column=14, padx=2, pady=2)
            ttk.Label(tab, text="Space CZs", font=self.heading_font, anchor=tk.CENTER).grid(row=0, column=15, columnspan=3, padx=2)
            ttk.Label(tab, text="L", font=self.heading_font).grid(row=1, column=15, padx=2, pady=2)
            ttk.Label(tab, text="M", font=self.heading_font).grid(row=1, column=16, padx=2, pady=2)
            ttk.Label(tab, text="H", font=self.heading_font).grid(row=1, column=17, padx=2, pady=2)
            ttk.Label(tab, text="On-foot CZs", font=self.heading_font, anchor=tk.CENTER).grid(row=0, column=18, columnspan=3, padx=2)
            ttk.Label(tab, text="L", font=self.heading_font).grid(row=1, column=18, padx=2, pady=2)
            ttk.Label(tab, text="M", font=self.heading_font).grid(row=1, column=19, padx=2, pady=2)
            ttk.Label(tab, text="H", font=self.heading_font).grid(row=1, column=20, padx=2, pady=2)
            ttk.Separator(tab, orient=tk.HORIZONTAL).grid(columnspan=21, padx=2, pady=5, sticky=tk.EW)

            header_rows = 3
            x = 0

            for faction in system['Factions'].values():
                EnableCheckbutton = ttk.Checkbutton(tab)
                EnableCheckbutton.grid(row=x + header_rows, column=0, sticky=tk.N, padx=2, pady=2)
                EnableCheckbutton.configure(command=partial(self._enable_faction_change, TabParent, tab_index, EnableAllCheckbutton, FactionEnableCheckbuttons, DiscordText, activity, system, faction, x))
                EnableCheckbutton.state(['selected', '!alternate'] if faction['Enabled'] == CheckStates.STATE_ON else ['!selected', '!alternate'])
                FactionEnableCheckbuttons.append(EnableCheckbutton)

                FactionNameFrame = ttk.Frame(tab)
                FactionNameFrame.grid(row=x + header_rows, column=1, sticky=tk.NW)
                FactionName = ttk.Label(FactionNameFrame, text=faction['Faction'])
                FactionName.grid(row=0, column=0, columnspan=2, sticky=tk.W, padx=2, pady=2)
                FactionName.bind("<Button-1>", partial(self._faction_name_clicked, TabParent, tab_index, EnableCheckbutton, EnableAllCheckbutton, FactionEnableCheckbuttons, DiscordText, activity, system, faction, x))
                settlement_row_index = 1
                for settlement_name in faction.get('GroundCZSettlements', {}):
                    SettlementCheckbutton = ttk.Checkbutton(FactionNameFrame)
                    SettlementCheckbutton.grid(row=settlement_row_index, column=0, padx=2, pady=2)
                    SettlementCheckbutton.configure(command=partial(self._enable_settlement_change, SettlementCheckbutton, settlement_name, DiscordText, activity, faction, x))
                    SettlementCheckbutton.state(['selected', '!alternate'] if faction['GroundCZSettlements'][settlement_name]['enabled'] == CheckStates.STATE_ON else ['!selected', '!alternate'])
                    SettlementName = ttk.Label(FactionNameFrame, text=f"{settlement_name} ({faction['GroundCZSettlements'][settlement_name]['type'].upper()})")
                    SettlementName.grid(row=settlement_row_index, column=1, sticky=tk.W, padx=2, pady=2)
                    SettlementName.bind("<Button-1>", partial(self._settlement_name_clicked, SettlementCheckbutton, settlement_name, DiscordText, activity, faction, x))
                    settlement_row_index += 1

                ttk.Label(tab, text=faction['FactionState']).grid(row=x + header_rows, column=2, sticky=tk.N)
                MissionPointsVar = tk.IntVar(value=faction['MissionPoints'])
                ttk.Spinbox(tab, from_=-999, to=999, width=3, textvariable=MissionPointsVar).grid(row=x + header_rows, column=3, sticky=tk.N, padx=2, pady=2)
                MissionPointsVar.trace('w', partial(self._mission_points_change, TabParent, tab_index, MissionPointsVar, True, EnableAllCheckbutton, DiscordText, activity, system, faction, x))
                if (faction['FactionState'] not in CONFLICT_STATES and faction['FactionState'] not in ELECTION_STATES):
                    MissionPointsSecVar = tk.IntVar(value=faction['MissionPointsSecondary'])
                    ttk.Spinbox(tab, from_=-999, to=999, width=3, textvariable=MissionPointsSecVar).grid(row=x + header_rows, column=4, sticky=tk.N, padx=2, pady=2)
                    MissionPointsSecVar.trace('w', partial(self._mission_points_change, TabParent, tab_index, MissionPointsSecVar, False, EnableAllCheckbutton, DiscordText, activity, system, faction, x))
                ttk.Label(tab, text=self._human_format(faction['TradePurchase'])).grid(row=x + header_rows, column=5, sticky=tk.N)
                ttk.Label(tab, text=self._human_format(faction['TradeProfit'])).grid(row=x + header_rows, column=6, sticky=tk.N)
                ttk.Label(tab, text=self._human_format(faction['BlackMarketProfit'])).grid(row=x + header_rows, column=7, sticky=tk.N)
                ttk.Label(tab, text=self._human_format(faction['Bounties'])).grid(row=x + header_rows, column=8, sticky=tk.N)
                ttk.Label(tab, text=self._human_format(faction['CartData'])).grid(row=x + header_rows, column=9, sticky=tk.N)
                ttk.Label(tab, text=self._human_format(faction['ExoData'])).grid(row=x + header_rows, column=10, sticky=tk.N)
                ttk.Label(tab, text=self._human_format(faction['CombatBonds'])).grid(row=x + header_rows, column=11, sticky=tk.N)
                ttk.Label(tab, text=faction['MissionFailed']).grid(row=x + header_rows, column=12, sticky=tk.N)
                ttk.Label(tab, text=faction['Murdered']).grid(row=x + header_rows, column=13, sticky=tk.N)
                ScenariosVar = tk.IntVar(value=faction['Scenarios'])
                ttk.Spinbox(tab, from_=0, to=999, width=3, textvariable=ScenariosVar).grid(row=x + header_rows, column=14, sticky=tk.N, padx=2, pady=2)
                ScenariosVar.trace('w', partial(self._scenarios_change, TabParent, tab_index, ScenariosVar, EnableAllCheckbutton, DiscordText, activity, system, faction, x))

                if (faction['FactionState'] in CONFLICT_STATES):
                    CZSpaceLVar = tk.StringVar(value=faction['SpaceCZ'].get('l', '0'))
                    ttk.Spinbox(tab, from_=0, to=999, width=3, textvariable=CZSpaceLVar).grid(row=x + header_rows, column=15, sticky=tk.N, padx=2, pady=2)
                    CZSpaceMVar = tk.StringVar(value=faction['SpaceCZ'].get('m', '0'))
                    ttk.Spinbox(tab, from_=0, to=999, width=3, textvariable=CZSpaceMVar).grid(row=x + header_rows, column=16, sticky=tk.N, padx=2, pady=2)
                    CZSpaceHVar = tk.StringVar(value=faction['SpaceCZ'].get('h', '0'))
                    ttk.Spinbox(tab, from_=0, to=999, width=3, textvariable=CZSpaceHVar).grid(row=x + header_rows, column=17, sticky=tk.N, padx=2, pady=2)
                    CZGroundLVar = tk.StringVar(value=faction['GroundCZ'].get('l', '0'))
                    ttk.Spinbox(tab, from_=0, to=999, width=3, textvariable=CZGroundLVar).grid(row=x + header_rows, column=18, sticky=tk.N, padx=2, pady=2)
                    CZGroundMVar = tk.StringVar(value=faction['GroundCZ'].get('m', '0'))
                    ttk.Spinbox(tab, from_=0, to=999, width=3, textvariable=CZGroundMVar).grid(row=x + header_rows, column=19, sticky=tk.N, padx=2, pady=2)
                    CZGroundHVar = tk.StringVar(value=faction['GroundCZ'].get('h', '0'))
                    ttk.Spinbox(tab, from_=0, to=999, width=3, textvariable=CZGroundHVar).grid(row=x + header_rows, column=20, sticky=tk.N, padx=2, pady=2)
                    # Watch for changes on all SpinBox Variables. This approach catches any change, including manual editing, while using 'command' callbacks only catches clicks
                    CZSpaceLVar.trace('w', partial(self._cz_change, TabParent, tab_index, CZSpaceLVar, EnableAllCheckbutton, DiscordText, CZs.SPACE_LOW, activity, system, faction, x))
                    CZSpaceMVar.trace('w', partial(self._cz_change, TabParent, tab_index, CZSpaceMVar, EnableAllCheckbutton, DiscordText, CZs.SPACE_MED, activity, system, faction, x))
                    CZSpaceHVar.trace('w', partial(self._cz_change, TabParent, tab_index, CZSpaceHVar, EnableAllCheckbutton, DiscordText, CZs.SPACE_HIGH, activity, system, faction, x))
                    CZGroundLVar.trace('w', partial(self._cz_change, TabParent, tab_index, CZGroundLVar, EnableAllCheckbutton, DiscordText, CZs.GROUND_LOW, activity, system, faction, x))
                    CZGroundMVar.trace('w', partial(self._cz_change, TabParent, tab_index, CZGroundMVar, EnableAllCheckbutton, DiscordText, CZs.GROUND_MED, activity, system, faction, x))
                    CZGroundHVar.trace('w', partial(self._cz_change, TabParent, tab_index, CZGroundHVar, EnableAllCheckbutton, DiscordText, CZs.GROUND_HIGH, activity, system, faction, x))

                x += 1

            self._update_enable_all_factions_checkbutton(TabParent, tab_index, EnableAllCheckbutton, FactionEnableCheckbuttons, system)

            tab.pack_forget()
            tab_index += 1

        DiscordText.insert(tk.INSERT, self._generate_discord_text(activity))
        # Select all text and focus the field
        DiscordText.tag_add('sel', '1.0', 'end')
        DiscordText.focus()

        ttk.Button(ContainerFrame, text="Copy to Clipboard", command=partial(self._copy_to_clipboard, ContainerFrame, DiscordText)).pack(side=tk.LEFT, padx=5, pady=5)
        if self.bgstally.discord.is_bgs_webhook_valid(): ttk.Button(ContainerFrame, text="Post to Discord", command=partial(self.bgstally.discord.post_to_bgs_discord, DiscordText, activity)).pack(side=tk.RIGHT, padx=5, pady=5)

        theme.update(ContainerFrame)

        # Ignore all scroll wheel events on spinboxes, to avoid accidental inputs
        Form.bind_class('TSpinbox', '<MouseWheel>', lambda event : "break")


    def _confirm_force_tick(self):
        """
        Force a tick when user clicks button
        """
        answer = askyesno(title="Confirm FORCE a New Tick", message="This will move your current activity into the previous tick, and clear activity for the current tick.\n\nWARNING: If you have any missions in progress where the destination system is different to the originating system (e.g. courier missions), INF will not be counted unless you revisit the originating system before handing in.\n\nAre you sure that you want to do this?", default="no")
        if answer: self.bgstally.new_tick(True, UpdateUIPolicy.IMMEDIATE)


    def _version_tuple(self, version: str):
        """
        Parse the plugin version number into a tuple
        """
        try:
            ret = tuple(map(int, version.split(".")))
        except:
            ret = (0,)
        return ret


    def _option_change(self, DiscordText, activity: Activity):
        """
        Callback when one of the Discord options is changed
        """
        DiscordText.delete('1.0', 'end-1c')
        DiscordText.insert(tk.INSERT, self._generate_discord_text(activity))


    def _enable_faction_change(self, notebook: ScrollableNotebook, tab_index: int, EnableAllCheckbutton, FactionEnableCheckbuttons, DiscordText, activity: Activity, system, faction, faction_index, *args):
        """
        Callback for when a Faction Enable Checkbutton is changed
        """
        faction['Enabled'] = CheckStates.STATE_ON if FactionEnableCheckbuttons[faction_index].instate(['selected']) else CheckStates.STATE_OFF
        self._update_enable_all_factions_checkbutton(notebook, tab_index, EnableAllCheckbutton, FactionEnableCheckbuttons, system)

        DiscordText.delete('1.0', 'end-1c')
        DiscordText.insert(tk.INSERT, self._generate_discord_text(activity))


    def _enable_all_factions_change(self, notebook: ScrollableNotebook, tab_index: int, EnableAllCheckbutton, FactionEnableCheckbuttons, DiscordText, activity: Activity, system, *args):
        """
        Callback for when the Enable All Factions Checkbutton is changed
        """
        x = 0
        for faction in system['Factions'].values():
            if EnableAllCheckbutton.instate(['selected']):
                FactionEnableCheckbuttons[x].state(['selected'])
                faction['Enabled'] = CheckStates.STATE_ON
            else:
                FactionEnableCheckbuttons[x].state(['!selected'])
                faction['Enabled'] = CheckStates.STATE_OFF
            x += 1

        self._update_tab_image(notebook, tab_index, EnableAllCheckbutton, system)

        DiscordText.delete('1.0', 'end-1c')
        DiscordText.insert(tk.INSERT, self._generate_discord_text(activity))


    def _enable_settlement_change(self, SettlementCheckbutton, settlement_name, DiscordText, activity: Activity, faction, faction_index, *args):
        """
        Callback for when a Settlement Enable Checkbutton is changed
        """
        faction['GroundCZSettlements'][settlement_name]['enabled'] = CheckStates.STATE_ON if SettlementCheckbutton.instate(['selected']) else CheckStates.STATE_OFF

        DiscordText.delete('1.0', 'end-1c')
        DiscordText.insert(tk.INSERT, self._generate_discord_text(activity))


    def _update_enable_all_factions_checkbutton(self, notebook: ScrollableNotebook, tab_index: int, EnableAllCheckbutton, FactionEnableCheckbuttons, system):
        """
        Update the 'Enable all factions' checkbox to the correct state based on which individual factions are enabled
        """
        any_on = False
        any_off = False
        z = len(FactionEnableCheckbuttons)
        for x in range(0, z):
            if FactionEnableCheckbuttons[x].instate(['selected']): any_on = True
            if FactionEnableCheckbuttons[x].instate(['!selected']): any_off = True

        if any_on == True:
            if any_off == True:
                EnableAllCheckbutton.state(['alternate', '!selected'])
            else:
                EnableAllCheckbutton.state(['!alternate', 'selected'])
        else:
            EnableAllCheckbutton.state(['!alternate', '!selected'])

        self._update_tab_image(notebook, tab_index, EnableAllCheckbutton, system)


    def _faction_name_clicked(self, notebook: ScrollableNotebook, tab_index: int, EnableCheckbutton, EnableAllCheckbutton, FactionEnableCheckbuttons, DiscordText, activity: Activity, system, faction, faction_index, *args):
        """
        Callback when a faction name is clicked. Toggle enabled state.
        """
        if EnableCheckbutton.instate(['selected']): EnableCheckbutton.state(['!selected'])
        else: EnableCheckbutton.state(['selected'])
        self._enable_faction_change(notebook, tab_index, EnableAllCheckbutton, FactionEnableCheckbuttons, DiscordText, activity, system, faction, faction_index, *args)


    def _settlement_name_clicked(self, SettlementCheckbutton, settlement_name, DiscordText, activity: Activity, faction, faction_index, *args):
        """
        Callback when a settlement name is clicked. Toggle enabled state.
        """
        if SettlementCheckbutton.instate(['selected']): SettlementCheckbutton.state(['!selected'])
        else: SettlementCheckbutton.state(['selected'])
        self._enable_settlement_change(SettlementCheckbutton, settlement_name, DiscordText, activity, faction, faction_index, *args)


    def _cz_change(self, notebook: ScrollableNotebook, tab_index: int, CZVar, EnableAllCheckbutton, DiscordText, cz_type, activity: Activity, system, faction, faction_index, *args):
        """
        Callback (set as a variable trace) for when a CZ Variable is changed
        """
        if cz_type == CZs.SPACE_LOW:
            faction['SpaceCZ']['l'] = CZVar.get()
        elif cz_type == CZs.SPACE_MED:
            faction['SpaceCZ']['m'] = CZVar.get()
        elif cz_type == CZs.SPACE_HIGH:
            faction['SpaceCZ']['h'] = CZVar.get()
        elif cz_type == CZs.GROUND_LOW:
            faction['GroundCZ']['l'] = CZVar.get()
        elif cz_type == CZs.GROUND_MED:
            faction['GroundCZ']['m'] = CZVar.get()
        elif cz_type == CZs.GROUND_HIGH:
            faction['GroundCZ']['h'] = CZVar.get()

        activity.recalculate_zero_activity()
        self._update_tab_image(notebook, tab_index, EnableAllCheckbutton, system)

        DiscordText.delete('1.0', 'end-1c')
        DiscordText.insert(tk.INSERT, self._generate_discord_text(activity))


    def _mission_points_change(self, notebook: ScrollableNotebook, tab_index: int, MissionPointsVar, primary, EnableAllCheckbutton, DiscordText, activity: Activity, system, faction, faction_index, *args):
        """
        Callback (set as a variable trace) for when a mission points Variable is changed
        """
        if primary:
            faction['MissionPoints'] = MissionPointsVar.get()
        else:
            faction['MissionPointsSecondary'] = MissionPointsVar.get()

        activity.recalculate_zero_activity()
        Debug.logger.info(system)
        self._update_tab_image(notebook, tab_index, EnableAllCheckbutton, system)

        DiscordText.delete('1.0', 'end-1c')
        DiscordText.insert(tk.INSERT, self._generate_discord_text(activity))


    def _scenarios_change(self, notebook: ScrollableNotebook, tab_index: int, ScenariosVar, EnableAllCheckbutton, DiscordText, activity: Activity, system, faction, faction_index, *args):
        """
        Callback (set as a variable trace) for when the scenarios Variable is changed
        """
        faction['Scenarios'] = ScenariosVar.get()

        activity.recalculate_zero_activity()
        self._update_tab_image(notebook, tab_index, EnableAllCheckbutton, system)

        DiscordText.delete('1.0', 'end-1c')
        DiscordText.insert(tk.INSERT, self._generate_discord_text(activity))


    def _update_tab_image(self, notebook: ScrollableNotebook, tab_index: int, EnableAllCheckbutton, system: Dict):
        """
        Update the image alongside the tab title
        """
        if EnableAllCheckbutton.instate(['selected']):
            if system['zero_system_activity']: notebook.notebookTab.tab(tab_index, image=self.image_tab_inactive_enabled)
            else: notebook.notebookTab.tab(tab_index, image=self.image_tab_active_enabled)
        else:
            if EnableAllCheckbutton.instate(['alternate']):
                if system['zero_system_activity']: notebook.notebookTab.tab(tab_index, image=self.image_tab_inactive_part_enabled)
                else: notebook.notebookTab.tab(tab_index, image=self.image_tab_active_part_enabled)
            else:
                if system['zero_system_activity']: notebook.notebookTab.tab(tab_index, image=self.image_tab_inactive_disabled)
                else: notebook.notebookTab.tab(tab_index, image=self.image_tab_active_disabled)


    def _process_faction_name(self, faction_name):
        """
        Shorten the faction name if the user has chosen to
        """
        if self.bgstally.state.AbbreviateFactionNames.get() == CheckStates.STATE_ON:
            return ''.join((i if i.isnumeric() else i[0]) for i in faction_name.split())
        else:
            return faction_name


    def _generate_discord_text(self, activity: Activity):
        """
        Generate the Discord-formatted version of the tally data
        """
        discord_text = ""

        for system in activity.systems.values():
            system_discord_text = ""

            for faction in system['Factions'].values():
                if faction['Enabled'] != CheckStates.STATE_ON: continue

                faction_discord_text = ""

                if faction['FactionState'] in ELECTION_STATES:
                    faction_discord_text += f".ElectionINF {faction['MissionPoints']}; " if faction['MissionPoints'] > 0 else ""
                elif faction['FactionState'] in CONFLICT_STATES:
                    faction_discord_text += f".WarINF {faction['MissionPoints']}; " if faction['MissionPoints'] > 0 else ""
                else:
                    inf = faction['MissionPoints']
                    if self.bgstally.state.IncludeSecondaryInf.get() == CheckStates.STATE_ON: inf += faction['MissionPointsSecondary']
                    faction_discord_text += f".INF +{inf}; " if inf > 0 else f".INF {inf}; " if inf < 0 else ""

                faction_discord_text += f".BVs {self._human_format(faction['Bounties'])}; " if faction['Bounties'] != 0 else ""
                faction_discord_text += f".CBs {self._human_format(faction['CombatBonds'])}; " if faction['CombatBonds'] != 0 else ""
                faction_discord_text += f".TrdPurchase {self._human_format(faction['TradePurchase'])}; " if faction['TradePurchase'] != 0 else ""
                faction_discord_text += f".TrdProfit {self._human_format(faction['TradeProfit'])}; " if faction['TradeProfit'] != 0 else ""
                faction_discord_text += f".TrdBMProfit {self._human_format(faction['BlackMarketProfit'])}; " if faction['BlackMarketProfit'] != 0 else ""
                faction_discord_text += f".Expl {self._human_format(faction['CartData'])}; " if faction['CartData'] != 0 else ""
                faction_discord_text += f".Exo {self._human_format(faction['ExoData'])}; " if faction['ExoData'] != 0 else ""
                faction_discord_text += f".Murders {faction['Murdered']}; " if faction['Murdered'] != 0 else ""
                faction_discord_text += f".Scenarios {faction['Scenarios']}; " if faction['Scenarios'] != 0 else ""
                faction_discord_text += f".Fails {faction['MissionFailed']}; " if faction['MissionFailed'] != 0 else ""
                space_cz = self._build_cz_text(faction.get('SpaceCZ', {}), "SpaceCZs")
                faction_discord_text += f"{space_cz}; " if space_cz != "" else ""
                ground_cz = self._build_cz_text(faction.get('GroundCZ', {}), "GroundCZs")
                faction_discord_text += f"{ground_cz}; " if ground_cz != "" else ""
                faction_name = self._process_faction_name(faction['Faction'])
                system_discord_text += f"[{faction_name}] - {faction_discord_text}\n" if faction_discord_text != "" else ""

                for settlement_name in faction.get('GroundCZSettlements', {}):
                    if faction['GroundCZSettlements'][settlement_name]['enabled'] == CheckStates.STATE_ON:
                        system_discord_text += f"  - {settlement_name} x {faction['GroundCZSettlements'][settlement_name]['count']}\n"

            discord_text += f"```css\n{system['System']}\n{system_discord_text}```" if system_discord_text != "" else ""

        return discord_text.replace("'", "")


    def _build_cz_text(self, cz_data, prefix):
        """
        Create a summary of Conflict Zone activity
        """
        if cz_data == {}: return ""
        text = ""

        if 'l' in cz_data and cz_data['l'] != '0' and cz_data['l'] != '': text += f"{cz_data['l']}xL "
        if 'm' in cz_data and cz_data['m'] != '0' and cz_data['m'] != '': text += f"{cz_data['m']}xM "
        if 'h' in cz_data and cz_data['h'] != '0' and cz_data['h'] != '': text += f"{cz_data['h']}xH "

        if text != '': text = f".{prefix} {text}"
        return text


    def _human_format(self, num):
        """
        Format a BGS value into shortened human-readable text
        """
        num = float('{:.3g}'.format(num))
        magnitude = 0
        while abs(num) >= 1000:
            magnitude += 1
            num /= 1000.0
        return '{}{}'.format('{:f}'.format(num).rstrip('0').rstrip('.'), ['', 'K', 'M', 'B', 'T'][magnitude])


    def _copy_to_clipboard(self, Form, DiscordText):
        """
        Get all text from the Discord field and put it in the Copy buffer
        """
        Form.clipboard_clear()
        Form.event_generate("<<TextModified>>")
        Form.clipboard_append(DiscordText.get('1.0', 'end-1c'))
        Form.update()




class TextPlus(tk.Text):
    """
    Subclass of tk.Text to install a context-sensitive menu on right-click
    """
    def __init__(self, *args, **kwargs):
        tk.Text.__init__(self, *args, **kwargs)
        _rc_menu_install(self)
        # overwrite default class binding so we don't need to return "break"
        self.bind_class("Text", "<Control-a>", self.event_select_all)
        self.bind("<Button-3><ButtonRelease-3>", self.show_menu)

    def event_select_all(self, *args):
        self.focus_force()
        self.tag_add("sel","1.0","end")

    def show_menu(self, e):
        self.menu.tk_popup(e.x_root, e.y_root)


class EntryPlus(ttk.Entry):
    """
    Subclass of ttk.Entry to install a context-sensitive menu on right-click
    """
    def __init__(self, *args, **kwargs):
        ttk.Entry.__init__(self, *args, **kwargs)
        _rc_menu_install(self)
        # overwrite default class binding so we don't need to return "break"
        self.bind_class("Entry", "<Control-a>", self.event_select_all)
        self.bind("<Button-3><ButtonRelease-3>", self.show_menu)

    def event_select_all(self, *args):
        self.focus_force()
        self.selection_range(0, tk.END)

    def show_menu(self, e):
        self.menu.tk_popup(e.x_root, e.y_root)


def _rc_menu_install(w):
    """
    Create a context sensitive menu for a text widget
    """
    w.menu = tk.Menu(w, tearoff=0)
    w.menu.add_command(label="Cut")
    w.menu.add_command(label="Copy")
    w.menu.add_command(label="Paste")
    w.menu.add_separator()
    w.menu.add_command(label="Select all")

    w.menu.entryconfigure("Cut", command=lambda: w.focus_force() or w.event_generate("<<Cut>>"))
    w.menu.entryconfigure("Copy", command=lambda: w.focus_force() or w.event_generate("<<Copy>>"))
    w.menu.entryconfigure("Paste", command=lambda: w.focus_force() or w.event_generate("<<Paste>>"))
    w.menu.entryconfigure("Select all", command=w.event_select_all)<|MERGE_RESOLUTION|>--- conflicted
+++ resolved
@@ -112,24 +112,6 @@
         # Make the second column fill available space
         frame.columnconfigure(1, weight=1)
 
-<<<<<<< HEAD
-        HyperlinkLabel(frame, text="BGS Tally (modified by Aussi) v" + self.bgstally.version, background=nb.Label().cget('background'), url=URL_WIKI, underline=True).grid(columnspan=2, padx=10, sticky=tk.W)
-        ttk.Separator(frame, orient=tk.HORIZONTAL).grid(columnspan=2, padx=10, pady=2, sticky=tk.EW)
-        nb.Checkbutton(frame, text="BGS Tally Active", variable=self.bgstally.state.Status, onvalue="Active", offvalue="Paused").grid(column=1, padx=10, sticky=tk.W)
-        nb.Checkbutton(frame, text="Show Systems with Zero Activity", variable=self.bgstally.state.ShowZeroActivitySystems, onvalue=CheckStates.STATE_ON, offvalue=CheckStates.STATE_OFF).grid(column=1, padx=10, sticky=tk.W)
-        nb.Label(frame, text="Discord Settings").grid(column=0, padx=10, sticky=tk.W)
-        ttk.Separator(frame, orient=tk.HORIZONTAL).grid(columnspan=2, padx=10, pady=2, sticky=tk.EW)
-        nb.Checkbutton(frame, text="Abbreviate Faction Names", variable=self.bgstally.state.AbbreviateFactionNames, onvalue=CheckStates.STATE_ON, offvalue=CheckStates.STATE_OFF).grid(column=1, padx=10, sticky=tk.W)
-        nb.Checkbutton(frame, text="Include Secondary INF", variable=self.bgstally.state.IncludeSecondaryInf, onvalue=CheckStates.STATE_ON, offvalue=CheckStates.STATE_OFF).grid(column=1, padx=10, sticky=tk.W)
-        nb.Label(frame, text="Discord BGS Webhook URL").grid(column=0, padx=10, sticky=tk.W, row=9)
-        EntryPlus(frame, textvariable=self.bgstally.state.DiscordBGSWebhook).grid(column=1, padx=10, pady=2, sticky=tk.EW, row=9)
-        nb.Label(frame, text="Discord FC Jump Webhook URL").grid(column=0, padx=10, sticky=tk.W, row=10)
-        EntryPlus(frame, textvariable=self.bgstally.state.DiscordFCJumpWebhook).grid(column=1, padx=10, pady=2, sticky=tk.EW, row=10)
-        nb.Label(frame, text="Discord Post as User").grid(column=0, padx=10, sticky=tk.W, row=11)
-        EntryPlus(frame, textvariable=self.bgstally.state.DiscordUsername).grid(column=1, padx=10, pady=2, sticky=tk.W, row=11)
-        ttk.Separator(frame, orient=tk.HORIZONTAL).grid(columnspan=2, padx=10, pady=2, sticky=tk.EW)
-        tk.Button(frame, text="FORCE Tick", command=self._confirm_force_tick, bg="red", fg="white").grid(column=1, padx=10, sticky=tk.W, row=13)
-=======
         current_row = 1
         nb.Label(frame, text=f"BGS Tally (modified by Aussi) v{self.bgstally.version}", font=self.heading_font).grid(column=0, padx=10, sticky=tk.W); current_row += 1
         HyperlinkLabel(frame, text="Instructions for Use", background=nb.Label().cget('background'), url=URL_WIKI, underline=True).grid(column=1, padx=10, sticky=tk.W); current_row += 1
@@ -143,8 +125,10 @@
         nb.Label(frame, text="Discord", font=self.heading_font).grid(column=0, padx=10, sticky=tk.W); current_row += 1
         nb.Checkbutton(frame, text="Abbreviate Faction Names", variable=self.bgstally.state.AbbreviateFactionNames, onvalue=CheckStates.STATE_ON, offvalue=CheckStates.STATE_OFF).grid(column=1, padx=10, sticky=tk.W); current_row += 1
         nb.Checkbutton(frame, text="Include Secondary INF", variable=self.bgstally.state.IncludeSecondaryInf, onvalue=CheckStates.STATE_ON, offvalue=CheckStates.STATE_OFF).grid(column=1, padx=10, sticky=tk.W); current_row += 1
-        nb.Label(frame, text="Discord Webhook URL").grid(column=0, padx=10, sticky=tk.W, row=current_row)
-        EntryPlus(frame, textvariable=self.bgstally.state.DiscordWebhook).grid(column=1, padx=10, pady=2, sticky=tk.EW, row=current_row); current_row += 1
+        nb.Label(frame, text="Discord BGS Webhook URL").grid(column=0, padx=10, sticky=tk.W, row=current_row)
+        EntryPlus(frame, textvariable=self.bgstally.state.DiscordBGSWebhook).grid(column=1, padx=10, pady=2, sticky=tk.EW, row=current_row); current_row += 1
+        nb.Label(frame, text="Discord FC Jump Webhook URL").grid(column=0, padx=10, sticky=tk.W, row=current_row)
+        EntryPlus(frame, textvariable=self.bgstally.state.DiscordFCJumpWebhook).grid(column=1, padx=10, pady=2, sticky=tk.EW, row=current_row); current_row += 1
         nb.Label(frame, text="Discord Post as User").grid(column=0, padx=10, sticky=tk.W, row=current_row)
         EntryPlus(frame, textvariable=self.bgstally.state.DiscordUsername).grid(column=1, padx=10, pady=2, sticky=tk.W, row=current_row); current_row += 1
 
@@ -157,7 +141,6 @@
         ttk.Separator(frame, orient=tk.HORIZONTAL).grid(columnspan=2, padx=10, pady=2, sticky=tk.EW); current_row += 1
         nb.Label(frame, text="Advanced", font=self.heading_font).grid(column=0, padx=10, sticky=tk.W); current_row += 1
         tk.Button(frame, text="FORCE Tick", command=self._confirm_force_tick, bg="red", fg="white").grid(column=1, padx=10, sticky=tk.W, row=current_row); current_row += 1
->>>>>>> bc0044c3
 
         return frame
 
