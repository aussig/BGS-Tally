import tkinter as tk
from typing import Dict

from config import config

from bgstally.enums import CheckStates


class State:
    """
    Manage plugin user state and preferences
    """

    def __init__(self, bgstally):
        self.bgstally = bgstally
        self.load()


    def load(self):
        """
        Load our state
        """
        # UI preference fields
<<<<<<< HEAD
        self.Status:str = tk.StringVar(value=config.get_str('XStatus', default="Active"))
        self.ShowZeroActivitySystems:str = tk.StringVar(value=config.get_str('XShowZeroActivity', default=CheckStates.STATE_ON))
        self.AbbreviateFactionNames:str = tk.StringVar(value=config.get_str('XAbbreviate', default=CheckStates.STATE_OFF))
        self.IncludeSecondaryInf:str = tk.StringVar(value=config.get_str('XSecondaryInf', default=CheckStates.STATE_ON))
        self.DiscordBGSWebhook:str = tk.StringVar(value=config.get_str('XDiscordWebhook'))
        self.DiscordUsername:str = tk.StringVar(value=config.get_str('XDiscordUsername'))
        self.DiscordFCJumpWebhook:str = tk.StringVar(value=config.get_str("XDiscordFCJumpWebhook"))
        self.EnableOverlay:str = tk.StringVar(value=config.get_str('XEnableOverlay', default=CheckStates.STATE_ON))
=======
        self.Status:tk.StringVar = tk.StringVar(value=config.get_str('XStatus', default="Active"))
        self.ShowZeroActivitySystems:tk.StringVar = tk.StringVar(value=config.get_str('XShowZeroActivity', default=CheckStates.STATE_ON))
        self.AbbreviateFactionNames:tk.StringVar = tk.StringVar(value=config.get_str('XAbbreviate', default=CheckStates.STATE_OFF))
        self.IncludeSecondaryInf:tk.StringVar = tk.StringVar(value=config.get_str('XSecondaryInf', default=CheckStates.STATE_ON))
        self.DiscordWebhook:tk.StringVar = tk.StringVar(value=config.get_str('XDiscordWebhook'))
        self.DiscordUsername:tk.StringVar = tk.StringVar(value=config.get_str('XDiscordUsername'))
        self.EnableOverlay:tk.StringVar = tk.StringVar(value=config.get_str('XEnableOverlay', default=CheckStates.STATE_ON))
>>>>>>> 952c5538

        # Persistent values
        self.current_system_id:str = config.get_str('XCurrentSystemID')
        self.station_faction:str = config.get_str('XStationFaction')
        self.station_type:str = config.get_str('XStationType')

        # Non-persistent values
        self.last_settlement_approached:Dict = {}
        self.last_ship_targeted:Dict = {}

        self.refresh()


    def refresh(self):
        """
        Update all our mirror thread-safe values from their tk equivalents
        """
        self.enable_overlay:bool = (self.EnableOverlay.get() == CheckStates.STATE_ON)


    def save(self):
        """
        Save our state
        """

        # UI preference fields
        config.set('XStatus', self.Status.get())
        config.set('XShowZeroActivity', self.ShowZeroActivitySystems.get())
        config.set('XAbbreviate', self.AbbreviateFactionNames.get())
        config.set('XSecondaryInf', self.IncludeSecondaryInf.get())
        config.set('XDiscordWebhook', self.DiscordBGSWebhook.get())
        config.set('XDiscordUsername', self.DiscordUsername.get())
        config.set('XDiscordFCJumpWebhook', self.DiscordFCJumpWebhook.get())
        config.set('XEnableOverlay', self.EnableOverlay.get())

        # Persistent values
        config.set('XCurrentSystemID', self.current_system_id if self.current_system_id != None else "")
        config.set('XStationFaction', self.station_faction if self.station_faction != None else "")
        config.set('XStationType', self.station_type if self.station_type != None else "")<|MERGE_RESOLUTION|>--- conflicted
+++ resolved
@@ -21,24 +21,14 @@
         Load our state
         """
         # UI preference fields
-<<<<<<< HEAD
-        self.Status:str = tk.StringVar(value=config.get_str('XStatus', default="Active"))
-        self.ShowZeroActivitySystems:str = tk.StringVar(value=config.get_str('XShowZeroActivity', default=CheckStates.STATE_ON))
-        self.AbbreviateFactionNames:str = tk.StringVar(value=config.get_str('XAbbreviate', default=CheckStates.STATE_OFF))
-        self.IncludeSecondaryInf:str = tk.StringVar(value=config.get_str('XSecondaryInf', default=CheckStates.STATE_ON))
-        self.DiscordBGSWebhook:str = tk.StringVar(value=config.get_str('XDiscordWebhook'))
-        self.DiscordUsername:str = tk.StringVar(value=config.get_str('XDiscordUsername'))
-        self.DiscordFCJumpWebhook:str = tk.StringVar(value=config.get_str("XDiscordFCJumpWebhook"))
-        self.EnableOverlay:str = tk.StringVar(value=config.get_str('XEnableOverlay', default=CheckStates.STATE_ON))
-=======
         self.Status:tk.StringVar = tk.StringVar(value=config.get_str('XStatus', default="Active"))
         self.ShowZeroActivitySystems:tk.StringVar = tk.StringVar(value=config.get_str('XShowZeroActivity', default=CheckStates.STATE_ON))
         self.AbbreviateFactionNames:tk.StringVar = tk.StringVar(value=config.get_str('XAbbreviate', default=CheckStates.STATE_OFF))
         self.IncludeSecondaryInf:tk.StringVar = tk.StringVar(value=config.get_str('XSecondaryInf', default=CheckStates.STATE_ON))
-        self.DiscordWebhook:tk.StringVar = tk.StringVar(value=config.get_str('XDiscordWebhook'))
+        self.DiscordBGSWebhook:tk.StringVar = tk.StringVar(value=config.get_str('XDiscordWebhook'))
         self.DiscordUsername:tk.StringVar = tk.StringVar(value=config.get_str('XDiscordUsername'))
+        self.DiscordFCJumpWebhook:tk.StringVar = tk.StringVar(value=config.get_str("XDiscordFCJumpWebhook"))
         self.EnableOverlay:tk.StringVar = tk.StringVar(value=config.get_str('XEnableOverlay', default=CheckStates.STATE_ON))
->>>>>>> 952c5538
 
         # Persistent values
         self.current_system_id:str = config.get_str('XCurrentSystemID')
