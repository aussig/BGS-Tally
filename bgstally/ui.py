--- conflicted
+++ resolved
@@ -19,11 +19,8 @@
 from bgstally.debug import Debug
 from bgstally.discord import Discord
 from bgstally.enums import CheckStates, CZs
-<<<<<<< HEAD
 from bgstally.fleetcarrier import FleetCarrier
-=======
 from bgstally.overlay import Overlay
->>>>>>> 6b85529b
 from bgstally.state import State
 from bgstally.tick import Tick
 
@@ -39,24 +36,14 @@
     Display the user's activity
     """
 
-<<<<<<< HEAD
-
-    def __init__(self, plugin_dir: str, state: State, activity_manager: ActivityManager, tick: Tick, discord: Discord, fleet_carrier: FleetCarrier, plugin_version_number: str):
-        self.activity_manager = activity_manager
-        self.state = state
-        self.tick = tick
-        self.discord = discord
-        self.fleet_carrier = fleet_carrier
-        self.version_number = plugin_version_number
-=======
-    def __init__(self, plugin_dir: str, state: State, activity_manager: ActivityManager, tick: Tick, discord: Discord, overlay: Overlay, plugin_version_number: str):
+    def __init__(self, plugin_dir: str, state: State, activity_manager: ActivityManager, tick: Tick, discord: Discord, overlay: Overlay, fleet_carrier: FleetCarrier, plugin_version_number: str):
         self.activity_manager: ActivityManager = activity_manager
         self.state:State = state
         self.tick:Tick = tick
         self.discord:Discord = discord
         self.overlay:Overlay = overlay
+        self.fleet_carrier:FleetCarrier = fleet_carrier
         self.version_number:str = plugin_version_number
->>>>>>> 6b85529b
 
         self.image_tab_active_enabled = PhotoImage(file = path.join(plugin_dir, FOLDER_ASSETS, "tab_active_enabled.png"))
         self.image_tab_active_part_enabled = PhotoImage(file = path.join(plugin_dir, FOLDER_ASSETS, "tab_active_part_enabled.png"))
@@ -109,16 +96,10 @@
         TitleVersion.grid(row=0, column=1, sticky=tk.W)
         if self._version_tuple(git_version_number) > self._version_tuple(self.version_number):
             HyperlinkLabel(self.frame, text="New version available", background=nb.Label().cget('background'), url="https://github.com/aussig/BGS-Tally/releases/latest", underline=True).grid(row=0, column=1, sticky=tk.W)
-<<<<<<< HEAD
-        tk.Button(self.frame, text="Latest BGS Tally", command=partial(self.show_activity_window, self.activity_manager.get_current_activity())).grid(row=1, column=0, padx=3)
-        tk.Button(self.frame, text="Previous BGS Tally", command=partial(self.show_activity_window, self.activity_manager.get_previous_activity())).grid(row=1, column=1, padx=3)
+        self.CurrentButton = tk.Button(self.frame, text="Latest BGS Tally", command=partial(self.show_activity_window, self.activity_manager.get_current_activity())).grid(row=1, column=0, padx=3)
+        self.PreviousButton = tk.Button(self.frame, text="Previous BGS Tally", command=partial(self.show_activity_window, self.activity_manager.get_previous_activity())).grid(row=1, column=1, padx=3)
         tk.Button(self.frame, text="Carrier Mats", command=partial(self.discord.post_to_fcjump_discord, self.fleet_carrier.get_formatted_materials())).grid(row=1, column=2, padx=3)
         tk.Label(self.frame, text="BGS Tally Status:").grid(row=2, column=0, sticky=tk.W)
-=======
-        self.CurrentButton = tk.Button(self.frame, text="Latest BGS Tally", command=partial(self.show_activity_window, self.activity_manager.get_current_activity())).grid(row=1, column=0, padx=3)
-        self.PreviousButton = tk.Button(self.frame, text="Previous BGS Tally", command=partial(self.show_activity_window, self.activity_manager.get_previous_activity())).grid(row=1, column=1, padx=3)
-        tk.Label(self.frame, text="BGS Tally Plugin Status:").grid(row=2, column=0, sticky=tk.W)
->>>>>>> 6b85529b
         tk.Label(self.frame, text="Last BGS Tick:").grid(row=3, column=0, sticky=tk.W)
         tk.Label(self.frame, textvariable=self.state.Status).grid(row=2, column=1, sticky=tk.W)
         self.TimeLabel = tk.Label(self.frame, text=self.tick.get_formatted()).grid(row=3, column=1, sticky=tk.W)
