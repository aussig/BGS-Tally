--- conflicted
+++ resolved
@@ -274,10 +274,7 @@
         type:str = journal_entry.get('Type', "")
         count:int = journal_entry.get('Count', 0)
         found:bool = False
-<<<<<<< HEAD
-=======
-
->>>>>>> bb7bce21
+
         for c in cargo:
             # For some reason the event is lower case but the cargo is mixed case
             if c[name_key].lower() == type:
