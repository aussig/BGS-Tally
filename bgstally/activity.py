--- conflicted
+++ resolved
@@ -603,18 +603,8 @@
         if not current_system: return
 
         # Check for Thargoid Kill
-<<<<<<< HEAD
-        if journal_entry.get('VictimFaction') == "$faction_Thargoid;":
-            tw_ship:str = TW_CBS.get(journal_entry['Reward'])
-            if tw_ship: current_system['TWKills'][tw_ship] += 1
-
-            # Show activity indicator
-            self.bgstally.ui.indicate_activity = True
-
-=======
         if journal_entry.get('VictimFaction', "").lower() == "$faction_thargoid;":
             self._cb_tw(journal_entry, current_system)
->>>>>>> 9b80f42b
             return
 
         # Otherwise, must be on-ground or in-space CZ for CB kill tracking
@@ -640,26 +630,12 @@
                 self._cb_space_cz(journal_entry, current_system, state)
 
 
-<<<<<<< HEAD
-        # Show activity indicator
-        self.bgstally.ui.indicate_activity = True
-
-        timedifference = datetime.strptime(journal_entry['timestamp'], "%Y-%m-%dT%H:%M:%SZ") - datetime.strptime(state.last_settlement_approached['timestamp'], "%Y-%m-%dT%H:%M:%SZ")
-        if timedifference > timedelta(minutes=5):
-            # Too long since we last approached a settlement, we can't be sure we're fighting at that settlement, clear down
-            state.last_settlement_approached = {}
-            return
-        else:
-            # We're within the timeout, refresh timestamp
-            state.last_settlement_approached['timestamp'] = journal_entry['timestamp']
-=======
     def _cb_tw(self, journal_entry:dict, current_system:dict):
         """
         We are logging a Thargoid kill
         """
         tw_ship:str = TW_CBS.get(journal_entry.get('Reward', 0))
         if tw_ship: current_system['TWKills'][tw_ship] += 1
->>>>>>> 9b80f42b
 
         # Show activity indicator
         self.bgstally.ui.indicate_activity = True
