# Change Log

## vx.x.x - xxxx-xx-xx

<<<<<<< HEAD
### Changes:

* Limit the 'Previous Ticks' dropdown to just the last 20 activity logs. Previous logs are still available, find them in `activitydata/archive/` in the BGS-Tally folder.
* Old `Today data.txt` and `Yesterday Data.txt` files from previous versions of BGS-Tally will now be deleted if found.
* BGS-Tally is now more efficient in saving changes to activity files - it only saves to disk when something has changed or you have done some activity in a tick.
=======
### New Features:

* On-foot murders are now tracked and are independent from ship murders.
>>>>>>> 3e9b4ce2


## v2.2.0 - xxxx-xx-xx

### New Features:

* Thargoid War mission tracking 🍀. BGS-Tally now tracks your Thargoid War passenger 🧍, cargo 📦, injured ⚕️, wounded ❕ and critically wounded ❗ (escape pod) missions as well as Thargoid Massacre Missions for each Thargoid vessel type. There are options to report just BGS, just Thargoid War or all combined activity, as well as an option to have a separate Discord channel when reporting Thargoid War activity.
* Additional notes field. There is a new text field in the activity window to allow you to add notes and comments to your Discord post(s).

### Changes:

* When displaying information about a CMDR, or posting to Discord, use the latest information we know about that CMDR (squadron membership, for example).
* When displaying CMDR ship type, try to use the localised name if present, instead of internal ship name (e.g. `Type-10 Defender` instead of `type9_military`).
* The text report field is no longer manually editable. Keeping this editable wasn't possible with the splitting of the reports into BGS and Thargoid War, and was a bit of an oddity anyway, as it only worked for legacy (text) format posts and also any edits were always overwritten by any changes and lost when the window was closed. If you need to edit your post, copy it and edit it at the destination after pasting. Note that the new Discord Notes field (see above) now allows you to add comments to your posts, and these are stored between sessions.
* When listing ground CZs, use a ⚔️ icon against each to easily differentiate them.
* Tweaks to post titles and footers.
* Whitespace is now stripped from Discord URLs to minimise user error (thanks @steaksauce-).

### Bug Fixes:

* If a selected CMDR has a squadron tag, but that squadron isn't available in Inara, still show the tag when displaying or posting the CMDR info to Discord.
* Moved the overlay text - both tick time and tick alerts - a little to the left to allow for differences in text placement between machines.
* When using new modern Discord format, don't create empty posts and delete previous post if content is empty.
* Minor change to 'CMDRs' button image to make it clearer in dark mode.


## v2.1.0 - 2022-12-05

### New Features:

* CMDR Spotting. The plugin now keeps track of the players you target and scan, together with when it happened and in which system. It also looks up any public CMDR and Squadron information on Inara. All this information is presented in a new window where you can review the list of all CMDRs you've targeted. There is also a 'Post to Discord' feature so you can post the CMDR information to your Discord server if you wish (manual only).
* New format available for Discord posts. The (I think) neater and clearer look uses Discord message embeds. The old text-only format is still available from the settings if you prefer it.

### Changes:

* After the game mode split in Odyssey Update 14, BGS-Tally only operates in `Live` game mode, not `Legacy`.
* Additional data files created by BGS-Tally (such as the mission log) are now saved in an `otherdata` subfolder to keep the top level folder as tidy as possible.

### Bug Fixes:

* BGS-Tally was intentionally omitting secondary INF when a faction was in conflict, but it turns out some mission types can have -ve INF effects on those factions. So we now report all secondary INF.
* The game was not including expiry dates in some mission types (why?), and BGS-Tally was throwing errors when it encountered these. Now we don't require an expiry date.


## v2.0.2 - 2022-10-27

### Bug Fixes:

* Some state was not being initialised correctly on first install of BGS-Tally.


## v2.0.1 - 2022-10-22

### Bug Fixes:

* The latest activity window was failing to display on a clean install of BGS-Tally.


## v2.0.0 - 2022-10-22

### New Features:

* In game overlay implemented!  Currently this just displays the current tick time, and if the next predicted tick is in the next hour, will alert that it's upcoming. The overlay requires *either* installing the separate [EDMCOverlay plugin from here](https://github.com/inorton/EDMCOverlay/releases/latest) *or* having another plugin running that has EDMCOverlay built in (for example the EDR plugin). _Many more things are planned for the overlay in future versions of BGS-Tally_.
* In the activity window, there are now markers against every system, showing at a glance whether there is activity (&#129001; / &#11036;) and also whether you are reporting all, some, or none of the activity (&#9745; / &#9632; / &#9633;).
* The system you are currently in is always displayed as the first tab in the activity log, whether or not you've done any activity in it and whether or not you have "Show Inactive Systems" switched on. This allows you to always add activity manually in the system you're in, e.g. Space CZ wins.
* The 'Previous BGS Tally' button has been replaced by a 'Previous BGS Tallies &#x25bc;' selector, where you can look at all your history of previous work.

### Changes:

* Changed the tick date / time format in main EDMC window to make it more compact.
* Changed the date / time format in Discord posts to avoid localised text (days of week and month names).
* Big improvement in detecting new ticks. Previously, it would only check when you jump to a new system. Now, it checks every minute. This means that even if you stay in the same place (e.g. doing multiple CZs in one system), the tick should tock correctly.
* This version includes a complete and fundamental rewrite of the code for ease of maintenance. This includes a change in how activity is stored on disk - the plugin is now no longer limited to just 'Latest' and 'Previous' activity, but activity logs are kept for many previous ticks - all stored in the `activitydata` folder.
* Revamped the plugin settings panel.

### Bug Fixes:

* Murders were being counted against the system faction. Now count them against the faction of the target ship instead.
* Using the mini scroll-left and scroll-right arrows in the tab bar was throwing errors if there weren't enough tabs to scroll.
* A full fix has now been implemented to work around the game bug where the game reports an odd number of factions in conflicts in a system (1, 3, 5 etc.) which is obviously not possible. BGS-Tally now pairs up factions, and ignores any conflicts that only have a single faction.


## v1.10.0 - 2022-08-11

### New Features:

* Now use scrollable tabs and a drop-down tab selector. Tabs for systems are sorted alphabetically by name, prioritising systems that have any BGS activity first.
* Every Discord post now includes a date and time at the bottom of the post, to make it clear exactly when the user posted (suggested by @Tobytoolbag)
* There is now a 'FORCE Tick' button in the settings, which can be used if the tick detector has failed to detect a tick but you know one has happened. This can occur on patch days or if the tick detector is down.

### Changes:

* Now use an automated GitHub action to build the zip file on every new release.
* Tidy up and narrow the BGS-Tally display in the EDMC main window, to reduce the width used (thank you @Athanasius for this change).

### Bug Fixes:

* Workaround for game bug where factions are incorrectly reported at war (if only a single faction is reported at war in a system, ignore the war) now works for elections too.


## v1.9.0 - 2022-04-23

### New Features:

* Now track Scenario wins (Megaship / Space Installation) - unfortunately manual tracking only, because we cannot track these automatically.

### Bug Fixes:

* If a faction state changed post-tick, this was not spotted by the plugin if you have already visited the system since the tick. Most noticeable case was when a war starts if you were already in the system - no CZ tallies or manual controls appeared. This is fixed.
* Better handling of network failures (when plugin version checking and tick checking).
* Now accepts Discord webhooks that reference more domains: `discord.com`, `discordapp.com`, `ptb.discord.com`, `canary.discord.com`. This was stopping the _Post to Discord_ button from appearing for some users (thank you @Sakurax64 for this fix).

### Changes:

* Simplified the `README`, moving more information into the wiki.


## v1.8.0 - 2022-02-23

### New Features:

* Now track Black Market trading separately to normal trading.
* Now track trade purchases at all markets, as buying commodities now affacts the BGS since Odyssey update 10.

### Bug Fixes:

* Never track on-foot CZs when in Horizons, to help reduce false positives.
* Fix error being thrown to the log when closing EDMC settings panel.
* Add workaround for game bug where factions are incorrectly reported at war - if only a single faction is reported at war in a system, ignore the war.

### Changes:

* Faction name abbreviations are slightly better when dealing with numbers, as they are no longer abbreviated. For example `Nobles of LTT 420` is now shortened to `NoL420` instead of `NoL4`.
* Layout tweaks to the columns in the report windows.


## v1.7.1 - 2021-12-21

### Bug Fixes:

* Fix plugin failure if tick happens while in-game, and you try to hand in BGS work before jumping to another system.


## v1.7.0 - 2021-11-01

### New Features:

* Now track (and report) names of on-foot CZs fought at, automatically determine CZ Low / Med / High, and automatically increment counts. Note that we still can't determine whether you've actually _won_ the CZ, so we count it as a win if you've fought there.
* Now track Exobiology data sold.
* New setting to show/hide tabs for systems that have no BGS activity, default to show.

### Changes:

* Bounty vouchers redeemed on Fleet Carriers now count only 50% of the value.
* Added scrollbar to Discord report.
* When plugin is launched for the very first time, default it to 'Enabled' so it's immediately active.
* Reorganisation and tidy up of settings panel, and add link to help pages.
* The Discord text field and fields in the settings panel now have right-click context menus to Copy, Paste etc.


## v1.6.0 - 2021-10-03

### New Features:

* Now count primary and secondary mission INF separately: Primary INF is for the original mission giving faction and secondary INF is for any target faction(s) affected by the mission. An option is included to exclude secondary INF from the Discord report *
* Discord options are now shown on the main tally windows as well as in the settings.

### Bug Fixes:

* Only count `War` or `Civilwar` missions for the originating faction (thanks @RichardCsiszarik for diagnosing and fixing this).

### Changes:

* Added on-foot scavenger missions and on-foot covert assassination missions to those that count when in `War` or `CivilWar` states.
* Tweaks to window layouts and wording.
* No longer allow mouse wheel to change field values, to help avoid accidental changes.
* Since Odyssey update 7, +INF is now reported for missions for factions in `Election`, `War` and `CivilWar` states. We still report this +INF separately from normal +INF, but have changed the wording to `ElectionINF` / `WarINF` instead of `ElectionMissions` and `WarMissions`.

_* Note that the plugin only tracks primary and secondary INF from this version onwards - all INF in older reports will still be categorised as primary INF._


## v1.5.0 - 2021-09-16

### New features:

* Now count and report certain mission types for factions in the `War` or `CivilWar` states, similarly to how some mission types in `Election` state are counted (gathering a full list of mission types that count when the faction is in conflict is still a work in progress).
* If faction is in state `Election`, `War` or `CivilWar`, don't report fake +INF, instead state the number of election / war missions completed, to avoid confusion.

### Changes:

* Tweaks to window layouts and wording.


## v1.4.0 - 2021-09-09

### New features:

* Can integrate directly with Discord to post messages to a channel, using a user-specified Discord webhook.
* Prefix positive INF with '+'.
* Mission INF is now manually editable as well as automatically updated.
* 'Select all' / 'Select none' checkbox at the top of each system to quickly enable / disable all factions for a system.
* Added 'Failed Missions' to Discord text.

### Bug Fixes:

* Apostrophes in Discord text no longer breaks the colouring.


## v1.3.0 - 2021-09-06

### New features:

* Conflict Zone options are now only presented for factions in `CivilWar` or `War` states.
* The option is now provided to omit individual factions from the report.
* There is a new option in the settings panel to switch on shortening of faction names to their abbreviations. This makes the report less readable but more concise.
* As a suggestion from a user (thanks CMDR Strasnylada!), we now use CSS coloured formatting blocks in the Discord text, which makes it look cleaner and clearer.

### Changes:

* The on-screen layout of the tally table has been improved.


## v1.2.0 - 2021-09-03

### New features:

* Ability to manually add High, Medium and Low on-foot and in-space Combat Zone wins to the Discord report by clicking on-screen buttons.

### Changes:

* Now include a lot more non-violent mission types when counting missions for a faction in the `Election` state (gathering a full list of non-violent mission types is still a work in progress).
* Improvements to layout of window.
* Rename buttons and windows to 'Latest BGS Tally' and 'Previous BGS Tally'.
* The last tick date and time presentation has been improved.


## v1.1.1 - 2021-08-31

### Bug Fixes:

* Now honour the 'Trend' for mission Influence rewards: `UpGood` and `DownGood` are now treated as *+INF* while `UpBad` and `DownBad` are treated as *-INF*.

### Changes:

* Report both +INF and -INF in Discord message.
* Various improvements to README:
    * Improved installation instructions.
    * Added instructions for upgrading from previous version.
    * Added personal data and privacy section.


## v1.1.0 - 2021-08-31

### Changes:

* Changed 'Missions' to 'INF' in Discord text.
* Removed 'Failed Missions' from Discord text.
* Made windows a bit wider to accommodate longer faction names.
* Changed plugin name to just 'BGS Tally' in settings.
* Improvements to the usage instructions in README.
* Renamed buttons to 'Latest Tick Data' and 'Earlier Tick Data' to more clearly describe what each does, avoiding the use of day-based terms 'Yesterday' and 'Today'.


## v1.0.0 - 2021-08-27

Initial release, based on original [BGS-Tally-v2.0 project by tezw21](https://github.com/tezw21/BGS-Tally-v2.0)

### New features:

* Now creates a Discord-ready string for copying and pasting into a Discord chat.
* _Copy to Clipboard_ button to streamline copying the Discord text.

### Bug fixes:

* Typo in 'Missions' fixed

### Other changes:

* Now logs to the EDMC log file, as per latest EDMC documentation recommendations.<|MERGE_RESOLUTION|>--- conflicted
+++ resolved
@@ -1,18 +1,16 @@
 # Change Log
 
-## vx.x.x - xxxx-xx-xx
-
-<<<<<<< HEAD
+## v2.3.0 - xxxx-xx-xx
+
+### New Features:
+
+* On-foot murders are now tracked and are independent from ship murders.
+
 ### Changes:
 
 * Limit the 'Previous Ticks' dropdown to just the last 20 activity logs. Previous logs are still available, find them in `activitydata/archive/` in the BGS-Tally folder.
 * Old `Today data.txt` and `Yesterday Data.txt` files from previous versions of BGS-Tally will now be deleted if found.
 * BGS-Tally is now more efficient in saving changes to activity files - it only saves to disk when something has changed or you have done some activity in a tick.
-=======
-### New Features:
-
-* On-foot murders are now tracked and are independent from ship murders.
->>>>>>> 3e9b4ce2
 
 
 ## v2.2.0 - xxxx-xx-xx
