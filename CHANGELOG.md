--- conflicted
+++ resolved
@@ -1,6 +1,5 @@
 # Change Log
 
-<<<<<<< HEAD
 ## v3.6.0-xx - xxxx-xx-xx
 
 ### New Features:
@@ -18,10 +17,7 @@
 * Activity windows no longer show a spurious 'Enable' checkbox (which didn't do anything) for systems that have no factions, instead now showing a message stating it is an empty system.
 
 
-## v3.5.0-xx - xxxx-xx-xx
-=======
 ## v3.5.0-b2 - 2024-02-24
->>>>>>> 5366e167
 
 ### Changes:
 
