--- conflicted
+++ resolved
@@ -130,137 +130,17 @@
 
             frame_header:ttk.Frame = ttk.Frame(tab)
             frame_header.pack(fill=tk.X, side=tk.TOP, padx=5, pady=5)
-<<<<<<< HEAD
-            ttk.Label(frame_header, text=system['System'], font=FONT_HEADING_1, foreground=COLOUR_HEADING_1).grid(row=0, column=0, padx=2, pady=2)
-
-            HyperlinkLabel(frame_header, text="Inara ⤴", url=f"https://inara.cz/elite/starsystem/?search={system['System']}", underline=True).grid(row=0, column=1, padx=2, pady=2)
+            ttk.Label(frame_header, text=system['System'], font=FONT_HEADING_1, foreground=COLOUR_HEADING_1).grid(row=0, column=0, padx=2, pady=2, sticky=tk.W)
+            HyperlinkLabel(frame_header, text="Inara ⤴", url=f"https://inara.cz/elite/starsystem/?search={system['System']}", underline=True).grid(row=0, column=1, padx=2, pady=2, sticky=tk.W)
 
             if self.activity == self.bgstally.activity_manager.get_current_activity():
+                # Current tick activity
                 chk_pin_to_overlay:ttk.Checkbutton = ttk.Checkbutton(frame_header, text=f"Pin {system['System']} to Overlay")
                 chk_pin_to_overlay.grid(row=0, column=2, padx=2, pady=2, sticky=tk.E)
-                frame_header.columnconfigure(2, weight=1) # Make the pin checkbutton fill available space
-
-            frame_table:ttk.Frame = ttk.Frame(tab)
-            frame_table.pack(fill=tk.BOTH, side=tk.TOP, padx=5, pady=5, expand=tk.YES)
-            frame_table.columnconfigure(1, weight=1) # Make the second column (faction name) fill available space
-
-            FactionEnableCheckbuttons = []
-
-            ttk.Label(frame_table, text="Include", font=FONT_HEADING_2).grid(row=0, column=0, padx=2, pady=2)
-            EnableAllCheckbutton = ttk.Checkbutton(frame_table)
-            EnableAllCheckbutton.grid(row=1, column=0, padx=2, pady=2)
-            EnableAllCheckbutton.configure(command=partial(self._enable_all_factions_change, TabParent, tab_index, EnableAllCheckbutton, FactionEnableCheckbuttons, DiscordText, activity, system))
-            EnableAllCheckbutton.state(['!alternate'])
-
-            col: int = 1
-            ttk.Label(frame_table, text="Faction", font=FONT_HEADING_2).grid(row=0, column=col, padx=2, pady=2); col += 1
-            ttk.Label(frame_table, text="State", font=FONT_HEADING_2).grid(row=0, column=col, padx=2, pady=2); col += 1
-            ttk.Label(frame_table, text="INF", font=FONT_HEADING_2, anchor=tk.CENTER).grid(row=0, column=col, columnspan=2, padx=2)
-            ttk.Label(frame_table, text="Pri", font=FONT_HEADING_2).grid(row=1, column=col, padx=2, pady=2); col += 1
-            ttk.Label(frame_table, text="Sec", font=FONT_HEADING_2).grid(row=1, column=col, padx=2, pady=2); col += 1
-            ttk.Label(frame_table, text="Trade", font=FONT_HEADING_2, anchor=tk.CENTER).grid(row=0, column=col, columnspan=3, padx=2)
-            ttk.Label(frame_table, text="Purch", font=FONT_HEADING_2).grid(row=1, column=col, padx=2, pady=2); col += 1
-            ttk.Label(frame_table, text="Prof", font=FONT_HEADING_2).grid(row=1, column=col, padx=2, pady=2); col += 1
-            ttk.Label(frame_table, text="BM Prof", font=FONT_HEADING_2).grid(row=1, column=col, padx=2, pady=2); col += 1
-            ttk.Label(frame_table, text="BVs", font=FONT_HEADING_2).grid(row=0, column=col, padx=2, pady=2); col += 1
-            ttk.Label(frame_table, text="Expl", font=FONT_HEADING_2).grid(row=0, column=col, padx=2, pady=2); col += 1
-            ttk.Label(frame_table, text="Exo", font=FONT_HEADING_2).grid(row=0, column=col, padx=2, pady=2); col += 1
-            ttk.Label(frame_table, text="CBs", font=FONT_HEADING_2).grid(row=0, column=col, padx=2, pady=2); col += 1
-            ttk.Label(frame_table, text="Fails", font=FONT_HEADING_2).grid(row=0, column=col, padx=2, pady=2); col += 1
-            ttk.Label(frame_table, text="Murders", font=FONT_HEADING_2, anchor=tk.CENTER).grid(row=0, column=col, columnspan=2, padx=2, pady=2)
-            ttk.Label(frame_table, text="Foot", font=FONT_HEADING_2).grid(row=1, column=col, padx=2, pady=2); col += 1
-            ttk.Label(frame_table, text="Ship", font=FONT_HEADING_2).grid(row=1, column=col, padx=2, pady=2); col += 1
-            ttk.Label(frame_table, text="Scens", font=FONT_HEADING_2).grid(row=0, column=col, padx=2, pady=2); col += 1
-            ttk.Label(frame_table, text="Space CZs", font=FONT_HEADING_2, anchor=tk.CENTER).grid(row=0, column=col, columnspan=3, padx=2)
-            ttk.Label(frame_table, text="L", font=FONT_HEADING_2).grid(row=1, column=col, padx=2, pady=2); col += 1
-            ttk.Label(frame_table, text="M", font=FONT_HEADING_2).grid(row=1, column=col, padx=2, pady=2); col += 1
-            ttk.Label(frame_table, text="H", font=FONT_HEADING_2).grid(row=1, column=col, padx=2, pady=2); col += 1
-            ttk.Label(frame_table, text="Foot CZs", font=FONT_HEADING_2, anchor=tk.CENTER).grid(row=0, column=col, columnspan=3, padx=2)
-            ttk.Label(frame_table, text="L", font=FONT_HEADING_2).grid(row=1, column=col, padx=2, pady=2); col += 1
-            ttk.Label(frame_table, text="M", font=FONT_HEADING_2).grid(row=1, column=col, padx=2, pady=2); col += 1
-            ttk.Label(frame_table, text="H", font=FONT_HEADING_2).grid(row=1, column=col, padx=2, pady=2); col += 1
-            ttk.Separator(frame_table, orient=tk.HORIZONTAL).grid(columnspan=col, padx=2, pady=5, sticky=tk.EW)
-
-            header_rows = 3
-            x = 0
-
-            for faction in system['Factions'].values():
-                EnableCheckbutton = ttk.Checkbutton(frame_table)
-                EnableCheckbutton.grid(row=x + header_rows, column=0, sticky=tk.N, padx=2, pady=2)
-                EnableCheckbutton.configure(command=partial(self._enable_faction_change, TabParent, tab_index, EnableAllCheckbutton, FactionEnableCheckbuttons, DiscordText, activity, system, faction, x))
-                EnableCheckbutton.state(['selected', '!alternate'] if faction['Enabled'] == CheckStates.STATE_ON else ['!selected', '!alternate'])
-                FactionEnableCheckbuttons.append(EnableCheckbutton)
-
-                FactionNameFrame = ttk.Frame(frame_table)
-                FactionNameFrame.grid(row=x + header_rows, column=1, sticky=tk.NW)
-                FactionName = ttk.Label(FactionNameFrame, text=faction['Faction'])
-                FactionName.grid(row=0, column=0, columnspan=2, sticky=tk.W, padx=2, pady=2)
-                FactionName.bind("<Button-1>", partial(self._faction_name_clicked, TabParent, tab_index, EnableCheckbutton, EnableAllCheckbutton, FactionEnableCheckbuttons, DiscordText, activity, system, faction, x))
-                settlement_row_index = 1
-                for settlement_name in faction.get('GroundCZSettlements', {}):
-                    SettlementCheckbutton = ttk.Checkbutton(FactionNameFrame)
-                    SettlementCheckbutton.grid(row=settlement_row_index, column=0, padx=2, pady=2)
-                    SettlementCheckbutton.configure(command=partial(self._enable_settlement_change, SettlementCheckbutton, settlement_name, DiscordText, activity, faction, x))
-                    SettlementCheckbutton.state(['selected', '!alternate'] if faction['GroundCZSettlements'][settlement_name]['enabled'] == CheckStates.STATE_ON else ['!selected', '!alternate'])
-                    SettlementName = ttk.Label(FactionNameFrame, text=f"{settlement_name} ({faction['GroundCZSettlements'][settlement_name]['type'].upper()})")
-                    SettlementName.grid(row=settlement_row_index, column=1, sticky=tk.W, padx=2, pady=2)
-                    SettlementName.bind("<Button-1>", partial(self._settlement_name_clicked, SettlementCheckbutton, settlement_name, DiscordText, activity, faction, x))
-                    settlement_row_index += 1
-
-                col = 2
-                ttk.Label(frame_table, text=faction['FactionState']).grid(row=x + header_rows, column=col, sticky=tk.N); col += 1
-                MissionPointsVar = tk.IntVar(value=faction['MissionPoints']['m'])
-                ttk.Spinbox(frame_table, from_=-999, to=999, width=3, textvariable=MissionPointsVar).grid(row=x + header_rows, column=col, sticky=tk.N, padx=2, pady=2); col += 1
-                MissionPointsVar.trace('w', partial(self._mission_points_change, TabParent, tab_index, MissionPointsVar, True, EnableAllCheckbutton, DiscordText, activity, system, faction, x))
-                MissionPointsSecVar = tk.IntVar(value=faction['MissionPointsSecondary']['m'])
-                ttk.Spinbox(frame_table, from_=-999, to=999, width=3, textvariable=MissionPointsSecVar).grid(row=x + header_rows, column=col, sticky=tk.N, padx=2, pady=2); col += 1
-                MissionPointsSecVar.trace('w', partial(self._mission_points_change, TabParent, tab_index, MissionPointsSecVar, False, EnableAllCheckbutton, DiscordText, activity, system, faction, x))
-                if faction['TradePurchase'] > 0:
-                    ttk.Label(frame_table, text=human_format(faction['TradePurchase'])).grid(row=x + header_rows, column=col, sticky=tk.N); col += 1
-                    ttk.Label(frame_table, text=human_format(faction['TradeProfit'])).grid(row=x + header_rows, column=col, sticky=tk.N); col += 1
-                else:
-                    ttk.Label(frame_table, text=f"{human_format(faction['TradeBuy'][2]['value'])} | {human_format(faction['TradeBuy'][3]['value'])}").grid(row=x + header_rows, column=col, sticky=tk.N); col += 1
-                    ttk.Label(frame_table, text=f"{human_format(faction['TradeSell'][0]['profit'])} | {human_format(faction['TradeSell'][2]['profit'])} | {human_format(faction['TradeSell'][3]['profit'])}").grid(row=x + header_rows, column=col, sticky=tk.N); col += 1
-                ttk.Label(frame_table, text=human_format(faction['BlackMarketProfit'])).grid(row=x + header_rows, column=col, sticky=tk.N); col += 1
-                ttk.Label(frame_table, text=human_format(faction['Bounties'])).grid(row=x + header_rows, column=col, sticky=tk.N); col += 1
-                ttk.Label(frame_table, text=human_format(faction['CartData'])).grid(row=x + header_rows, column=col, sticky=tk.N); col += 1
-                ttk.Label(frame_table, text=human_format(faction['ExoData'])).grid(row=x + header_rows, column=col, sticky=tk.N); col += 1
-                ttk.Label(frame_table, text=human_format(faction['CombatBonds'])).grid(row=x + header_rows, column=col, sticky=tk.N); col += 1
-                ttk.Label(frame_table, text=faction['MissionFailed']).grid(row=x + header_rows, column=col, sticky=tk.N); col += 1
-                ttk.Label(frame_table, text=faction['GroundMurdered']).grid(row=x + header_rows, column=col, sticky=tk.N); col += 1
-                ttk.Label(frame_table, text=faction['Murdered']).grid(row=x + header_rows, column=col, sticky=tk.N); col += 1
-                ScenariosVar = tk.IntVar(value=faction['Scenarios'])
-                ttk.Spinbox(frame_table, from_=0, to=999, width=3, textvariable=ScenariosVar).grid(row=x + header_rows, column=col, sticky=tk.N, padx=2, pady=2); col += 1
-                ScenariosVar.trace('w', partial(self._scenarios_change, TabParent, tab_index, ScenariosVar, EnableAllCheckbutton, DiscordText, activity, system, faction, x))
-
-                if (faction['FactionState'] in STATES_WAR):
-                    CZSpaceLVar = tk.StringVar(value=faction['SpaceCZ'].get('l', '0'))
-                    ttk.Spinbox(frame_table, from_=0, to=999, width=3, textvariable=CZSpaceLVar).grid(row=x + header_rows, column=col, sticky=tk.N, padx=2, pady=2); col += 1
-                    CZSpaceMVar = tk.StringVar(value=faction['SpaceCZ'].get('m', '0'))
-                    ttk.Spinbox(frame_table, from_=0, to=999, width=3, textvariable=CZSpaceMVar).grid(row=x + header_rows, column=col, sticky=tk.N, padx=2, pady=2); col += 1
-                    CZSpaceHVar = tk.StringVar(value=faction['SpaceCZ'].get('h', '0'))
-                    ttk.Spinbox(frame_table, from_=0, to=999, width=3, textvariable=CZSpaceHVar).grid(row=x + header_rows, column=col, sticky=tk.N, padx=2, pady=2); col += 1
-                    CZGroundLVar = tk.StringVar(value=faction['GroundCZ'].get('l', '0'))
-                    ttk.Spinbox(frame_table, from_=0, to=999, width=3, textvariable=CZGroundLVar).grid(row=x + header_rows, column=col, sticky=tk.N, padx=2, pady=2); col += 1
-                    CZGroundMVar = tk.StringVar(value=faction['GroundCZ'].get('m', '0'))
-                    ttk.Spinbox(frame_table, from_=0, to=999, width=3, textvariable=CZGroundMVar).grid(row=x + header_rows, column=col, sticky=tk.N, padx=2, pady=2); col += 1
-                    CZGroundHVar = tk.StringVar(value=faction['GroundCZ'].get('h', '0'))
-                    ttk.Spinbox(frame_table, from_=0, to=999, width=3, textvariable=CZGroundHVar).grid(row=x + header_rows, column=col, sticky=tk.N, padx=2, pady=2); col += 1
-                    # Watch for changes on all SpinBox Variables. This approach catches any change, including manual editing, while using 'command' callbacks only catches clicks
-                    CZSpaceLVar.trace('w', partial(self._cz_change, TabParent, tab_index, CZSpaceLVar, EnableAllCheckbutton, DiscordText, CZs.SPACE_LOW, activity, system, faction, x))
-                    CZSpaceMVar.trace('w', partial(self._cz_change, TabParent, tab_index, CZSpaceMVar, EnableAllCheckbutton, DiscordText, CZs.SPACE_MED, activity, system, faction, x))
-                    CZSpaceHVar.trace('w', partial(self._cz_change, TabParent, tab_index, CZSpaceHVar, EnableAllCheckbutton, DiscordText, CZs.SPACE_HIGH, activity, system, faction, x))
-                    CZGroundLVar.trace('w', partial(self._cz_change, TabParent, tab_index, CZGroundLVar, EnableAllCheckbutton, DiscordText, CZs.GROUND_LOW, activity, system, faction, x))
-                    CZGroundMVar.trace('w', partial(self._cz_change, TabParent, tab_index, CZGroundMVar, EnableAllCheckbutton, DiscordText, CZs.GROUND_MED, activity, system, faction, x))
-                    CZGroundHVar.trace('w', partial(self._cz_change, TabParent, tab_index, CZGroundHVar, EnableAllCheckbutton, DiscordText, CZs.GROUND_HIGH, activity, system, faction, x))
-
-                x += 1
-
-            self._update_enable_all_factions_checkbutton(TabParent, tab_index, EnableAllCheckbutton, FactionEnableCheckbuttons, system)
-=======
-            ttk.Label(frame_header, text=system['System'], font=FONT_HEADING_1, foreground=COLOUR_HEADING_1).grid(row=0, column=0, padx=2, pady=2, sticky=tk.W)
-            HyperlinkLabel(frame_header, text="Inara ⤴", url=f"https://inara.cz/elite/starsystem/?search={system['System']}", underline=True).grid(row=0, column=1, padx=2, pady=2, sticky=tk.W)
-            frame_header.columnconfigure(1, weight=1) # Make the final column (Inara link) fill available space
+                frame_header.columnconfigure(2, weight=1) # Make the final column (pin checkbutton) fill available space
+            else:
+                # Previous tick activity
+                frame_header.columnconfigure(1, weight=1) # Make the final column (Inara link) fill available space
 
             if system.get('system_tw_status') is not None:
                 # TW system, skip all BGS
@@ -387,7 +267,6 @@
                     x += 1
 
                 self._update_enable_all_factions_checkbutton(TabParent, tab_index, EnableAllCheckbutton, FactionEnableCheckbuttons, system)
->>>>>>> d07ad6a3
 
             tab_index += 1
 
