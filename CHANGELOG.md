--- conflicted
+++ resolved
@@ -5,11 +5,8 @@
 ### New Features:
 
 * Added new Discord formatter supporting the Celestial Light Brigade's preferred Discord structure and layout for BGS reports.
-<<<<<<< HEAD
-=======
 * Each faction now has its influence % shown in the on-screen activity window.
 * Factions are shown ordered by % influence, highest first in the on-screen activity window.
->>>>>>> 9b9fa46a
 
 ### Changes:
 
