--- conflicted
+++ resolved
@@ -40,12 +40,8 @@
             return
 
         self.toplevel = tk.Toplevel(self.bgstally.ui.frame)
-<<<<<<< HEAD
         self.toplevel.title(_("{plugin_name} - Icon Legend").format(plugin_name=self.bgstally.plugin_name)) # LANG: Legend window title
-=======
-        self.toplevel.title(f"{self.bgstally.plugin_name} - Icon Legend")
         self.toplevel.iconphoto(False, self.bgstally.ui.image_logo_bgstally_32, self.bgstally.ui.image_logo_bgstally_16)
->>>>>>> 8616890d
         self.toplevel.resizable(False, False)
 
         frame_container:ttk.Frame = ttk.Frame(self.toplevel)
