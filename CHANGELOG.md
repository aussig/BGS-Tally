# Change Log

<<<<<<< HEAD
## v4.0.0-xx - xxxx-xx-xx

### Changes:

* Tidied up layout of Discord options on activity windows.


## v4.0.0-b1 - 2024-05-25
=======
## v3.6.2 - 2024-05-30
>>>>>>> db10b860

### Changes:

* Update kill bond values for Thargoid interceptor kills for game version v18.06.

<<<<<<< HEAD
### Bug Fixes:

* Fleet Carrier window was failing to initialise if the carrier's current system wasn't set.
* Protect against rare situation where null data can cause the Activity window to fail to load.


## v4.0.0-a2 - 2024-05-16

### New Features:

* Localisation: The plugin is now translated into Serbian (Latin).

### Changes:

* The default +INF assigned for war missions that are missing INF values in the game journal has been increased to 2 (from 1).
* Replaced 'Active / Paused' status label with icons on main window and refresh immediately preference is changed.

### Bug Fixes:

* 'Delete' button was hard to read when disabled on the CMDRs window.


## v4.0.0-a1 - 2024-05-12

### New Features:

* Localisation. The plugin is now translated into French, German, Italian, Portuguese (Portugal), Portuguese (Brazil), Russian (in progress), Spanish and Turkish. For the user interface, it will pick up the language you have set EDMC to use. If anyone would like to help translate into other languages, please post a message on the BGS-Tally Discord.
* Independent language for Discord posts. You can separately set the language that is used for Discord posts, in case the Discord server has a different preferred language to the one you run EDMC in.
* Added logo to main window and all window icons
* Added options to only post your BGS activity, only your TW activity or both (defaults to both), for CMDRs who want to selectively post a single type of activity.
* Now track and report Search and Rescue (SandR) hand-ins for the BGS, tallied against the controlling faction at the station handed in.
* Now track side objectives in space conflict zones, but with some caveats:
    * Capital ship defeats 👑 should be 100% reliable
    * Spec ops wing kills 🔠 are tallied as soon as BGS-Tally finds the **first detectable kill** in the spec ops wing. This may not be the first spec ops kill you make because the order of events logged by the game is not predictable, so we need to tally as soon as we spot a kill. Just make sure you finish off those spec ops wings CMDRs!
    * Enemy captain kills 👨‍✈️ will sometimes be tallied and sometimes not, for the same reason.
    * Enemy propagandist wing kills ✒️ are also tallied as soon as BGS-Tally spots the **first detectable kill** in the propagandist wing, for the same reason.
* Added tooltips (hover text) to all abbreviations on screen, and a few of the controls and buttons that are not self-explanatory.
* Added support for different Discord post formats. So if your squadron or group would like your discord activity posts to look different, this can be done. Currently it's a programming job to create a new format (so ask your friendly Python developer to get in touch, or send in a suggestion for a new format to the BGS-Tally Discord server).
* Added popup CMDR information on the in-game overlay when you interact with a CMDR.
* Added 'Copy to Clipboard' button on CMDRs information window.
* Added 'Copy to Clipboard' button on Fleet Carrier information window.

### Changes:

* Added new logo as avatar for all posts.
* Removed 'modified by Aussi' references, as Tez (the original author of BGS-Tally) is now recommending this version to users.
* Each trade buy / sell band is only reported if it is non-zero, avoiding clutter in the report.
* Changed the font used in the Discord preview panel on activity windows to a font that supports more emoji and more closely matches Discord posts.
* Tweaked the discord webhooks layout in settings to include horizontal lines for better clarity.
* Unfortunately had to remove the functionality to log CMDRs scanned while in a dropship / taxi as we can no longer get the CMDR name from the game journal.
* The layout of the CMDR information panel in the CMDRs window has been tidied up.
* Only enable the 'Post to Discord' button on all windows if a Discord username is set in the settings.

### Bug Fixes:

* Thargoid War VIP passenger evac missions weren't being counted.
* Was incorrectly reporting BGS activity in TW systems.
* Was incorrectly reporting TW search and rescue collection in non-TW systems.
* Activity window wasn't showing all trade purchase and profit bands.
* If you changed your Discord webhook settings after previously successfully posting to Discord, then tried to post again in the same tick, it would fail.
* If any Discord post got bigger than the limits imposed by Discord, it would silently fail to post. Now, the post is truncated to the Discord limit and '...' appended to the end.
* The 'Post to Discord' button on the CMDRs information window was sometimes becoming enabled even if there were no valid discord webhooks set up.

### API Changes ([v1.5](https://studio-ws.apicur.io/sharing/0f4472d2-d6b8-4718-8d38-205fc4539402)):

* `/activities` endpoint: Search and Rescue handins now included at `systems/[system]/factions/[faction]/sandr`, containing `damagedpods`, `occupiedpods`, `thargoidpods`, `blackboxes`, `wreckagecomponents`, `personaleffects`, `politicalprisoners` and `hostages` as properties.

=======
>>>>>>> db10b860

## v3.6.1 - 2024-04-07

### Bug Fixes:

* For some CMDRS, TW system and station data was omitted for some systems.


## v3.6.0 - 2024-03-23

### New Features:

* BGS-Tally now tracks carrier commodity buy and sell orders (in addition to the existing bartender materials buy and sell orders). These are tracked in real time as you change your carrier orders. They are posted to Discord with your materials orders.
* You can now pin one or more systems to the in-game overlay, to permanently show your work in those systems.
* Adding a friend is now logged as a CMDR interaction.
* Thargoid Titan bio pod collection and hand-in tracking 🏮. You can hand them in at any rescue ship, but they are tallied in the system they were collected.
* If you accidentally target an ally ship in a space CZ, you now get a warning on screen.

### Changes:

* The tracking of bartender materials buy and sell orders is now updated in real time, as you change them in your carrier. Previously, you would have to wait for the next CAPI carrier data update, which would be at the most every 15 minutes.
* The Carrier information window has been reorganised to show commodities and materials.
* All 'Post to Discord' buttons now only allow a single click. They temporarily disable themselves for a few seconds after posting, to avoid accidental multiple posts.
* No longer report BGS work for systems in Thargoid War.
* Activity windows no longer show BGS factions and data for Thargoid War systems, instead now showing a message stating that the system is in TW state.
* Activity windows no longer show a spurious 'Enable' checkbox (which didn't do anything) for systems that have no factions, instead now showing a message stating it is an empty system.

### Bug Fixes:

* Wasn't omitting BGS activity from systems in TW state in 'modern' style Discord posts, only text posts. Now omitted in both.
* Not all thargoid activity was being omitted when a system was switched off.
* A lot of special characters used in TW reports were not displaying correctly in the in-game overlay.
* Fixed a rare crash that would stop the in-game overlay working.
* Sometimes BGS-Tally wasn't realising you had left a megaship scenario.

### API Changes ([v1.4](https://studio-ws.apicur.io/sharing/3164656a-eea9-4588-a9b9-e3f5f7ee66bc)):

* `/activities` endpoint: Added `thargoidpods` to `systems/[system]/twsandr`.


## v3.5.0 - 2024-02-27

### New Features:

* New 'detailed INF' report. This is optional and is off by default, but when enabled gives a detailed breakdown of the number of missions completed at each +INF level. For example: `INF +19 (➋ x 4 ➌ x 2 ➎ x 1)` means you completed 4 missions awarding ++, 2 mission awarding +++ and 1 mission awarding +++++. Manually tallied INF is simply added or removed from the overall total.
* When secondary INF reporting is switched on, now indicate which INF is primary `🅟` and which is secondary `🅢`. This can also combine with detailed INF reporting to give a full breakdown of primary and secondary INF.
* New 'detailed Trade' checkbox, which is on by default and when enabled shows the full trade breakdown into brackets 🆉 | 🅻 | 🅼 | 🅷, when disabled all brackets are combined into simple totals for trade purchase and trade profit.
* When multiple CMDRs are selected in the CMDR window, 'Post to Discord' now posts a concise table containing all the CMDRs in the list, with Inara and Inara squadron links where available. With a single CMDR selected, posting is exactly the same as it was.

### Changes:

* Activity windows (latest Tally / previous Tally) will now remember their positions within a game session. Height and width is still automatic to avoid truncated content if it's larger than the last time you opened the window.
* Re-opening an already open activity window (latest Tally / previous Tally) will no longer open two copies of the same window. Instead, the old one will be closed and a new fresh window with latest data opened at the same position and size on screen.


## v3.4.0 - 2024-02-09

### New Features:

* Discord webhooks completely re-worked. Now, instead of a single, fixed webhook for each type of Discord post, there is a fully flexible table of webhooks which you can set up any way you like - a single webhook for all Discord posts; a webhook for each type of Discord post; multiple webhooks for each type, or any combination of these. As one example, this would allow you to send your BGS reports to multiple Discord servers if you wish.
* The system title and a link to the Inara page for the system are now shown at the top of every activity panel.

### Changes:

* Heading styles have been standardised across all windows. And headings are now purple, yay!
* URL link styles have been standardised across all windows.
* When posting CMDR info to Discord, now include how you interacted with them, colour coded.
* The 'Post to Discord' button is now always visible (but greyed out if not usable) on Fleet Carrier and CMDR Information windows.

### Bug Fixes:

* Thargoid vessel types in mission reports were still showing if they were 0. These are now omitted.
* Fix error when fetching carrier data when carrier has no sell orders.
* If an `/events` API client sets an event filter using an integer as the filter, e.g. `3`, this was throwing an error and the event was not sent.


## v3.3.0 - 2023-12-09

### New Features:

* Targeting a player in a taxi will now log the player name and attempt lookup on Inara.
* Now log the details of any CMDR who interdicts you, sends a message in local chat, invites you to a team, kills you solo or kills you in a team.
* The CMDR listing window now has an extra 'Interaction' column which describes how you interacted with the other CMDR (scanned, interdicted by etc.).
* Thargoid War banshee kills are now tallied.

### Changes:

* Faction name abbreviations are less obscure when the faction name contains a number or a dash.
* Thargoid vessel types are omitted if they are 0, both for kills and for missions. This creates shorter and clearer reports.
* No longer include Exobiology sales in discord reports.
* Plugin no longer terminates if it cannot fetch the tick from elitebgs.app on initial load. Not an ideal situation as we know nothing about the current tick, but at least BGS-Tally is still usable in this situation.

### Bug Fixes:

* Fix (another) crash in code that detects drop from supercruise at megaships.

### API Changes ([v1.3](https://studio-ws.apicur.io/sharing/d352797e-c40e-4f91-bcd8-773a14f40fc0)):

* `/events` endpoint: All localised fields are now stripped before sending. i.e. fields who's name ends with `_Localised`.
* `/activities` endpoint: Added `banshee` to `systems/[system]/twkills`.
* `/activities` endpoint: Added `scythe-glaive` to `systems/[system]/twkills`.


## v3.2.0 - 2023-10-21

### New Features:

* In-game overlay now briefly displays a BGS summary for the current system when doing BGS work.
* Space Conflict Zones are now tracked automatically. As with Ground CZs, the game doesn't give us enough information to detect whether you've actually **won** the CZ, so if you drop in and log a kill within 5 minutes, this is tallied as a win. Manual controls are still available to adjust if you need.
* Thargoid War system progress is now displayed as a progress bar on the in-game overlay when in a TW active system.
* An activity indicator now briefly flashes green on the overlay when BGS-Tally logs BGS or TW activity.
* Thargoid War reactivation (settlement reboot) missions are now tracked: both for the station issuing the mission (`🛠️ x n missions`) and for the system where the settlement was reactivated (`🛠️ x n settlements`).
* Added a new setting to allow you to switch off reporting for new systems you visit. This is for CMDRs who regularly only want to report a subset of their work - it means you don't have to switch off a load of systems, you can just switch on the few you need.
* Forced ticks are now labelled clearly, including in Discord posts.
* Allow each overlay panel to be individually hidden or shown.
* Automatically attempt to track megaship scenarios.  As with Ground CZs, the game doesn't give us enough information to detect whether you've actually **won** the scenario, so if you drop in and log a kill within 5 minutes, this is tallied as a win for the faction that's at war with the first ship you kill.
* Added quick-setup button for [Comguard](https://comguard.app/) in API configuration window.

### Changes:

* Pop-up legend window now contains a list of the Thargoid vessel type abbreviations.
* Show a hand cursor 👆 over help text to make it clearer you can click it to show the legend window.
* Pop-up legend window now includes 🛠️ for TW reactivation missions.
* Trade purchase is now reported in three brackets rather than two: 🅻 | 🅼 | 🅷
* Trade profit is now reported in four brackets rather than three: 🆉 | 🅻 | 🅼 | 🅷

### Bug Fixes:

* Some Orthrus kills were not being tallied because the bond value logged was 40m instead of the previous 25m. We can only detect the type of Thargoid via the bond value logged by the game, so BGS-Tally will now tally an Orthrus for both kill values.
* Trade purchase, sale and profit was not being logged if you previously disembarked from your ship on foot, took a taxi or dropship somewhere, returned to your ship and then traded.
* Forcing a tick (via the settings panel), though still not recommended unless automatic tick detection has **definitely** missed a tick, should now be much more reliable:
    * It would cause your previously logged activity for the current tick to be lost and replaced by activity after the forced tick. Now, a 'proper' new tick is created so your earlier activity should be kept and available in the previous ticks dropdown menu.
    * If an automatic tick arrived with an earlier tick time than your forced tick, this could cause BGS-Tally to get confused. We now ignore any incoming ticks that have an older tick time than your forced tick.
    * Forced ticks are now handled more elegantly when sending data via the BGS-Tally API, as we generate a fake `tickid` for the forced tick.
* Due to a game bug, some illegal massacre and assassination missions were not tallying negative INF correctly against the target faction. Implemented a workaround for this.
* Due to a game bug, some ship murders were not being tallied against the target ship faction. Implemented a workaround for this.
* BGS-Tally now handles cargo ejection for Thargoid S&R operations. Previously, it could mis-tally to the wrong system because it hadn't realised the cargo scooped in that system had been destroyed by ejection.
* If you quit EDMC, jumped to a new system, then relaunched EDMC, any activity would be tallied to the last system you visited before quitting EDMC. BGS-Tally now realises that you are in a new system. Please note however, although it now knows you're in a new system, it can't get hold of faction or conflict information in this situation, so if you plan to work in the new system and haven't visited it before in this tick, you should jump to another system and back, or re-log to the main menu, either of which will properly load up the factions and conflicts.
* `/events/` API wasn't augmenting `StationFaction` correctly for `MissionFailed` and `MissionAbandoned` events (per API spec v1.1).
* Thargoid S&R operations cargo tracking now cleared down properly when your cargo hold is empty. Previously, it could mis-tally to the wrong system.
* Don't clear Thargoid S&R delivery tally if you are killed.
* Fix crash in code that detects drop from supercruise at megaships.


### API Changes ([v1.2](https://studio-ws.apicur.io/sharing/cc3753c2-6569-4d74-8448-8fb9363898ce)):

* `/activities` endpoint: Thargoid War reactivation missions now included in `systems/[system]/factions/[faction]/stations/[station]/twreactivate`
* `/activities` endpoint: Thargoid War number of settlements reactivated now included in `systems/[system]/twreactivate`
* `/activities` endpoint: `Activity` now has a `ticktime` timestamp in addition to `tickid`.
* `/activities` endpoint: When the user forces a tick, a new `tickid` is generated by BGS-Tally that conforms to the 24-character elitebgs.app tickid standard but starts with six zeroes '000000' to distinguish it as a forced tick.
* `/events` endpoint: `Event` now has a `ticktime` timestamp in addition to `tickid`.
* `/events` endpoint: When the user forces a tick, a new `tickid` is generated by BGS-Tally that conforms to the 24-character elitebgs.app tickid standard but starts with six zeroes '000000' to distinguish it as a forced tick.
* `/events` endpoint: Ensure `StationFaction` is not overwritten if it is already present from the journal event.
* `/events` endpoint **breaking change**: `StationFaction` is now always an object with a single `Name` property, and is never a simple string.


## v3.1.1 - 2023-08-23

### Bug Fixes:

* Fixed the Fleet Carrier screen, which was showing empty buy and sell order panels if your carrier had _either_ no buy or sell orders.


## v3.1.0 - 2023-08-13

### New Features:

* Thargoid War kills are now tracked for each vessel type: `💀 (kills)`. But **please be aware**: BGS-Tally will only count a kill if it is logged in your game journal. This reliably happens if you solo kill a Thargoid, and usually happens (since game update 16) when you kill in a Team or with others.
* Thargoid War Search and Rescue collection and hand-in tracking. BGS-Tally now tracks where you pick up occupied and damaged escape pods ⚰️, black boxes ⬛ and tissue samples 🌱. You can hand them in anywhere, but they are tallied in the system they were collected.
* You can now delete CMDRs from the CMDR target list history.
* Targets older than 90 days are automatically removed from the CMDR target list history.
* When a friend request is received from another player, their details are looked up on Inara and they are added to the target log. Note that the squadron ID and legal status will be shown as '----' as that information is not available for friend requests.
* Carrier jump reporting implemented, automatically reporting your carrier jumps (and cancelled jumps) to a Discord channel of your choice.
* Thargoid War Revenant kills are now tracked (`R` in report).
* Thargoid War Scythe and Glaive kills are now tracked (`S/G` in report).
* Track the new TW evacuation mission released in Update 16.

### Changes:

* Thargoid War massacre missions are now labelled slightly differently - `💀 (missions)` - in line with the labelling for kills - `💀 (kills)`.
* Posting targeted CMDR information on Discord now goes to a separate 'CMDR Information' channel, if you configure one. It will fall back to using the BGS channel.
* Posting information on Discord now goes to a separate 'CMDR Information' channel, if you configure one. It will fall back to using the BGS channel.
* Exploration data tallying now takes into account not just the `TotalEarnings` logged but also the `BaseValue` and `Bonus`. The larger value is used if these differ.  Note this is now the same logic that EDDiscovery uses.
* If there is a new version of BGS-Tally available, it is downloaded and prepared during **launch** of the plugin instead of **shutdown**. You still need to relaunch EDMC to get the new version, but this change should mean that if there is a critical plugin bug that kills the plugin, we should be able to fix it with an auto-update.

### Bug Fixes:

* BGS-Tally was crashing on load when running on Linux. This is now fixed.
* Fix failure of networking thread, and therefore all subsequent networking calls, if an API discovery request detects new API features during startup.
* TW kills were not being logged to the correct system if it was a zero-population system. This was because historically BGST only dealt with BGS logging, so ignored zero-pop systems.  We now create tracking entries for these systems.
* Harden all file loading and JSON parsing to protect against corrupted data on disk.
* Potential fix for mis-tallying of ground CZs when other commanders are fighting.
* Check for main UI frame before attempting to update the status text. Protects against rare errors where the status bar was updated before the main window has fully initialised.

### API Changes ([v1.1](https://studio-ws.apicur.io/sharing/c2adeddc-f874-42d3-b450-49bd59ed1a79)):

* `/activities` endpoint: Thargoid war kills now included in `systems/[system]/twkills`
* `/activities` endpoint: Thargoid search and rescue counts now included in `systems/[system]/twsandr`
* `/events` endpoint: `StationFaction` is now an empty string "" when undocked.


## v3.0.2 - 2023-04-11

### Bug Fixes:

* Fix crashing bug which was affecting some CMDRs, stopping Discord posting. Unfortunate side effect was that it also stopped auto-updating, so this version will have to be installed manually.


## v3.0.1 - 2023-04-11

### Bug Fixes:

* Trade purchasing at 'High' supply stock bracket wasn't being reported.


## v3.0.0 - 2023-04-09

### New Features:

* Plugin auto-update. From this version on, when a new version of the plugin is released, it will automatically be downloaded and update itself the next time you launch EDMarketConnector. You will need to install this version 3.0.0 manually, but that should be the last time you ever have to do a manual update unless you want to test pre-release versions (i.e. alphas or betas).
* Fleet Carrier materials tracking. BGS-Tally will now track your fleet carrier materials for sale and for purchase, with the ability to post to Discord. For this to work, you need to be using EDMC v5.8.0 or greater, authenticate EDMC with your Frontier account, own a fleet carrier (!) and visit your fleet carrier management screen in-game.
* API. This allows BGS-Tally to send data to a server of your choice, to allow your squadron or another player group to collect and analyse your activity. If the server provides information about itself, this is shown to you and you are **always explicitly asked** to approve the connection.
* On-foot murders are now tracked and are independent from ship murders.
* Trade demand. Trade purchase and profit is now tracked and reported against the levels of demand: 🅻 / 🅷 for purchases and 🆉 / 🅻 / 🅷 for sales (🆉 is zero demand, i.e. when you sell cargo that the market doesn't list).
* In-game overlay: The tick warning has been enhanced, with various levels depending on when the last tick was.
* Legend. There is now a key / legend popup showing all the various Discord icons used in reports and what they mean. Access this by clicking the ❓ icon in any activity window.
* New Discord preview. The Discord preview has been completely re-worked to much more closely match the look and colouring of the final Discord post.

### Changes:

* Limit the 'Previous Ticks' dropdown to just the last 20 activity logs. Previous logs are still available, find them in `activitydata/archive/` in the BGS-Tally folder.
* Old `Today data.txt` and `Yesterday Data.txt` files from previous versions of BGS-Tally will now be deleted if found (after conversion to latest format).
* BGS-Tally is now more efficient in saving changes to activity files - it only saves to disk when something has changed or you have done some activity in a tick.
* Plugin name and plugin foldername are now properly separated, so if you change the plugin's folder name, Inara API calls and the plugin name in Discord posts will still correctly say 'BGS-Tally'.
* The plain text Discord post text now has the plugin name and version included in the footer.
* Re-worked the way BGS-Tally makes network requests, so they are now able to be queued and handled in a background thread. This means the plugin won't lock up EDMC if it's waiting for a slow response from a server. Migrating existing requests will be done in stages. So far, Inara requests when scanning CMDRs, all Discord posting, and all API requests are done in the background.
* Discord changed its colour scheme for code blocks to be largely light blue and white, so re-worked all Discord posts to use new colours (`ansi` blocks instead of `css`).
* Sizing and layout of activity window has been reworked so the window is always the optimum size.

### Bug Fixes:

* In-game overlay: Fixed occasional flickering of the tick time.
* No longer allow multiple copies of the CMDRs list window to be opened at the same time.
* No longer carry forward the contents of the notes field from one tick to the next.
* Fixed rare problem where trying to save activity data when the tickID is invalid.
* Fixed very rare and unusual bug where ground settlement data was invalid, killing the tally window.
* No longer perform any journal processing if game is a public beta test version.
* Ensure buttons in activity window don't get overwritten by other content.


## v2.2.1 - 2023-01-04

### Bug Fixes:

* The CMDR list window wasn't listing scanned commanders. This was due to a missing config file, which should have contained the Inara API key. DOH!
* In some circumstances, Thargoid War mission counts and commodity / passenger counts could be over-inflated. This is now fixed.


## v2.2.0 - 2023-01-02

### New Features:

* Thargoid War mission tracking 🍀. BGS-Tally now tracks your Thargoid War passenger 🧍, cargo 📦, injured ⚕️, wounded ❕ and critically wounded ❗ (escape pod) missions as well as Thargoid Massacre Missions for each Thargoid vessel type. There are options to report just BGS, just Thargoid War or all combined activity, as well as an option to have a separate Discord channel when reporting Thargoid War activity.
* Additional notes field. There is a new text field in the activity window to allow you to add notes and comments to your Discord post(s).

### Changes:

* When displaying information about a CMDR, or posting to Discord, use the latest information we know about that CMDR (squadron membership, for example).
* When displaying CMDR ship type, try to use the localised name if present, instead of internal ship name (e.g. `Type-10 Defender` instead of `type9_military`).
* The text report field is no longer manually editable. Keeping this editable wasn't possible with the splitting of the reports into BGS and Thargoid War, and was a bit of an oddity anyway, as it only worked for legacy (text) format posts and also any edits were always overwritten by any changes and lost when the window was closed. If you need to edit your post, copy it and edit it at the destination after pasting. Note that the new Discord Notes field (see above) now allows you to add comments to your posts, and these are stored between sessions.
* When listing ground CZs, use a ⚔️ icon against each to easily differentiate them.
* Tweaks to post titles and footers.
* Whitespace is now stripped from Discord URLs to minimise user error (thanks @steaksauce-).
* The 'Post to Discord' button is now enabled / disabled rather than hidden completely.

### Bug Fixes:

* If a selected CMDR has a squadron tag, but that squadron isn't available in Inara, still show the tag when displaying or posting the CMDR info to Discord.
* Moved the overlay text - both tick time and tick alerts - a little to the left to allow for differences in text placement between machines.
* When using new modern Discord format, don't create empty posts and delete previous post if content is empty.
* Minor change to 'CMDRs' button image to make it clearer in dark mode.
* A limit of 60 is now applied to the number of tabs shown in the activity window, as too many tabs could crash the plugin.
* Latest activity window would fail to display if a file is expected on disk but it has been deleted. In this circumstance, just clear down and start from zero.
* When a new tick is detected, we now ensure that there is a tab displayed for the player's current system in the new window, so activity can be logged straight after the tick.


## v2.1.0 - 2022-12-05

### New Features:

* CMDR Spotting. The plugin now keeps track of the players you target and scan, together with when it happened and in which system. It also looks up any public CMDR and Squadron information on Inara. All this information is presented in a new window where you can review the list of all CMDRs you've targeted. There is also a 'Post to Discord' feature so you can post the CMDR information to your Discord server if you wish (manual only).
* New format available for Discord posts. The (I think) neater and clearer look uses Discord message embeds. The old text-only format is still available from the settings if you prefer it.

### Changes:

* After the game mode split in Odyssey Update 14, BGS-Tally only operates in `Live` game mode, not `Legacy`.
* Additional data files created by BGS-Tally (such as the mission log) are now saved in an `otherdata` subfolder to keep the top level folder as tidy as possible.

### Bug Fixes:

* BGS-Tally was intentionally omitting secondary INF when a faction was in conflict, but it turns out some mission types can have -ve INF effects on those factions. So we now report all secondary INF.
* The game was not including expiry dates in some mission types (why?), and BGS-Tally was throwing errors when it encountered these. Now we don't require an expiry date.


## v2.0.2 - 2022-10-27

### Bug Fixes:

* Some state was not being initialised correctly on first install of BGS-Tally.


## v2.0.1 - 2022-10-22

### Bug Fixes:

* The latest activity window was failing to display on a clean install of BGS-Tally.


## v2.0.0 - 2022-10-22

### New Features:

* In game overlay implemented!  Currently this just displays the current tick time, and if the next predicted tick is in the next hour, will alert that it's upcoming. The overlay requires *either* installing the separate [EDMCOverlay plugin from here](https://github.com/inorton/EDMCOverlay/releases/latest) *or* having another plugin running that has EDMCOverlay built in (for example the EDR plugin). _Many more things are planned for the overlay in future versions of BGS-Tally_.
* In the activity window, there are now markers against every system, showing at a glance whether there is activity (&#129001; / &#11036;) and also whether you are reporting all, some, or none of the activity (&#9745; / &#9632; / &#9633;).
* The system you are currently in is always displayed as the first tab in the activity log, whether or not you've done any activity in it and whether or not you have "Show Inactive Systems" switched on. This allows you to always add activity manually in the system you're in, e.g. Space CZ wins.
* The 'Previous BGS Tally' button has been replaced by a 'Previous BGS Tallies &#x25bc;' selector, where you can look at all your history of previous work.

### Changes:

* Changed the tick date / time format in main EDMC window to make it more compact.
* Changed the date / time format in Discord posts to avoid localised text (days of week and month names).
* Big improvement in detecting new ticks. Previously, it would only check when you jump to a new system. Now, it checks every minute. This means that even if you stay in the same place (e.g. doing multiple CZs in one system), the tick should tock correctly.
* This version includes a complete and fundamental rewrite of the code for ease of maintenance. This includes a change in how activity is stored on disk - the plugin is now no longer limited to just 'Latest' and 'Previous' activity, but activity logs are kept for many previous ticks - all stored in the `activitydata` folder.
* Revamped the plugin settings panel.

### Bug Fixes:

* Murders were being counted against the system faction. Now count them against the faction of the target ship instead.
* Using the mini scroll-left and scroll-right arrows in the tab bar was throwing errors if there weren't enough tabs to scroll.
* A full fix has now been implemented to work around the game bug where the game reports an odd number of factions in conflicts in a system (1, 3, 5 etc.) which is obviously not possible. BGS-Tally now pairs up factions, and ignores any conflicts that only have a single faction.


## v1.10.0 - 2022-08-11

### New Features:

* Now use scrollable tabs and a drop-down tab selector. Tabs for systems are sorted alphabetically by name, prioritising systems that have any BGS activity first.
* Every Discord post now includes a date and time at the bottom of the post, to make it clear exactly when the user posted (suggested by @Tobytoolbag)
* There is now a 'Force Tick' button in the settings, which can be used if the tick detector has failed to detect a tick but you know one has happened. This can occur on patch days or if the tick detector is down.

### Changes:

* Now use an automated GitHub action to build the zip file on every new release.
* Tidy up and narrow the BGS-Tally display in the EDMC main window, to reduce the width used (thank you @Athanasius for this change).

### Bug Fixes:

* Workaround for game bug where factions are incorrectly reported at war (if only a single faction is reported at war in a system, ignore the war) now works for elections too.


## v1.9.0 - 2022-04-23

### New Features:

* Now track Scenario wins (Megaship / Space Installation) - unfortunately manual tracking only, because we cannot track these automatically.

### Bug Fixes:

* If a faction state changed post-tick, this was not spotted by the plugin if you have already visited the system since the tick. Most noticeable case was when a war starts if you were already in the system - no CZ tallies or manual controls appeared. This is fixed.
* Better handling of network failures (when plugin version checking and tick checking).
* Now accepts Discord webhooks that reference more domains: `discord.com`, `discordapp.com`, `ptb.discord.com`, `canary.discord.com`. This was stopping the _Post to Discord_ button from appearing for some users (thank you @Sakurax64 for this fix).

### Changes:

* Simplified the `README`, moving more information into the wiki.


## v1.8.0 - 2022-02-23

### New Features:

* Now track Black Market trading separately to normal trading.
* Now track trade purchases at all markets, as buying commodities now affacts the BGS since Odyssey update 10.

### Bug Fixes:

* Never track on-foot CZs when in Horizons, to help reduce false positives.
* Fix error being thrown to the log when closing EDMC settings panel.
* Add workaround for game bug where factions are incorrectly reported at war - if only a single faction is reported at war in a system, ignore the war.

### Changes:

* Faction name abbreviations are slightly better when dealing with numbers, as they are no longer abbreviated. For example `Nobles of LTT 420` is now shortened to `NoL420` instead of `NoL4`.
* Layout tweaks to the columns in the report windows.


## v1.7.1 - 2021-12-21

### Bug Fixes:

* Fix plugin failure if tick happens while in-game, and you try to hand in BGS work before jumping to another system.


## v1.7.0 - 2021-11-01

### New Features:

* Now track (and report) names of on-foot CZs fought at, automatically determine CZ Low / Med / High, and automatically increment counts. Note that we still can't determine whether you've actually _won_ the CZ, so we count it as a win if you've fought there.
* Now track Exobiology data sold.
* New setting to show/hide tabs for systems that have no BGS activity, default to show.

### Changes:

* Bounty vouchers redeemed on Fleet Carriers now count only 50% of the value.
* Added scrollbar to Discord report.
* When plugin is launched for the very first time, default it to 'Enabled' so it's immediately active.
* Reorganisation and tidy up of settings panel, and add link to help pages.
* The Discord text field and fields in the settings panel now have right-click context menus to Copy, Paste etc.


## v1.6.0 - 2021-10-03

### New Features:

* Now count primary and secondary mission INF separately: Primary INF is for the original mission giving faction and secondary INF is for any target faction(s) affected by the mission. An option is included to exclude secondary INF from the Discord report *
* Discord options are now shown on the main tally windows as well as in the settings.

### Bug Fixes:

* Only count `War` or `Civilwar` missions for the originating faction (thanks @RichardCsiszarik for diagnosing and fixing this).

### Changes:

* Added on-foot scavenger missions and on-foot covert assassination missions to those that count when in `War` or `CivilWar` states.
* Tweaks to window layouts and wording.
* No longer allow mouse wheel to change field values, to help avoid accidental changes.
* Since Odyssey update 7, +INF is now reported for missions for factions in `Election`, `War` and `CivilWar` states. We still report this +INF separately from normal +INF, but have changed the wording to `ElectionINF` / `WarINF` instead of `ElectionMissions` and `WarMissions`.

_* Note that the plugin only tracks primary and secondary INF from this version onwards - all INF in older reports will still be categorised as primary INF._


## v1.5.0 - 2021-09-16

### New features:

* Now count and report certain mission types for factions in the `War` or `CivilWar` states, similarly to how some mission types in `Election` state are counted (gathering a full list of mission types that count when the faction is in conflict is still a work in progress).
* If faction is in state `Election`, `War` or `CivilWar`, don't report fake +INF, instead state the number of election / war missions completed, to avoid confusion.

### Changes:

* Tweaks to window layouts and wording.


## v1.4.0 - 2021-09-09

### New features:

* Can integrate directly with Discord to post messages to a channel, using a user-specified Discord webhook.
* Prefix positive INF with '+'.
* Mission INF is now manually editable as well as automatically updated.
* 'Select all' / 'Select none' checkbox at the top of each system to quickly enable / disable all factions for a system.
* Added 'Failed Missions' to Discord text.

### Bug Fixes:

* Apostrophes in Discord text no longer breaks the colouring.


## v1.3.0 - 2021-09-06

### New features:

* Conflict Zone options are now only presented for factions in `CivilWar` or `War` states.
* The option is now provided to omit individual factions from the report.
* There is a new option in the settings panel to switch on shortening of faction names to their abbreviations. This makes the report less readable but more concise.
* As a suggestion from a user (thanks CMDR Strasnylada!), we now use CSS coloured formatting blocks in the Discord text, which makes it look cleaner and clearer.

### Changes:

* The on-screen layout of the tally table has been improved.


## v1.2.0 - 2021-09-03

### New features:

* Ability to manually add High, Medium and Low on-foot and in-space Combat Zone wins to the Discord report by clicking on-screen buttons.

### Changes:

* Now include a lot more non-violent mission types when counting missions for a faction in the `Election` state (gathering a full list of non-violent mission types is still a work in progress).
* Improvements to layout of window.
* Rename buttons and windows to 'Latest BGS Tally' and 'Previous BGS Tally'.
* The last tick date and time presentation has been improved.


## v1.1.1 - 2021-08-31

### Bug Fixes:

* Now honour the 'Trend' for mission Influence rewards: `UpGood` and `DownGood` are now treated as *+INF* while `UpBad` and `DownBad` are treated as *-INF*.

### Changes:

* Report both +INF and -INF in Discord message.
* Various improvements to README:
    * Improved installation instructions.
    * Added instructions for upgrading from previous version.
    * Added personal data and privacy section.


## v1.1.0 - 2021-08-31

### Changes:

* Changed 'Missions' to 'INF' in Discord text.
* Removed 'Failed Missions' from Discord text.
* Made windows a bit wider to accommodate longer faction names.
* Changed plugin name to just 'BGS Tally' in settings.
* Improvements to the usage instructions in README.
* Renamed buttons to 'Latest Tick Data' and 'Earlier Tick Data' to more clearly describe what each does, avoiding the use of day-based terms 'Yesterday' and 'Today'.


## v1.0.0 - 2021-08-27

Initial release, based on original [BGS-Tally-v2.0 project by tezw21](https://github.com/tezw21/BGS-Tally-v2.0)

### New features:

* Now creates a Discord-ready string for copying and pasting into a Discord chat.
* _Copy to Clipboard_ button to streamline copying the Discord text.

### Bug fixes:

* Typo in 'Missions' fixed

### Other changes:

* Now logs to the EDMC log file, as per latest EDMC documentation recommendations.<|MERGE_RESOLUTION|>--- conflicted
+++ resolved
@@ -1,6 +1,5 @@
 # Change Log
 
-<<<<<<< HEAD
 ## v4.0.0-xx - xxxx-xx-xx
 
 ### Changes:
@@ -9,15 +8,11 @@
 
 
 ## v4.0.0-b1 - 2024-05-25
-=======
-## v3.6.2 - 2024-05-30
->>>>>>> db10b860
 
 ### Changes:
 
 * Update kill bond values for Thargoid interceptor kills for game version v18.06.
 
-<<<<<<< HEAD
 ### Bug Fixes:
 
 * Fleet Carrier window was failing to initialise if the carrier's current system wasn't set.
@@ -85,8 +80,13 @@
 
 * `/activities` endpoint: Search and Rescue handins now included at `systems/[system]/factions/[faction]/sandr`, containing `damagedpods`, `occupiedpods`, `thargoidpods`, `blackboxes`, `wreckagecomponents`, `personaleffects`, `politicalprisoners` and `hostages` as properties.
 
-=======
->>>>>>> db10b860
+
+## v3.6.2 - 2024-05-30
+
+### Changes:
+
+* Update kill bond values for Thargoid interceptor kills for game version v18.06.
+
 
 ## v3.6.1 - 2024-04-07
 
