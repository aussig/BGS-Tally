--- conflicted
+++ resolved
@@ -45,19 +45,11 @@
             'T3': {'header': _("T3"), 'background': 'rwg', 'format': 'int', 'max': 1}, # LANG: Tier 3 points
             'Cost': {'header': _("Cost"), 'background': 'gyr', 'format': 'int', 'max': 200000}, # LANG: Cost in tonnes of cargo
             'Trips': {'header': _("Loads"), 'background': 'gyr', 'format': 'int', 'max': 260}, # LANG: Number of loads of cargo
-<<<<<<< HEAD
             'Population': {'header': _("Pop"), 'background': None, 'hide': True, 'format': 'hidden'},
             'Economy': {'header': _("Economy"), 'background': None, 'hide': True, 'format': 'hidden'},
             'Pop Inc': {'header': _("Pop Inc"), 'background': 'rwg', 'format': 'int', 'max': 20}, # LANG: Population increase
             'Pop Max': {'header': _("Pop Max"), 'background': 'rwg', 'format': 'int', 'max': 20}, # LANG: Population Maximum
             'Economy Influence': {'header': _("Econ Inf"), 'background': None, 'hide': True, 'format': 'hidden'}, # LANG: Economy influence
-=======
-            'Population': {'header': _("Pop"), 'background': False, 'hide': True, 'format': 'hidden'},
-            'Economy': {'header': _("Economy"), 'background': False, 'hide': True, 'format': 'hidden'},
-            'Pop Inc': {'header': _("Pop Inc"), 'background': 'rwg', 'format': 'int', 'max': 20}, # LANG: Population increase
-            'Pop Max': {'header': _("Pop Max"), 'background': 'rwg', 'format': 'int', 'max': 20}, # LANG: Population Maximum
-            'Economy Influence': {'header': _("Econ Inf"), 'background': False, 'hide': True, 'format': 'hidden'}, # LANG: Economy influence
->>>>>>> 3b620e59
             'Security': {'header': _("Security"), 'background': 'rwg', 'format': 'int', 'max': 20}, # LANG: Security impact
             'Technology Level' : {'header': _("Tech Lvl"), 'background': 'rwg', 'format': 'int', 'max': 20}, # LANG: Technology level
             'Wealth' : {'header': _("Wealth"), 'background': 'rwg', 'format': 'int', 'max': 20}, # LANG: Wealth impact
@@ -68,7 +60,6 @@
         self.detail_cols:dict = {
             'Track': {'header': _("Track"), 'background': None, 'format': 'checkbox', 'width':50}, # LANG: Track this build?
             'Base Type' : {'header': _("Base Type"), 'background': None, 'format': 'dropdown', 'width': 205}, # LANG: type of base
-<<<<<<< HEAD
             'Name' : {'header': _("Base Name"), 'background': None, 'format': 'dropdown', 'width': 225}, # LANG: name of the base
             'Body': {'header': _("Body"), 'background': None, 'format': 'string', 'width': 115}, # LANG: Body the base is on or around
             'Prerequisites': {'header': _("Requirements"), 'background': None, 'format': 'string', 'width': 115}, # LANG: any prerequisites for the base
@@ -111,26 +102,6 @@
             'Wealth': {'header': _("Wealth"), 'background': 'rwg', 'format': 'int', 'max':8, 'width': 70}, # LANG: As above
             'Standard of Living': {'header': _("SoL"), 'background': 'rwg', 'format': 'int', 'max':8, 'width': 70}, # LANG: As above
             'Development Level': {'header': _("Dev Lvl"), 'background': 'rwg', 'format': 'int', 'max':8, 'width': 70} # LANG: As above
-=======
-            'Name' : {'header': _("Base Name"), 'background': None, 'format': 'dropdown', 'width': 200}, # LANG: name of the base
-            'Body': {'header': _("Body"), 'background': None, 'format': 'string', 'width': 100}, # LANG: Body the base is on or around
-            'Prerequisites': {'header': _("Requirements"), 'background': None, 'format': 'string', 'width': 100}, # LANG: any prerequisites for the base
-            'State': {'header': _("State"), 'background': None, 'format': 'string', 'width': 100}, # LANG: Current build state
-            'T2': {'header': _("T2"), 'background': 'rwg', 'format': 'int', 'max':1, 'width': 30}, # LANG: Tier 2 points
-            'T3': {'header': _("T3"), 'background': 'rwg', 'format': 'int', 'min':-1, 'max':1, 'width': 30}, # LANG: Tier 3
-            'Cost': {'header': _("Cost"), 'background': 'gyr', 'format': 'int', 'max':100000, 'width': 75}, # LANG: As above
-            'Trips':{'header': _("Loads"), 'background': 'gyr', 'format': 'int', 'max':120, 'width': 50}, # LANG: As above
-            'Pad': {'header': _("Pad"), 'background': None, 'format': 'string', 'width': 55}, # LANG: Landing pad size
-            'Facility Economy': {'header': _("Economy"), 'background': None, 'format': 'string', 'width': 80}, # LANG: facility economy
-            'Pop Inc': {'header': _("Pop Inc"), 'background': 'rwg', 'format': 'int', 'max':5, 'width': 65}, # LANG: As above
-            'Pop Max': {'header': _("Pop Max"), 'background': 'rwg', 'format': 'int', 'max':5, 'width': 65}, # LANG: As above
-            'Economy Influence': {'header': _("Econ Inf"), 'background': None, 'format': 'string', 'width': 80}, # LANG: economy influence
-            'Security': {'header': _("Security"), 'background': 'rwg', 'format': 'int', 'max':8, 'width': 65}, # LANG: As above
-            'Technology Level': {'header': _("Tech Lvl"), 'background': 'rwg', 'format': 'int', 'max':8, 'width': 65}, # LANG: As above
-            'Wealth': {'header': _("Wealth"), 'background': 'rwg', 'format': 'int', 'max':8, 'width': 65}, # LANG: As above
-            'Standard of Living': {'header': _("SoL"), 'background': 'rwg', 'format': 'int', 'max':8, 'width': 65}, # LANG: As above
-            'Development Level': {'header': _("Dev Lvl"), 'background': 'rwg', 'format': 'int', 'max':8, 'width': 65} # LANG: As above
->>>>>>> 3b620e59
         }
 
         # UI components
@@ -151,18 +122,11 @@
                 self.window.lift()
                 return
             self.colonisation = self.bgstally.colonisation
-<<<<<<< HEAD
             self.window:tk.Toplevel = tk.Toplevel(self.bgstally.ui.frame)
             self.window.title(_("BGS-Tally - Colonisation")) # LANG: window title
             scale:float = self.bgstally.ui.frame.tk.call('tk', 'scaling') - 0.6
             self.window.minsize(400, 100)
             self.window.geometry(f"{int(1500*scale)}x{int(500*scale)}")
-=======
-            self.window = tk.Toplevel(self.bgstally.ui.frame)
-            self.window.title(_("{plugin_name} - Colonisation").format(plugin_name=self.bgstally.plugin_name)) # LANG: Colonisation window title
-            self.window.minsize(400, 100)
-            self.window.geometry("1400x600")
->>>>>>> 3b620e59
             self.window.protocol("WM_DELETE_WINDOW", self.close)
             self.create_frames()    # Create main frames
             self.update_display()   # Populate them
@@ -233,11 +197,7 @@
 
     def create_title_frame(self, tabnum:int, tab:ttk.Frame) -> None:
         ''' Create the title frame with system name and tick info '''
-<<<<<<< HEAD
         sysnum:int = tabnum -1
-=======
-        sysnum = tabnum -1
->>>>>>> 3b620e59
         systems:list = self.colonisation.get_all_systems()
 
         title_frame:ttk.Frame = ttk.Frame(tab, style="Title.TFrame")
@@ -272,7 +232,6 @@
             bodies = str(len(systems[sysnum]['Bodies'])) + " " + _("Bodies") # LANG: bodies in the system
             sys_bodies:ttk.Label = ttk.Label(title_frame, text=bodies, cursor="hand2")
             sys_bodies.pack(side=tk.LEFT, padx=10, pady=5)
-<<<<<<< HEAD
             ToolTip(sys_bodies, text=_("Show system bodies window")) # LANG: tooltip for the show notes window
             self.weight(sys_bodies)
             sys_bodies.bind("<Button-1>", partial(self.bodies_popup, tabnum))
@@ -287,19 +246,6 @@
                     attrs.append(f"{human_format(systems[sysnum].get(k))} {v}")
                 else:
                     attrs.append(f"{systems[sysnum].get(k)} {_(v)}")
-=======
-            ToolTip(sys_bodies, text=_("Show system bodies window")) # LANG: tooltip for the show bodies window
-            self.weight(sys_bodies)
-            sys_bodies.bind("<Button-1>", partial(self.bodies_popup, tabnum))
-
-        attrs = []
-        for attr in ['Population', 'Economy', 'Security']:
-            if systems[sysnum].get(attr, '') != '':
-                if isinstance(systems[sysnum].get(attr), int):
-                    attrs.append(f"{human_format(systems[sysnum].get(attr))} {_(attr)}")
-                else:
-                    attrs.append(f"{systems[sysnum].get(attr)} {_(attr)}")
->>>>>>> 3b620e59
         details:ttk.Label = ttk.Label(title_frame, text="   ".join(attrs))
         self.weight(details)
         details.pack(side=tk.LEFT, padx=10, pady=5)
@@ -308,13 +254,10 @@
         btn.pack(side=tk.RIGHT, padx=5, pady=5)
         ToolTip(btn, text=_("Show legend window")) # LANG: tooltip for the show legend button
 
-<<<<<<< HEAD
         btn:ttk.Button = ttk.Button(title_frame, text="🔍", width=3, cursor="hand2", command=lambda: self.bases_popup())
         btn.pack(side=tk.RIGHT, padx=5, pady=5)
         ToolTip(btn, text=_("Show base types window")) # LANG: tooltip for the show bases button
 
-=======
->>>>>>> 3b620e59
         btn:ttk.Button = ttk.Button(title_frame, text=_("Delete"), cursor="hand2", command=lambda: self.delete_system(tabnum, tab)) # LANG: Delete button
         ToolTip(btn, text=_("Delete system plan")) # LANG: tooltip for the delete system button
         btn.pack(side=tk.RIGHT, padx=5, pady=5)
@@ -342,11 +285,7 @@
     def system_click(self, tabnum:int, event) -> None:
         ''' Execute the click event for the system link '''
         try:
-<<<<<<< HEAD
             sysnum:int = tabnum -1
-=======
-            sysnum = tabnum -1
->>>>>>> 3b620e59
             systems:list = self.colonisation.get_all_systems()
             if sysnum > len(systems):
                 Debug.logger.info(f"on_system_click invalid tab: {tabnum}")
@@ -367,7 +306,6 @@
                     webbrowser.open(f"https://www.spansh.co.uk/search/{star}")
                 case _:
                     webbrowser.open(f"https://www.edsm.net/en/system?systemName={star}")
-<<<<<<< HEAD
 
         except Exception as e:
             Debug.logger.error(f"Error in system_click() {e}")
@@ -420,18 +358,12 @@
 
         except Exception as e:
             Debug.logger.error(f"Error in bases_popup(): {e}")
-=======
-
-        except Exception as e:
-            Debug.logger.error(f"Error in system_click() {e}")
->>>>>>> 3b620e59
             Debug.logger.error(traceback.format_exc())
 
 
     def bodies_popup(self, tabnum:int, event) -> None:
         ''' Show the bodies popup window '''
         try:
-<<<<<<< HEAD
             self.bodies_fr = tk.Toplevel(self.bgstally.ui.frame)
             self.bodies_fr.wm_title(_("BGS-Tally - Colonisation Bodies")) # LANG: Title of the bodies popup window
             self.bodies_fr.wm_attributes('-topmost', True)     # keeps popup above everything until closed.
@@ -444,24 +376,6 @@
             text.pack(fill=tk.BOTH, side=tk.TOP, expand=True, padx=5, pady=5)
 
             sysnum:int = tabnum - 1
-=======
-            popup:tk.Tk = tk.Tk()
-
-            def leavemini():
-                popup.destroy()
-
-            popup.wm_title(_("{plugin_name} - Colonisation Bodies").format(plugin_name=self.bgstally.plugin_name)) # LANG: Colonisation bodies popup window title
-            popup.wm_attributes('-topmost', True)     # keeps popup above everything until closed.
-            popup.wm_attributes('-toolwindow', True) # makes it a tool window
-            popup.geometry("600x600")
-            popup.config(bd=2, relief=tk.FLAT)
-            scr:tk.Scrollbar = tk.Scrollbar(popup, orient=tk.VERTICAL)
-            scr.pack(side=tk.RIGHT, fill=tk.Y)
-            text:tk.Text = tk.Text(popup, font=FONT_SMALL, yscrollcommand=scr.set)
-            text.pack(fill=tk.BOTH, side=tk.TOP, expand=True, padx=5, pady=5)
-
-            sysnum:int = tabnum -1
->>>>>>> 3b620e59
             systems:list = self.colonisation.get_all_systems()
 
             bodies:list = systems[sysnum].get('Bodies', None)
@@ -507,11 +421,7 @@
             text.insert(tk.END, bstr)
 
         except Exception as e:
-<<<<<<< HEAD
             Debug.logger.error(f"Error in bodies_popup(): {e}")
-=======
-            Debug.logger.error(f"Error in colonisation.show(): {e}")
->>>>>>> 3b620e59
             Debug.logger.error(traceback.format_exc())
 
 
@@ -578,17 +488,12 @@
 
         # header lines
         sheet[SUMMARY_HEADER_ROW].highlight(bg='lightgrey')
-<<<<<<< HEAD
         #sheet['A2:C2'].highlight(bg=self.background('type', 'Complete', 1))
         #sheet['K2:L2'].highlight(bg=self.background('type', 'Complete', 1))
         #sheet['A3:C3'].highlight(bg=self.background('type', 'Planned', 1))
         #sheet['K3:L3'].highlight(bg=self.background('type', 'Planned', 1))
         sheet['A2:F2'].highlight(bg=self.background('type', 'Complete', 1))
         sheet['A3:F3'].highlight(bg=self.background('type', 'Planned', 1))
-=======
-        sheet['A2:C3'].highlight(bg='paleturquoise1')
-        sheet['K2:L3'].highlight(bg='paleturquoise1')
->>>>>>> 3b620e59
         sheet[HEADER_ROW].highlight(bg='lightgrey')
 
         # Tracking checkboxes
@@ -622,11 +527,7 @@
 
     def calc_totals(self, system:dict) -> dict[str, dict[str, int]]:
         ''' Build a summary of the system's builds and status. '''
-<<<<<<< HEAD
         totals:dict = {'Planned': {}, 'Complete': {}}
-=======
-        totals:dict = {'Planned': {}, 'Completed': {}}
->>>>>>> 3b620e59
         builds:list = system.get('Builds', [])
         required:dict = self.colonisation.get_required(builds)
 
@@ -654,18 +555,11 @@
                     case 'T2' | 'T3':
                         v:int = self.calc_points(name, builds, row)
                         totals['Planned'][name] += v
-<<<<<<< HEAD
                         totals['Complete'][name] += v if self.is_build_started(build) and v < 1 else 0 # Need to substract points as soon as build starts as the points are nolonger available
                         totals['Complete'][name] += v if self.is_build_complete(build) else 0
                     case 'Population':
                         totals['Planned'][name] = ' '
                         totals['Complete'][name] = human_format(system.get('Population', 0))
-=======
-                        totals['Completed'][name] += v if self.is_build_completed(build) else 0
-                    case 'Population':
-                        totals['Planned'][name] = ' '
-                        totals['Completed'][name] = human_format(system.get('Population', 0))
->>>>>>> 3b620e59
                     case 'Development Level':
                         res:int = bt.get(name, 0)
                         totals['Planned'][name] += res
@@ -712,38 +606,19 @@
 
     def update_summary(self, srow:int, sheet:Sheet, system:dict) -> None:
         ''' Update the summary section with current system data '''
-<<<<<<< HEAD
         scol:int = 0
         new:list = self._build_summary(system)
-=======
-        scol = 0
-        new = self._build_summary(system)
->>>>>>> 3b620e59
 
         for i, x in enumerate(self.summary_rows.keys()):
             for j, details in enumerate(self.summary_cols.values()):
                 j += FIRST_SUMMARY_COLUMN
                 sheet[i+srow,j].data = ' ' if new[i][j] == 0 else f"{new[i][j]:,}" if details.get('format') == 'int' else new[i][j]
-<<<<<<< HEAD
                 if details.get('background') != None:
                     sheet[i+srow,j+scol].highlight(bg=self.background(details.get('background'), new[i][j], details.get('max', 1)))
                 #else:
                 #    sheet[i+srow,j+scol].highlight(bg=self.background('type', x, 1))
-=======
-
-                if new[i][j] and new[i][j] != ' ' and new[i][j] != 0:
-                    if details.get('background') in('rwg','gyr'):
-                        color = self.get_color(new[i][j], details.get('max', 1), details.get('background'))
-                        sheet[i+srow,j+scol].highlight(bg=color)
-                        if color != '':
-                            sheet[i+srow,j+scol].highlight(bg=color)
-                    elif details.get('background') != False:
-                        sheet[i+srow,j+scol].highlight(bg=details.get('background'))
-                    else:
-                        sheet[i+srow,j+scol].highlight(bg=None)
-
->>>>>>> 3b620e59
-
+
+                
     def get_detail_header(self) -> list[str]:
         ''' Return the details header row '''
         cols:list = []
@@ -807,13 +682,8 @@
 
 
     def update_detail(self, srow:int, sheet:Sheet, system:dict) -> None:
-<<<<<<< HEAD
         ''' Update the details section of the table '''
         new:list = self._build_detail(system)
-=======
-        ''' update the details section of the table '''
-        new = self._build_detail(system)
->>>>>>> 3b620e59
 
         for i, build in enumerate(system.get('Builds', [])):
             for j, details in enumerate(self.detail_cols.values()):
@@ -849,7 +719,6 @@
                 sheet[i+srow,3].readonly()
                 continue
 
-<<<<<<< HEAD
             #if isinstance(new[i][5], int):
             #    sheet.create_progress_bar(row=i+srow, column=5, bg='red', fg='green', percent=new[i][5], name=f"{i}")
             #    Debug.logger.debug("Creating progress bar {sheet[i+srow,5]}")
@@ -862,56 +731,6 @@
             sheet[i+srow,1].align(align='left')
             sheet[i+srow,1].readonly(False)
             sheet[i+srow,1].data = new[i][1]
-=======
-                # Set or clear the cell value
-                sheet[i+srow,j].data = ' ' if new[i][j] == ' ' else f"{new[i][j]:,}" if details.get('format') == 'int' else new[i][j]
-
-                # Clear the highlight
-                if sheet[i+srow,j].data != new[i][j]:
-                    sheet[i+srow,j].highlight(bg=None)
-
-                    if details.get('background') in ('rwg', 'gyr') and new[i][j] != ' ':
-                        color = self.get_color(new[i][j], details.get('max', 1), details.get('background'))
-                        sheet[i+srow,j].highlight(bg=color)
-
-            # Handle build states
-            if new[i][5] == BuildState.COMPLETE: # Mark completed builds as readonly
-                # Tracking
-                sheet[i+srow,0].del_checkbox()
-                sheet[i+srow,0].data = '⇒' #' 🔍'
-                sheet[i+srow,0].align(align='left')
-                #sheet[i+srow,0].checkbox(state='disabled'); sheet[i+srow,0].data = ' ';
-                sheet[i+srow,0].readonly()
-
-                # Base tyoe
-                if new[i][1] != ' ': # Base type has been set so make it readonly
-                    sheet[i+srow,1].del_dropdown()
-                    sheet[i+srow,1].align(align='left')
-                    sheet[i+srow,1].readonly()
-
-                # Base name
-                sheet[i+srow,2].readonly()
-                sheet[i+srow,2].align(align='left')
-
-                # Body
-                sheet[i+srow,3].del_dropdown()
-                sheet[i+srow,3].readonly()
-                continue
-
-            #if isinstance(new[i][5], int):
-            #    sheet.create_progress_bar(row=i+srow, column=5, bg='red', fg='green', percent=new[i][5], name=f"{i}")
-            #    Debug.logger.debug("Creating progress bar {sheet[i+srow,5]}")
-
-            #  Tracking
-            sheet[i+srow,0].checkbox(state='normal'); sheet[i+srow,0].data = ' '; sheet[i+srow,0].readonly(False)
-
-            # Base tyoe
-            if new[i][1] != ' ': # Base type has been set so make it readonly
-                sheet[i+srow,1].dropdown(values=[' '] + self.colonisation.get_base_types('All'))
-                sheet[i+srow,1].align(align='left')
-                sheet[i+srow,1].readonly(False)
-                sheet[i+srow,1].data = new[i][1]
->>>>>>> 3b620e59
 
             # Base name
             sheet[i+srow,2].readonly(False)
@@ -945,17 +764,10 @@
             Debug.logger.error(traceback.format_exc())
 
 
-<<<<<<< HEAD
     def validate_edits(self, event):
         ''' Validate edits to the sheet. This just prevents the user from deleting the primary base type. '''
         try:
             row:int = event.row - FIRST_BUILD_ROW; col:int = event.column; val = event.value
-=======
-    def validate_edits(self, event) ->bool|dict:
-        ''' Validate edits to the sheet. This just prevents the user from deleting the primary base type. '''
-        try:
-            row:int = event.row - FIRST_BUILD_ROW; col:inr = event.column; val = event.value
->>>>>>> 3b620e59
             fields:list = list(self.detail_cols.keys())
             field:str = fields[col]
 
@@ -1077,12 +889,8 @@
         ttk.Label(dialog, text=_("Plan Name")+":").grid(row=0, column=0, padx=10, pady=10, sticky=tk.W) # LANG: the name you want to give your plan
         plan_name_var:tk.StringVar = tk.StringVar()
         plan_name_entry:ttk.Entry = ttk.Entry(dialog, textvariable=plan_name_var, width=30)
-<<<<<<< HEAD
         plan_name_entry.grid(row=row, column=1, padx=10, pady=10, sticky=tk.W)
         row += 1
-=======
-        plan_name_entry.grid(row=0, column=1, padx=10, pady=10, sticky=tk.W)
->>>>>>> 3b620e59
 
         # Display name
         syslabel:str = _("System Name") # LANG: Label for the system's name field in the UI
@@ -1107,11 +915,7 @@
 
         # Buttons
         button_frame:ttk.Frame = ttk.Frame(dialog)
-<<<<<<< HEAD
         button_frame.grid(row=row, column=0, columnspan=2, pady=10)
-=======
-        button_frame.grid(row=3, column=0, columnspan=2, pady=10)
->>>>>>> 3b620e59
 
         # Add button
         add_button:ttk.Button = ttk.Button(
@@ -1123,11 +927,7 @@
         self.tabbar.add(dialog, text='+')
 
 
-<<<<<<< HEAD
     def add_system(self, plan_name:str, system_name:str, prepop:bool = False) -> None:
-=======
-    def add_system(self, plan_name:str, system_name:str) -> None:
->>>>>>> 3b620e59
         ''' Add the new system from the dialog '''
         try:
             if not plan_name:
@@ -1257,7 +1057,6 @@
             Debug.logger.error(traceback.format_exc())
 
 
-<<<<<<< HEAD
     def close(self) -> None:
         ''' Close the window '''
         try:
@@ -1277,19 +1076,6 @@
         except Exception as e:
             Debug.logger.error(f"Error in close(): {e}")
             Debug.logger.error(traceback.format_exc())
-=======
-    def close(self):
-        ''' Close the window '''
-        if self.window:
-            self.window.destroy()
-            self.window = None
-
-        # UI components
-        self.tabbar:ScrollableNotebook = None
-        self.sheets:list = []
-        self.plan_titles:list = []
-        self.colonisation.save()
->>>>>>> 3b620e59
 
 
     def calc_points(self, type:str, builds:list, row:int) -> int:
@@ -1308,11 +1094,7 @@
 
     def weight(self, item:tuple, wght:str = 'bold') -> None:
         ''' Set font weight '''
-<<<<<<< HEAD
         fnt:tkFont = tkFont.Font(font=item['font']).actual()
-=======
-        fnt = tkFont.Font(font=item['font']).actual()
->>>>>>> 3b620e59
         item.configure(font=(fnt['family'], fnt['size'], wght))
 
 
@@ -1321,13 +1103,8 @@
         return len([b for b in builds if b.get('Base Type') in self.colonisation.get_base_types('Initial')])
 
 
-<<<<<<< HEAD
     def is_build_complete(self, build:list[dict]) -> bool:
         ''' Check if a build is complete '''
-=======
-    def is_build_completed(self, build:list[dict]) -> bool:
-        ''' Check if a build is completed '''
->>>>>>> 3b620e59
         return (self.colonisation.get_build_state(build) == BuildState.COMPLETE)
 
 
@@ -1338,7 +1115,6 @@
 
     def load_legend(self) -> str:
         ''' Load the legend text from the file '''
-<<<<<<< HEAD
         try:
             file:str = path.join(self.bgstally.plugin_dir, FOLDER_DATA, FILENAME)
             lang:str = config.get_str('language')
@@ -1350,20 +1126,6 @@
                 file = path.join(self.bgstally.plugin_dir, FOLDER_DATA, FILENAME)
 
             if path.exists(file):
-=======
-        # @TODO: Need to modify this to check the user's language and look for a translated file
-        file:str = path.join(self.bgstally.plugin_dir, FOLDER_DATA, FILENAME)
-        lang:str = config.get_str('language')
-        if lang and lang != 'en':
-            file = path.join(self.bgstally.plugin_dir, FOLDER_DATA, "L10n", f"{lang}.{FILENAME}")
-
-        if not path.exists(file):
-            Debug.logger.debug(f"Missing translation {file} for {lang}, using default legend file")
-            file = path.join(self.bgstally.plugin_dir, FOLDER_DATA, FILENAME)
-
-        if path.exists(file):
-            try:
->>>>>>> 3b620e59
                 with open(file) as file:
                     legend:str = file.read()
                 return legend
@@ -1378,7 +1140,6 @@
     def legend_popup(self) -> None:
         ''' Show the legend popup window '''
         try:
-<<<<<<< HEAD
             self.legend_fr = tk.Toplevel(self.bgstally.ui.frame)
             self.legend_fr.wm_title(_("BGS-Tally - Colonisation Legend")) # LANG: Title of the legend popup window
             self.legend_fr.wm_attributes('-topmost', True)     # keeps popup above everything until closed.
@@ -1386,19 +1147,6 @@
             self.legend_fr.geometry("600x600")
             self.legend_fr.config(bd=2, relief=tk.FLAT)
             scr:tk.Scrollbar = tk.Scrollbar(self.legend_fr, orient=tk.VERTICAL)
-=======
-            popup:tk.Tk = tk.Tk()
-
-            def leavemini():
-                popup.destroy()
-
-            popup.wm_title(_("{plugin_name} - Colonisation Legend").format(plugin_name=self.bgstally.plugin_name)) # LANG: Colonisation legend popup window title
-            popup.wm_attributes('-topmost', True)     # keeps popup above everything until closed.
-            popup.wm_attributes('-toolwindow', True) # makes it a tool window
-            popup.geometry("600x600")
-            popup.config(bd=2, relief=tk.FLAT)
-            scr:tk.Scrollbar = tk.Scrollbar(popup, orient=tk.VERTICAL)
->>>>>>> 3b620e59
             scr.pack(side=tk.RIGHT, fill=tk.Y)
 
             text:tk.Text = tk.Text(self.legend_fr, font=FONT_SMALL, yscrollcommand=scr.set)
@@ -1422,17 +1170,12 @@
                 notes:str = text.get("1.0", tk.END)
                 system['Notes'] = notes
                 self.colonisation.save()
-<<<<<<< HEAD
                 self.notes_fr.destroy()
                 self.notes_fr = None
-=======
-                popup.destroy()
->>>>>>> 3b620e59
 
             sysnum:int = tabnum -1
             systems:list = self.colonisation.get_all_systems()
 
-<<<<<<< HEAD
             self.notes_fr = tk.Toplevel(self.bgstally.ui.frame)
             self.notes_fr.wm_title(_("BGS-Tally - Colonisation Notes for ") + systems[sysnum].get('Name', '')) # LANG: Title of the notes popup window
             self.notes_fr.wm_attributes('-topmost', True)     # keeps popup above everything until closed.
@@ -1440,15 +1183,6 @@
             self.notes_fr.protocol("WM_DELETE_WINDOW", self.notes_fr.destroy)
             self.notes_fr.config(bd=2, relief=tk.FLAT)
             scr:tk.Scrollbar = tk.Scrollbar(self.notes_fr, orient=tk.VERTICAL)
-=======
-            popup:tk.Tk = tk.Tk()
-            popup.wm_title(_("{plugin_name} - Colonisation Notes for {system_name}").format(plugin_name=self.bgstally.plugin_name, system_name=systems[sysnum].get('Name', ''))) # LANG: Colonisation notes popup window title
-            popup.wm_attributes('-topmost', True)     # keeps popup above everything until closed.
-            popup.wm_attributes('-toolwindow', True) # makes it a tool window
-            popup.geometry("600x600")
-            popup.config(bd=2, relief=tk.FLAT)
-            scr:tk.Scrollbar = tk.Scrollbar(popup, orient=tk.VERTICAL)
->>>>>>> 3b620e59
             scr.pack(side=tk.RIGHT, fill=tk.Y)
 
             text:tk.Text = tk.Text(self.notes_fr, font=FONT_SMALL, yscrollcommand=scr.set)
@@ -1465,7 +1199,6 @@
             Debug.logger.error(traceback.format_exc())
 
 
-<<<<<<< HEAD
     def background(self, type: str|None, value: str, limit:int = 1) -> str|None:
         ''' Return the appropriate background '''
         try:
@@ -1513,8 +1246,6 @@
             Debug.logger.error(traceback.format_exc())
 
 
-=======
->>>>>>> 3b620e59
     def get_color(self, value:int, limit:int = 1, color:str = 'rwg') -> str:
         ''' Get a color based on the value and its range. '''
         try:
@@ -1541,49 +1272,13 @@
                     return ["#ccccff"]
 
         except Exception as e:
-<<<<<<< HEAD
             Debug.logger.error(f"Error in get_color: {e}")
-=======
-            Debug.logger.error(f"Error in gradient: {e}")
             Debug.logger.error(traceback.format_exc())
             return ["#CCCCCC"]
 
 
-    def create_gradient(self, steps:int) -> list[str]:
-        ''' Generates a list of RGB color tuples representing a gradient from red (-steps) to white (0) to green (+steps) '''
-        try:
-            hbase:int = 220 # larger = stronger color, less range
-            base:int = 190 # smaller = overall darker
-            scale:int = 255 - hbase # larger = wider range (light to dark)
-            multi:float = 0.01 # Smaller = more intense
-            gradient:list = []
-            for i in range(steps+1): # zero up (white to green)
-                r = max(min(base - (i * scale / steps), 255), 0)
-                g = max(min(hbase - (i * scale * multi / steps), 255), 0)
-                b = max(min(base - (i * scale / steps), 255), 0)
-                gradient.append(f"#{int(r):02x}{int(g):02x}{int(b):02x}")
-            for i in range(1, steps+1): # -1 down (white to red)
-                r = max(min(hbase - (i * scale * multi / steps), 255), 0)
-                g = max(min(base - (i * scale / steps), 255), 0)
-                b = max(min(base - (i * scale / steps), 255), 0)
-                gradient.insert(0, f"#{int(r):02x}{int(g):02x}{int(b):02x}")
-
-            return gradient
-
-        except Exception as e:
-            Debug.logger.error(f"Error in gradient: {e}")
->>>>>>> 3b620e59
-            Debug.logger.error(traceback.format_exc())
-            return ["#CCCCCC"]
-
-
-<<<<<<< HEAD
     def create_gradient(self, steps:int, type:str = 'rwg') -> list[str]:
         ''' Generates a list of RGB color tuples representing a gradient. '''
-=======
-    def create_gradient2(self, steps:int) -> list[str]:
-        ''' Generates a list of RGB color tuples representing a gradient from green (0) to red (steps). '''
->>>>>>> 3b620e59
         try:
             # Green, Yellow, Red (0:steps)
             s:int = (150, 200, 150) # start
