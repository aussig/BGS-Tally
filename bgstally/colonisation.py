import csv
import json
from json import JSONDecodeError
from os import path
from os.path import join
import traceback
import re
from datetime import datetime
from config import config # type: ignore
from bgstally.constants import FOLDER_OTHER_DATA, FOLDER_DATA, BuildState, CommodityOrder, ProgressUnits, ProgressView
from bgstally.debug import Debug
<<<<<<< HEAD
from bgstally.utils import _
from bgstally.ravencolonial import RavenColonial

=======
from bgstally.utils import _, get_by_path, get_localised_filepath
from config import config
>>>>>>> 3a95f175

FILENAME = "colonisation.json"
BASE_TYPES_FILENAME = 'base_types.json'
BASE_COSTS_FILENAME = 'base_costs.json'
CARGO_FILENAME = 'Cargo.json'
MARKET_FILENAME = 'Market.json'
COMMODITY_FILENAME = 'commodity.csv'
class Colonisation:
    '''
    Manages colonisation data and events for Elite Dangerous colonisation

    The colonisation module is responsible for tracking systems, builds, and progress related to colonisation.
    This class handles all the data processing for colonisation:
      - the loading and saving of colonisation data
      - processing journal entries related to colonisation
      - managing systems and builds
      - tracking progress of builds
      - providing methods to retrieve and manipulate colonisation data

    It is used by windows/colonisation.py which enables the creation, modification, and display of colonisation plans and by
    windows/progress.py which displays the progress of builds and the resources required for colonisation.

    It also interacts with the Fleet Carrier module to track cargo and market data related to colonisation.

    Colonisation uses the following data files:
      - otherdata/colonisation.json: Stores the current state of colonisation data, including systems, builds, and progress.
    and the following readonly data files:
      - data/base_types.json: Contains definitions of base types for colonisation.
      - data/base_costs.json: Contains the costs of commodities required for each base type.
      - data/commodity.csv: Contains the list of commodities and their categories.
      - data/colonisation_legend.txt and L10n/ localized legends: Contains text for the colonisation legend popup.
    '''
    def __init__(self, bgstally) -> None:
        self.bgstally:BGSTally = bgstally # type: ignore
        self.system_id:int|None = None
        self.current_system:str|None = None
        self.body:str|None = None
        self.station:str|None = None
        self.location:str|None = None # Orbital, Surface, etc.
        self.market_id:int|None = None
        self.docked:bool = False
        self.base_types:dict = {}  # Loaded from base_types.json
        self.base_costs:dict = {}  # Loaded from base_costs.json
        self.systems:list = []     # Systems with colonisation
        self.progress:list = []    # Construction progress data
        self.dirty:bool = False

        self.cargo:dict = {}       # Local store of our current cargo
        self.carrier_cargo:dict = {} # Local store of our current carrier cargo
        self.market:dict = {}      # Local store of the current market data
        self.cargo_capacity:int = 784 # Default cargo capacity

        self.cmdr:str|None = None

        # Load base commodities, types, costs, and saved data
        self._load_base_types()
        self._load_base_costs()
        self._load()


    def _load_base_types(self) -> None:
        ''' Load base type definitions from base_types.json '''
        try:
            base_types_path = path.join(self.bgstally.plugin_dir, FOLDER_DATA, BASE_TYPES_FILENAME)
            with open(base_types_path, 'r') as f:
                self.base_types = json.load(f)
                Debug.logger.info(f"Loaded {len(self.base_types)} base types for colonisation")
        except Exception as e:
            Debug.logger.error(f"Error loading base types: {e}")
            self.base_types = {}


    def _load_base_costs(self) -> None:
        '''
        Load base cost definitions from base_costs.json
        The 'All' category is used to list all the colonisation commodities and their inara IDs
        '''
        try:
            base_costs_path:str = path.join(self.bgstally.plugin_dir, FOLDER_DATA, BASE_COSTS_FILENAME)
            with open(base_costs_path, 'r') as f:
                self.base_costs = json.load(f)
                Debug.logger.info(f"Loaded {len(self.base_costs)} base costs for colonisation")

                # Update base_types with total commodity counts from base_costs
                for base_type in self.base_costs.keys():
                    if base_type in self.base_types:
                        self.base_types[base_type]['Total Comm'] = sum(self.base_costs[base_type].values())

        except Exception as e:
            Debug.logger.error(f"Error loading base costs: {e}")
            self.base_costs = {}


<<<<<<< HEAD
    def _load_commodities(self) -> None:
        ''' Load the commodities from the CSV file. This is used to map the internal name to the local name. '''
        try:
            file = path.join(self.bgstally.plugin_dir, FOLDER_DATA, COMMODITY_FILENAME)
            with open(file, encoding = 'utf-8') as csv_file_handler:
                csv_reader: csv.DictReader = csv.DictReader(csv_file_handler)
                comm:dict = {}
                for rows in csv_reader:
                    comm[f"${rows.get('symbol', '').lower()}_name;"] = {'Name' : rows.get('name', ''), 'Category': rows.get('category', '')}
                Debug.logger.info(f"Loaded {len(comm)} commodities for colonisation")

                self.commodities = dict(sorted(comm.items(), key=lambda item: item[1]['Name']))

        except Exception as e:
            Debug.logger.error(f"Unable to load {file} {e}")
            Debug.logger.debug(traceback.format_exc())


    def journal_entry(self, cmdr, is_beta, sys, station, entry, state) -> None:
=======
    def journal_entry(self, cmdr, is_beta, system, station, entry, state) -> None:
>>>>>>> 3a95f175
        '''
        Parse and process incoming journal entries
        This method is called by the bgstally plugin when a journal entry is received.
        '''
        try:
            rc:RavenColonial = RavenColonial(self)
            if state.get('CargoCapacity', 0) != None and state.get('CargoCapacity', 0) > 16 and state.get('CargoCapacity', 0) != self.cargo_capacity:
                self.cargo_capacity = state.get('CargoCapacity')
                self.dirty = True

            if entry.get('StarSystem', None): self.current_system = entry.get('StarSystem')
            if entry.get('SystemAddress', None): self.system_id = int(entry.get('SystemAddress'))
            if entry.get('MarketID', None) != None: self.market_id = entry.get('MarketID')
            if entry.get('Type', None) != None: self.station = entry.get('Type')
            if entry.get('BodyType', None) == 'Station': self.station = entry.get('Body')
            if entry.get("StationName", None): self.station = entry.get('StationName')
            if self.current_system != None and self.current_system in entry.get('Body', ' '): self.body = self.body_name(self.current_system, entry.get('Body'))

            #Debug.logger.debug(f"Event: {entry.get('event')} -- ID: {self.system_id} Sys: {self.current_system} body: {self.body} station: {self.station} market: {self.market_id}")

            match entry.get('event'):
                case 'StartUp': # Synthetic event.
                    self._update_cargo(state.get('Cargo'))
                    self._update_market(self.market_id)
                    self._update_carrier()

                    # Update systems with external data if required
                    for system in self.systems:
                        if system.get('Hidden', 0) == 1: continue

                        if system.get('RCSync', 0) == 1:
                            self.cmdr = cmdr # Used in RavenColonial sync
                            rc.load_system(system.get('SystemAddress', 0), system.get('Rev', 0))

                        if system.get('Bodies', None) == None: # In case we didn't get them for some reason
                            rc.import_bodies(system.get('StarSystem', ''))

                        rc.import_system(system.get('StarSystem', '')) # Update the system stats from Spansh/EDSM

                    for progress in self.progress:
                        if progress.get('ProjectID', None) != None and progress.get('ConstructionComplete', False) == False:
                            rc.load_project(progress)

                case 'Cargo' | 'CargoTransfer':
                    self._update_cargo(state.get('Cargo'))
                    self._update_carrier()

                case 'ColonisationContribution':
                    if not self.current_system or not self.system_id or not self.market_id:
                        Debug.logger.warning(f"Invalid ColonisationContribution event: {entry}")
                        return

                    system:dict|None = self.find_system({'StarSystem' : self.current_system, 'SystemAddress': self.system_id})
                    if system != None and system.get('RCSync', 0) == 1:
                        for progress in self.progress:
                            if progress.get('MarketID', None) == self.market_id and progress.get('ProjectID', None) != None:
                                rc.record_contribution(progress.get('ProjectID', 0), entry.get('Contributions', []))
                                break

                case 'ColonisationSystemClaim':
                    if not self.current_system or not self.system_id:
                        Debug.logger.warning(f"Invalid ColonisationSystemClaim event: {entry}")
                        return
                    Debug.logger.info(f"System claimed: {self.current_system}")
                    system = self.find_or_create_system({'StarSystem': self.current_system, 'SystemAddress' : self.system_id})
                    system['StarSystem'] = self.current_system
                    system['SystemAddress'] = self.system_id
                    system['Claimed'] = entry.get('timestamp', datetime.now().isoformat())
                    system['Architect'] = self.cmdr
                    self.dirty = True

                case 'ColonisationConstructionDepot':
                    if not self.market_id:
                        Debug.logger.warning(f"Invalid ColonisationConstructionDepot event: {entry}")
                        return

                    progress:dict = self.find_or_create_progress(self.market_id)
                    self.update_progress(self.market_id, entry)
                    self.dirty = True

                case 'Docked':
                    self._update_market(self.market_id)
                    self.docked = True
                    system = self.find_system({'StarSystem' : self.current_system, 'SystemAddress': self.system_id})
                    build_state:BuildState|None = None
                    build:dict = {}

                     # Colonisation ship is always the first build. find/add system. find/add build
                     # Construction site can be any build, so find/add system, find/add build
                    if '$EXT_PANEL_ColonisationShip' in f"{self.station}" or 'Construction Site' in f"{self.station}":
                        Debug.logger.debug(f"Docked at construction site. Finding/creating system and build")
                        if system == None: system = self.find_or_create_system({'StarSystem': self.current_system, 'SystemAddress' : self.system_id})
                        build = self.find_or_create_build(system, {'MarketID': self.market_id, 'Name': self.station})
                        build_state = BuildState.PROGRESS
                    # Complete station so find it and add/update as appropriate.
                    elif system != None and self.station != 'FleetCarrier' and \
                        re.search(r"^...\-...$", f"{self.station}") == None and \
                        re.search(r"^\$", f"{self.station}") == None:
                        build = self.find_or_create_build(system, {'MarketID': self.market_id, 'Name': self.station})
                        build_state = BuildState.COMPLETE

                    # If this isn't a colonisation ship or a system we're building, or it's a carrier, scenario, etc. then ignore it.
                    if system == None or build == {}:
                        return

                    # Update the system details
                    if system.get('Name', None) != None: system['Name'] = self.current_system

                    # Update the build details
                    Debug.logger.debug(f"Updating build {self.station} in system {self.current_system}")
                    data:dict = {}
                    if self.station != None and build.get('Name', None) != self.station: data['Name'] = self.station
                    if self.market_id != None and build.get('MarketID', None)  != self.market_id: data['MarketID'] = self.market_id
                    if build['State'] != build_state: data['State'] = build_state
                    if self.body != None and build.get('Body', None) != self.body: data['Body'] = self.body
                    if self.location != None and build.get('Location', None) != self.location: data['Location'] = self.location
                    if build_state == BuildState.PROGRESS and build.get('Track') != (build_state != BuildState.COMPLETE): data['Track'] = True
                    if data != {}:
                        self.modify_build(system, system['Builds'].index(build), data)
                        self.bgstally.ui.window_progress.update_display()
                        self.dirty = True

                case 'Market'|'MarketBuy'|'MarketSell':
                    self._update_market(self.market_id)
                    self._update_cargo(state.get('Cargo'))
                    if self.market_id == self.bgstally.fleet_carrier.carrier_id:
                        self._update_carrier()

                case 'SuperCruiseEntry' | 'FSDJump':
                    self.market = {}
                    self.body = None
                    self.station = None
                    self.location = None
                    self.market_id = None

                case 'SupercruiseDestinationDrop':
                    self.location = 'Orbital'

                case 'ApproachBody':
                    self.location = 'Surface'

                case 'SupercruiseExit' | 'ApproachSettlement':
                    if entry.get('event') == 'ApproachSettlement': self.location = 'Surface'

                    # If it's a construction site or colonisation ship wait til we dock.
                    # If it's a carrier or other non-standard location we ignore it.
                    if self.station == None or 'Construction Site' in self.station or 'ColonisationShip' in self.station or \
                        re.search('^$', self.station) or re.search('[A-Z0-9]{3}-[A-Z0-9]{3}$', self.station):
                        return

                    # If we don't have this system in our list, we don't care about it.
                    system:dict|None = self.find_system({'StarSystem' : self.current_system, 'SystemAddress': self.system_id})
                    if system == None: return

                    # It's in a system we're building in, so we should create it.
                    build:dict = self.find_or_create_build(system, {'MarketID': self.market_id,
                                                                   'Name': self.station})

                    # We update them here because it's not possible to dock at installations once they're complete so
                    # you may miss their completion.
                    if build.get('MarketID', None) == None: build['MarketID'] = self.market_id
                    build['State'] = BuildState.COMPLETE
                    build['Name'] = self.station
                    if self.body != None: build['Body'] = self.body
                    build['Track'] = False
                    self.dirty = True

                case 'Undocked':
                    self.market = {}
                    self.station = None
                    self.market_id = None
                    self.body = None
                    self.docked = False

            # Save immediately to ensure we don't lose any data
            if self.dirty == True:
                self.save(entry.get('event'))
            self.bgstally.ui.window_progress.update_display()

        except Exception as e:
            Debug.logger.error(f"Error processing event: {e}")
            Debug.logger.error(traceback.format_exc())


    def body_name(self, sysname:str, body:str) -> str|None:
        """ Get the body name without the system prefix or ring suffix"""
        if body == None or body == '': raise
        body = body.replace(sysname + ' ', '').strip()
        body = re.sub(r"( [A-Z]){0,1} Ring$", "", body)
        if body == '': return 'A'
        return body


    def get_base_type(self, type_name:str) -> dict:
        ''' Return the details of a particular type of base '''
        if type_name == None or type_name == '': return {}

        # By Type
        if self.base_types.get(type_name, None) != None:
            return self.base_types.get(type_name, {})

        # By layout
        for bt in self.base_types.values():
            if type_name in bt.get('Layouts', '').split(', '):
                return bt

        return {}

    def get_base_types(self, category:str = 'Any') -> list[str]:
        ''' Get a list of base type names '''
        match category:
            case 'Any' | 'All':
                return list(self.base_types.keys())
            case 'Initial' | 'Starports': # Just the inital build starports
                return [base_type for base_type in self.base_types if self.base_types[base_type].get('Category') in ['Starport', 'Outpost']]
            case 'Ports': # Ports that have the multiple cost penalty
                return [base_type for base_type in self.base_types if self.base_types[base_type].get('Category') in ['Starport', 'Planetary Port']]
            case _:
                # Category (Settlement, Outpost, etc)
                return [base_type for base_type in self.base_types if self.base_types[base_type].get('Category') == category]


    def get_base_layouts(self, category:str = 'All') -> list[str]:
        ''' Get a list of base layout names '''
        layouts:list = []

        if category in self.base_types.keys():
            return list(self.base_types[category]['Layouts'].split(', '))

        for type in self.get_base_types(category):
            if type in self.base_types.keys():
                layouts.extend(self.base_types[type]['Layouts'].split(', '))

        return list(set(layouts))  # Remove duplicates just in case


    def get_all_systems(self) -> list[dict]:
        ''' Get all systems being monitored/planned for colonisation '''
        return self.systems


    def get_system(self, key:str, value) -> dict | None:
        ''' Get a system by any attribute '''
        for i, system in enumerate(self.get_all_systems()):
            if system.get(key) != None and system.get(key) == value:
                return system
        return


    def get_system_tracking(self, system:dict) -> str:
        ''' Get the tracking status of a system (All, Partial or None) '''
        status:str = 'All'
        any:bool = False
        for b in system['Builds']:
            if b.get('Track', False) == True:
                any = True
            else:
                status = 'Partial'

        if any == False:
            return 'None'

        return status


    def find_system(self, data:dict) -> dict|None:
        ''' Find a system by address, system name, or plan name '''
        system:dict|None = None
        for m in ['SystemAddress', 'StarSystem', 'Name']:
            if data.get(m, None) != None:
                for i, system in enumerate(self.get_all_systems()):
                    if system.get(m) != None and system.get(m) == data.get(m):
                        return system
        return None


    def find_or_create_system(self, data:dict) -> dict:
        ''' Find a system by name or plan, or create it if it doesn't exist '''
        system:dict|None = self.find_system(data)
        if system == None:
            return self.add_system(data)

        return system


    def add_system(self, data:dict, prepop:bool = False, rcsync:bool = False) -> dict:
        ''' Add a new system for colonisation planning '''

        if data.get('StarSystem', None) == None and data.get('Name', None) == None:
            Debug.logger.warning(f"Cannot add system - no name or system: {data}")
            return {}

        # Create new system
        if data.get('Name', None) == None: data['Name'] = data.get('StarSystem', '')
        if data.get('Builds', None) == None: data['Builds'] = []
        self.systems.append(data)
        if rcsync == True and data.get('StarSystem', None) != None:
            RavenColonial(self).add_system(data.get('StarSystem', ''))
            data['RCSync'] = 1

        # If we have a system address, we get the bodies and maybe stations
        if rcsync == False and data.get('StarSystem', None) != None:
            RavenColonial(self).import_bodies(data.get('StarSystem', ''))
            if prepop == True: RavenColonial(self).import_stations(data.get('StarSystem', ''))
            RavenColonial(self).import_system(data.get('StarSystem', ''))

        self.dirty = True
        self.save('Add system')
        return data


    def modify_system(self, system, data:dict) -> dict|None:
        ''' Update a system for colonisation planning '''

        if isinstance(system, int): system = self.systems[system]

        if system == None:
            Debug.logger.warning(f"Cannot update system, not found: {system}")
            return

        # If they change which star system, we need to clear the system address
        if data.get('StarSystem', None) != None and data.get('StarSystem', None) != system.get('StarSystem'):
            system['SystemAddress'] = None
            system['StarSystem'] = data.get('StarSystem')

        for k, v in data.items():
            system[k] = v

        # Add a system if the flag has switched from zero to one
        if data.get('RCSync', 0) == 1 and system.get('RCSync', 0) == 0 and \
            data.get('StarSystem', None) != None:
            RavenColonial(self).add_system(system.get('StarSystem', ''))
            system['RCSync'] = 1

        # If we have a system name but not its address, we can get the bodies from EDSM
        if system.get('StarSystem') != None and system.get('Bodies', None) == None:
            RavenColonial(self).import_bodies(system.get('StarSystem', ''))

        self.dirty = True
        self.save('Modify system')
        return system


    def get_body(self, system:dict, body:str|int) -> dict|None:
        ''' Get a body by name or id from a system '''
        for b in system.get('Bodies', []):
            # EDSM uses bodyId & name
            if isinstance(body, str) and body == self.body_name(system['StarSystem'], b.get('name', '')):
                return b
            if isinstance(body, int) and body == b.get('bodyId', None):
                return b
        return None


    def get_bodies(self, system:dict, bt:str = 'All') -> list:
        ''' Return a list of bodies in the system filtered by type if required '''
        bodies:list = []
        for b in system.get('Bodies', []):
            name:str|None = self.body_name(system['StarSystem'], b.get('name', ''))
            match bt:
                case 'Surface':
                    if b.get('isLandable', False) == True:
                        bodies.append(name)
                case _:
                    bodies.append(name)

        return bodies


    def remove_system(self, sysnum:int) -> None:
        ''' Delete a system '''
        systems = self.get_all_systems() # It's a sorted list, index isn't reliable unless sorted!
        del systems[sysnum]
        self.dirty = True
        self.save('System removed')


    def get_build_state(self, build:dict) -> BuildState:
        ''' Get the state of a build from either the build or the progress data '''
        if build.get('State', None) == BuildState.COMPLETE or build.get('MarketID', None) == None:
            return build.get('State', BuildState.PLANNED)

        # If we have a progress entry, use that
        for p in self.progress:
            if p.get('MarketID') == build.get('MarketID'):
                if p.get('ConstructionComplete', False) == True:
                    self.try_complete_build(p.get('MarketID'))
                    return BuildState.COMPLETE
                return BuildState.PROGRESS

        # Otherwise, use the state of the build
        return build.get('State', BuildState.PLANNED)


    def get_tracked_builds(self) -> list[dict]:
        ''' Get all builds that are being tracked '''
        tracked:list = []
        for system in self.get_all_systems():
            for build in self.get_system_builds(system):
                if build.get("Track", False) == True and self.get_build_state(build) != BuildState.COMPLETE:
                    b:dict = build.copy()
                    b['Plan'] = system.get('Name', '')
                    b['StarSystem'] = system.get('StarSystem', '')
                    tracked.append(b)

        return tracked


    def get_system_builds(self, system:dict) -> list[dict]:
        ''' Get all builds for a system '''
        return system.get('Builds', [])


    def find_build(self, system:dict, data:dict) -> dict|None:
        '''
        Get a build by a range and/or combinatino of attributes.
        Marketid, RCID or name are preferred but we use fuzzy matching for weird fdev cases
        '''
        builds:list = self.get_system_builds(system)

        if data.get('Name', '') == '' or data.get('Name', '') == ' ': data['Name'] = None

        # Colonisation ship must be build 0
        if data.get('Name', None) != None and 'System Colonisation Ship' in data.get('Name', '') and len(builds) > 0:
            return builds[0]

        # An existing/known build?
        for m in ['MarketID', 'RCID', 'Name']:
            if data.get(m, None) != None:
                for build in builds:
                    if build.get(m, None) == data.get(m, None):
                        return build

        # Match the first planned build with the right body and location (orbital or surface)
        if data['Name'] != None and 'Construction Site' in data['Name'] and data.get('Body', None) != None:
            loc:str = re.sub(r" Construction Site:.*$", "", data['Name'])
            if loc == 'Planetary': loc = 'Surface'
            Debug.logger.debug(f"Find build matching construction: {data.get('Name')} {data.get('Body')} {loc}")

            for build in builds:
                if build.get('RCID', None) == None and build.get('MarketID', None) == None and \
                    data.get('Body') and build.get('Body', '').lower() == data['Body'].lower() and \
                    build.get('State', None) == BuildState.PLANNED and build.get('Location', None) == loc:
                    Debug.logger.debug(f"Matched on {data['Body']} {build.get('State', None)} {loc} Build: {build}")
                    return build

        # Match a completed but as yet unknown build.
        # This is used to find the new base that's created once a build completes
        for build in builds:
            if build.get('State', None) == BuildState.COMPLETE and build.get('MarketID', '') == '' and \
                data.get('Body', None) and build.get('Body', '').lower() == data.get('Body', '').lower() and \
                build.get('Location') == data.get('Location', None):
                Debug.logger.debug(f"Matched on {build.get('Body')} {build.get('State', None)} {build.get('Location', '')} Build: {build}")
                return build

        return None


    def find_or_create_build(self, system:dict, data:dict) -> dict:
        ''' Find a build by marketid or name, or create it if it doesn't exist '''
        build:dict|None = self.find_build(system, data)
        if build == None:
            return self.add_build(system, data)

        return build


    def add_build(self, system, data:dict, silent:bool = False) -> dict:
        ''' Add a new build to a system '''

        # Yea this is terrible but it works for now.
        if isinstance(system, int): system = self.systems[system]

        Debug.logger.info(f"Adding build {data.get('Name')}")

        if 'State' not in data: data['State'] = BuildState.PLANNED
        if 'Name' not in data: data['Name'] = ""

        # If we have a body name or id set the corresponding value.
        body:dict|None = self.get_body(system, data.get('BodyNum', data.get('Body', '')))

        if data.get('Base Type', '') == '' and data.get('Layout', None) != None:
            bt:dict = self.get_base_type(data.get('Layout', ''))
            data['Base Type'] = bt.get('Type', '')

        system['Builds'].append(data)

        # Update RC if appropriate and we have enough data about the system.
        if silent == False and system.get('RCSync') == 1 and system.get('SystemAddress', None) != None and \
            data.get('Layout', None) != None and data.get('BodyNum', None) != None:
            RavenColonial(self).upsert_site(system, data)

        self.dirty = True
        self.save('Build added')

        return data


    def remove_build(self, system, ind:int) -> None:
        ''' Remove a build from a system '''
        if isinstance(system, int): system = self.systems[system]

        if system == None:
            Debug.logger.warning(f"Cannot remove build - unknown system")
            return

        # Support marketid or index
        if ind > len(system['Builds']):
            for i, build in enumerate(system['Builds']):
                if build.get('MarketID') == ind:
                    ind = i
                    break

        if ind >= len(system['Builds']):
            Debug.logger.warning(f"Cannot remove build - invalid build index: {ind} {len(system['Builds'])} {system['Builds']}")
            return

        if system.get('RCSync', 0) == 1:
            RavenColonial(self).remove_site(system, ind)

        # Remove build
        system['Builds'].pop(ind)
        self.dirty = True
        self.save('Build removed')


    def set_base_type(self, system:dict, ind:int, type:str) -> None:
        """ Set/update the type of a given base using type or layout """

        Debug.logger.debug(f"Seting base type {type}")

        data = {'Base Type' : '', 'Layout' : '', 'Location': '' }
        if type != ' ':
            bt = self.get_base_type(type)
            data = {'Base Type' : bt['Type'], 'Location': bt['Location'] }
            layouts:list = self.get_base_layouts(bt['Type'])
            if len(layouts) == 1: data['Layout'] = layouts[0]
            if type in layouts: data['Layout'] = type

        if ind >= len(system['Builds']):
            data['State'] = BuildState.PLANNED
            self.add_build(system, data)
            return

        self.modify_build(system, ind, data)


    def modify_build(self, system, ind:int, data:dict, silent:bool = False) -> None:
        ''' Modify a build in a system '''
        try:
            Debug.logger.debug(f"Modifying build {data}")
            if isinstance(system, int): system = self.systems[system]

            if ind >= len(system['Builds']):
                Debug.logger.error(f"modify_build called for non-existent build: {ind}")
                return

            build:dict = system['Builds'][ind]
            # If we have a body name or id set the corresponding value.
            body:dict|None = self.get_body(system, data.get('BodyNum', data.get('Body', 'Unknown')))
            if body != None:
                data['Body'] = self.body_name(system['StarSystem'], body.get('name', ''))
                data['BodyNum'] = body.get('bodyId', None)

            # If the base type isn't set, try to get it from the layout
            if data.get('Base Type', '') == '' and data.get('Layout', None) != None:
                data['Base Type'] = self.get_base_type(data.get('Layout', ''))

            changed:bool = False
            for k, v in data.items():
                if k == 'Track' and build.get(k, '') != v:
                    build[k] = v
                    self.bgstally.ui.window_progress.update_display()

                if build.get(k, None) != v:
                    build[k] = v.strip() if isinstance(v, str) else v
                    changed = True

            # Send our updates back to RavenColonial if we're tracking this system and have the details required
            if silent == False and changed == True and \
                system.get('RCSync') == 1 and system.get('SystemAddress', None) != None and \
                build.get('Layout', None) != None and build.get('BodyNum', None) != None:
                RavenColonial(self).upsert_site(system, build)
                for p in self.progress:
                    if p.get('ProjectID', None) != None and p.get('MarketID', None) == build.get('MarketID'):
                        RavenColonial(self).upsert_project(system, build, p)

            self.dirty = True
            self.save('Build modified')
            return

        except Exception as e:
            Debug.logger.error(f"Error modifying build: {e}")
            Debug.logger.error(traceback.format_exc())


    def try_complete_build(self, market_id:int) -> bool:
        ''' Determine if a build has just been completed and if so mark it as such '''
        try:
            for system in self.get_all_systems():
                build = self.find_build(system, {'MarketID' : market_id})
                if build != None:
                    break
            if build == None or build.get('State') == BuildState.COMPLETE:
                return False

            Debug.logger.debug(f"Completing build {self.current_system} {self.system_id} {market_id}")
            # If we get here, the build is (newly) complete.
            # Since on completion the construction depot is removed/goes inactive and a new station is created
            # we need to clear some fields.
            self.modify_build(system, system['Builds'].index(build), {
                'State': BuildState.COMPLETE,
                'Track': False,
                'MarketID': None,
                'Name': re.sub(r"(\w+ Construction Site:|$EXT_PANEL_ColonisationShip;) ", "", build.get('Name', ''))
            })
            return True

        except Exception as e:
            Debug.logger.error(f"Error completing build: {e}")
            Debug.logger.error(traceback.format_exc())
            return False


    def get_commodity_list(self, base_type:str, order:CommodityOrder = CommodityOrder.ALPHA) -> list:
        ''' Return an ordered list of base commodity costs for a base type '''
        try:
            comms = self.base_costs.get(base_type, None)
            if comms == None:
                return []

            match order:
                case CommodityOrder.CATEGORY:
                    # dict(sorted(dict_of_dicts.items(), key=lambda item: item[1][key_to_sort_by]))
                    ordered = list(k for k, v in sorted(self.bgstally.ui.commodities.items(), key=lambda item: item[1]['Category']))
                case _:
                    ordered = list(k for k, v in sorted(self.bgstally.ui.commodities.items(), key=lambda item: item[1]['Name']))

            return [c_symbol for c_symbol in ordered if f"${c_symbol}_name;" in comms.keys()]

        except Exception as e:
            Debug.logger.info(f"Error retrieving costs")
            Debug.logger.error(traceback.format_exc())
            return []

    def _get_progress(self, builds:list[dict], type:str) -> list[dict]:
        ''' Internal function to get progress details '''
        try:
            prog:list = []
            found:int = 0
            for b in builds:
                res:dict = {}
                # See if we have actual data
                if b.get('MarketID') != None:
                    for p in self.progress:
                        if p.get('MarketID') == b.get('MarketID') and p.get('ConstructionComplete', False) == False and p.get('ConstructionFailed', False) != True:
                            res = p.get(type)
                            break
                # No actual data so we use the estimates from the base costs
                if res == {} and type != 'Delivered': res = self.base_costs.get(b.get('Base Type'), {})
                found += 1
                prog.append(res)

            # Add an 'All' total at the end of the list if there's more than one build found.
            if found > 1:
                total:dict = {}
                for res in prog:
                    for c, v in res.items():
                        if c not in total: total[c] = 0
                        total[c] += v
                prog.append(total)

            return prog

        except Exception as e:
            Debug.logger.info(f"Unable to get required commodities")
            Debug.logger.error(traceback.format_exc())
            return []

    def get_required(self, builds:list[dict]) -> list:
        ''' Return the commodities required for the builds listed '''
        return self._get_progress(builds, 'Required')


    def get_delivered(self, builds:list[dict]) -> list:
        ''' Return the commodities delivered for the builds listed '''
        return self._get_progress(builds, 'Delivered')


    def find_or_create_progress(self, id:int) -> dict:
        ''' Find or if necessary create progress for a given market '''
        p:dict|None = self.find_progress(id)
        if p != None:
            return p

        prog:dict = { 'MarketID': id }
        self.progress.append(prog)

        self.dirty = True
        return prog


    def find_progress(self, id:int|str) -> dict|None:
        ''' Find and return progress for a given market '''
        for p in self.progress:
            if p.get('MarketID', 0) == id or p.get('ProjectID', '') == id:
                return p

        return None


    def update_progress(self, id:int, data:dict) -> None:
        ''' Update a progress record '''
        try:
            progress:dict|None = self.find_progress(id)
            if progress == None: return
            changed:bool = False

            # Handle a ColonisationConstructionDepot event
            if data.get('ResourcesRequired', None) != None:
                req:dict = {comm['Name'] : comm['RequiredAmount'] for comm in data.get('ResourcesRequired', [])}
                if progress.get('Required', None) != req:
                    progress['Required'] = req
                    changed = True
                deliv = {comm['Name'] : comm['ProvidedAmount'] for comm in data.get('ResourcesRequired', [])}
                if progress.get('Delivered', None) != deliv:
                    progress['Delivered'] = deliv
                    changed = True
                del data['ResourcesRequired']
                changed = True

            # Copy over whatever data we receive
            for k, v in data.items():
                # Recalculate the provided amount based on what RC says remains to be delivered
                if k == 'Remaining':
                    deliv:dict = {f"${key}_name;" : progress['Required'][f"${key}_name;"] - val for key, val in v.items()}
                    pd:dict = progress.get('Delivered', {})
                    for comm, amt in deliv.items():
                        if pd.get(comm) != amt:
                            Debug.logger.debug(f"Changed {comm} from {pd.get(comm)} to {amt}")
                            changed = True
                            if pd.get(comm) < amt: progress['Delivered'][comm] = amt
                    continue

                if progress.get(k) != v:
                    #Debug.logger.debug(f"Changed {k} from {progress.get(k)} to {v}")
                    progress[k] = v
                    if k != 'Updated': changed = True   # No update loops please

            if changed == False:return

            self.dirty = True

            # If it's complete mark it as complete
            if data.get('ConstructionComplete', False) == True:
                self.try_complete_build(progress.get('MarketID', 0))
                if progress.get('ProjectID', None) != None:
                    RavenColonial(self).complete_site(progress.get('ProjectID', 0))
                return

            system:dict|None = self.find_system({'SystemAddress': progress.get('SystemAddress', '')})
            if system != None and system.get('RCSync', 0) == 1: build:dict|None = self.find_build(system, {'MarketID' : progress.get('MarketID')})
            if system == None or build == None:
                return

            # RC Sync if appropriate
            if system.get('RCSync', 0) == 1:
                RavenColonial(self).upsert_project(system, build, progress)

            return

        except Exception as e:
            Debug.logger.info(f"update progress error {id} {data}")
            Debug.logger.error(traceback.format_exc())


    def _update_carrier(self) -> None:
        ''' Update the carrier cargo data. '''
        try:
            if self.bgstally.fleet_carrier.available() == False:
                return
            cargo:dict = {}

            for item in self.bgstally.fleet_carrier.cargo:
                n:str = item.get('commodity', '')
                n = f"${n.lower().replace(' ', '')}_name;"
                if n not in cargo:
                    cargo[n] = 0
                cargo[n] += int(item['qty'])

            if cargo != self.carrier_cargo and self.cmdr != None:
                RavenColonial(self).update_carrier(self.bgstally.fleet_carrier.carrier_id, cargo)
                self.dirty = True

            self.carrier_cargo = cargo

        except Exception as e:
            Debug.logger.info(f"Carrier update error")
            Debug.logger.error(traceback.format_exc())


    def _update_cargo(self, cargo:dict) -> None:
        ''' Update the cargo data. '''
        try:
            tmp:dict = {}
            for k, v in cargo.items():
                if v > 0:
                    k:str = f"${k.lower()}_name;"
                    tmp[k] = v
            self.cargo = tmp

        except Exception as e:
            Debug.logger.info(f"Unable update the cargo data")
            Debug.logger.error(traceback.format_exc())


    def _update_market(self, market_id:int|None = None) -> None:
        ''' Update market info from the market object or directly '''
        try:
            if market_id == None or self.docked == False:
                self.market = {}
                return

            market:dict = {}
            if self.bgstally.market.available(market_id):
                for name, item in self.bgstally.market.commodities.items():
                    if item.get('Stock') > 0:
                        market[item.get('Name')] = item.get('Stock')
                if market != {}:
                    self.market = market
                    return

            # The market object doesn't have a market for us so we'll try loading it ourselves.
            # Ideally we wouldn't do this but it seems necessary
            journal_dir:str = config.get_str('journaldir') or config.default_journal_dir
            if not journal_dir: return

            with open(join(journal_dir, MARKET_FILENAME), 'rb') as file:
                json_data = json.load(file)
                if market_id == json_data['MarketID']:
                    for item in json_data['Items']:
                        if item.get('Stock') > 0:
                            market[item.get('Name')] = item.get('Stock')
            self.market = market
            return

        except Exception as e:
            Debug.logger.info(f"Unable to load {MARKET_FILENAME} from the player journal folder")
            Debug.logger.error(traceback.format_exc())


    def _load(self) -> None:
        ''' Load state from file '''
        try:
            file:str = path.join(self.bgstally.plugin_dir, FOLDER_OTHER_DATA, FILENAME)
            if path.exists(file):
                with open(file) as json_file:
                    self._from_dict(json.load(json_file))

        except Exception as e:
            Debug.logger.warning(f"Unable to load {file}")
            Debug.logger.error(traceback.format_exc())


    def save(self, cause:str = 'Unknown') -> None:
        ''' Save state to file '''

        file:str = path.join(self.bgstally.plugin_dir, FOLDER_OTHER_DATA, FILENAME)
        with open(file, 'w') as outfile:
            json.dump(self._as_dict(), outfile, indent=4)

        self.dirty = False


    def _as_dict(self) -> dict:
        ''' Return a Dictionary representation of our data, suitable for serializing '''

        # System tab order
        def sort_order(item:dict) -> str:
            state:BuildState = BuildState.COMPLETE
            for b in item['Builds']:
                bs:BuildState = self.get_build_state(b)
                if bs == BuildState.PLANNED and state != BuildState.PROGRESS:
                    state = BuildState.PLANNED
                if bs == BuildState.PROGRESS and b.get('Track', False) == True:
                    state = BuildState.PROGRESS
            return state.value

        # Builds order
        def build_order(item:dict) -> int:
            match self.get_build_state(item):
                case BuildState.COMPLETE: return 0
                case BuildState.PROGRESS: return 1
                case _: return 2

        # We sort the order of systems when saving so that in progress systems are first, then planned, then complete.
        # Fortuitously our desired order matches the reverse alpha of the states
        systems:list = list(sorted(self.get_all_systems(), key=sort_order, reverse=True))
        for system in systems:
            if len(system['Builds']) > 1:
                system['Builds'] = [system['Builds'][0]] + list(sorted(system['Builds'][1:], key=build_order))

        # Migrate the project progress. This can be removed in the future
        for progress in self.progress:
            if progress.get('ResourcesRequired', None) != None:
                progress['Required'] = {comm['Name'] : comm['RequiredAmount'] for comm in progress.get('ResourcesRequired')}
                progress['Delivered'] = {comm['Name'] : comm['ProvidedAmount'] for comm in progress.get('ResourcesRequired')}
                del progress['ResourcesRequired']

        # Remove empty build entries
        #for system in systems:
        #    for i, b in enumerate(system.get('Builds', [])):
        #        if b.get('Base Type', '') == '' and b.get('Name', '') == '':
        #            del system['Builds'][i]

        units:list = []
        for v in self.bgstally.ui.window_progress.units:
            units.append(v.value)

        return {
            'Docked': self.docked,
            'SystemID': self.system_id,
            'CurrentSystem': self.current_system,
            'Body': self.body,
            'Station': self.station,
            'MarketID': self.market_id,
            'Progress': self.progress,
            'Systems': systems,
            'CargoCapacity': self.cargo_capacity,
            'ProgressView' : self.bgstally.ui.window_progress.view.value,
            'ProgressUnits': units,
            'ProgressColumns': self.bgstally.ui.window_progress.columns,
            'BuildIndex'   : self.bgstally.ui.window_progress.build_index
            }


    def _from_dict(self, dict:dict) -> None:
        ''' Populate our data from a Dictionary that has been deserialized '''
        self.docked = dict.get('Docked', False)
        self.system_id = dict.get('SystemID', None)
        self.current_system = dict.get('CurrentSystem', None)
        self.body = dict.get('Body', None)
        self.station = dict.get('Station', None)
        self.market_id = dict.get('MarketID', None)
        self.progress = dict.get('Progress', [])
        self.systems = dict.get('Systems', [])
        self.cargo_capacity = dict.get('CargoCapacity', 784)
        self.bgstally.ui.window_progress.view = ProgressView(dict.get('ProgressView', 0))

        for i, v in enumerate(dict.get('ProgressUnits', [])):
            self.bgstally.ui.window_progress.units[i] = ProgressUnits(v)
        self.bgstally.ui.window_progress.columns = dict.get('ProgressColumns')
        self.bgstally.ui.window_progress.build_index = dict.get('BuildIndex', 0)<|MERGE_RESOLUTION|>--- conflicted
+++ resolved
@@ -9,14 +9,8 @@
 from config import config # type: ignore
 from bgstally.constants import FOLDER_OTHER_DATA, FOLDER_DATA, BuildState, CommodityOrder, ProgressUnits, ProgressView
 from bgstally.debug import Debug
-<<<<<<< HEAD
-from bgstally.utils import _
+from bgstally.utils import _, get_by_path, get_localised_filepath
 from bgstally.ravencolonial import RavenColonial
-
-=======
-from bgstally.utils import _, get_by_path, get_localised_filepath
-from config import config
->>>>>>> 3a95f175
 
 FILENAME = "colonisation.json"
 BASE_TYPES_FILENAME = 'base_types.json'
@@ -110,7 +104,6 @@
             self.base_costs = {}
 
 
-<<<<<<< HEAD
     def _load_commodities(self) -> None:
         ''' Load the commodities from the CSV file. This is used to map the internal name to the local name. '''
         try:
@@ -130,9 +123,6 @@
 
 
     def journal_entry(self, cmdr, is_beta, sys, station, entry, state) -> None:
-=======
-    def journal_entry(self, cmdr, is_beta, system, station, entry, state) -> None:
->>>>>>> 3a95f175
         '''
         Parse and process incoming journal entries
         This method is called by the bgstally plugin when a journal entry is received.
