--- conflicted
+++ resolved
@@ -7,15 +7,13 @@
 * Objectives!  If you use the API to connect to a server that supports them (API ≥ v1.6.0) then your squadron or group can define shared missions that multiple CMDRs can work towards. Missions can be of various types (for example - `win a war` or `boost a faction`) and each mission can have one or more targets (for example - `win xx space CZs` or `generate yyy CR in trade profit`).
 * Highlight conflict states in the on-screen activity window: Elections in orange and wars in red.
 
-<<<<<<< HEAD
+### Bug Fixes:
+
+* The tick time was not being sent in /event API calls.
+
 ### API Changes ([v1.6](https://studio-ws.apicur.io/sharing/xxxxxxxxxxxxxxxxxxxxxxxxxxxx)):
 
 * New `/objectives` endpoint.
-=======
-### Bug Fixes:
-
-* The tick time was not being sent in /event API calls.
->>>>>>> b3b5d693
 
 
 ## v4.2.0 - 2024-12-22
