import traceback
import tkinter as tk
import tkinter.font as tkFont
from math import ceil
from tkinter import ttk
from enum import Enum, auto
from functools import partial
from thirdparty.Tooltip import ToolTip
import webbrowser
from urllib.parse import quote
from bgstally.constants import CommodityOrder, ProgressUnits, ProgressView
from config import config
from bgstally.debug import Debug
from bgstally.utils import _

<<<<<<< HEAD
=======
class View(Enum):
    FULL = 0
    REDUCED = auto()
    NONE = auto()

class Units(Enum):
    TONNES = 0
    REMAINING = auto()
    LOADS = auto()
    PERCENT = auto()

>>>>>>> 667000f9
MAX_ROWS = 35

#@TODO: replace f"{}:," with string_from_number()
class ProgressWindow:
    """
    Window for displaying construction progress for Elite Dangerous colonisation
    """
    def __init__(self, bgstally):
        """
        Initialize the progress window

        Args:
            parent: The parent window
            colonisation: The Colonisation instance
            state: The BGSTally state
        """
        self.bgstally = bgstally
        self.colonisation = None

        self.units:dict = {'Commodity': ProgressUnits.TONNES, 'Required': ProgressUnits.TONNES,
                           'Delivered': ProgressUnits.TONNES, 'Cargo': ProgressUnits.TONNES,
                           'Carrier': ProgressUnits.TONNES}

        self.headings:dict = {
            'Commodity': {
                ProgressUnits.TONNES: f"{_('Commodity'):<11}", # LANG: Commodity
                ProgressUnits.REMAINING: f"{_('Commodity'):<11}",
                ProgressUnits.PERCENT: f"{_('Commodity'):<11}",
                ProgressUnits.LOADS: f"{_('Commodity'):<11}",
                'Sticky': tk.W
                },
            'Required': {
                ProgressUnits.TONNES: f"{_('Required'):>10}", # LANG: Required amount
                ProgressUnits.REMAINING: f"{_('Needed'):>10}", # LANG: Amount still needed
                ProgressUnits.PERCENT: f"{_('Percent'):>11}", # LANG: Percentage
                ProgressUnits.LOADS: f"{_('Loads'):>12}", # LANG: number of cargo loads
                'Sticky': tk.E
                },
            'Delivered': {
                ProgressUnits.TONNES: f"{_('Delivered'):>10}", # LANG: Amount delivered
                ProgressUnits.REMAINING: f"{_('To Buy'):>11}", # LANG: Amount still left to buy
                ProgressUnits.PERCENT: f"{_('Percent'):>11}",
                ProgressUnits.LOADS: f"{_('Loads'):>12}",
                'Sticky': tk.E
                },
            'Cargo': {
                ProgressUnits.TONNES: f"{_('Cargo'):>1}", # LANG: amount in ship's Cargo
                ProgressUnits.REMAINING: f"{_('Needed'):>9}",
                ProgressUnits.PERCENT: f"{_('Percent'):>11}",
                ProgressUnits.LOADS: f"{_('Loads'):>12}",
                'Sticky': tk.E
                },
            'Carrier': {
                ProgressUnits.TONNES: f"{_('Carrier'):>11}", # LANG: Amount in your Fleet Carrier
                ProgressUnits.REMAINING: f"{_('Needed'):>9}",
                ProgressUnits.PERCENT: f"{_('Percent'):>11}",
                ProgressUnits.LOADS: f"{_('Loads'):>12}",
                'Sticky': tk.E
                }
            }
        # By removing the carrier from here we remove it everywhere
        if not self.bgstally.fleet_carrier.available():
            del self.headings['Carrier']

        # UI components
        self.frame:tk.Frame = None
        self.frame_row:int = 0 # Row in the parent frame
        self.table_frame:tk.Frame = None # Table frame
        self.title:tk.Label = None # Title object
        self.colheadings:dict = {} # Column headings
        self.rows:list = []
        self.progcols:dict = {} # Progress bar variables
        self.build_index:int = 0 # Which build we're showing
<<<<<<< HEAD
        self.view:ProgressView = ProgressView.REDUCED # Full, reduced, or no list of commodities
=======
        self.view:View = View.REDUCED # Full, reduced, or no list of commodities
>>>>>>> 667000f9
        self.comm_order:CommodityOrder = CommodityOrder.DEFAULT # Commodity order
        self.default_fg = None


    def create_frame(self, parent_frame:tk.Frame, start_row:int, column_count:int) -> None:
        """
        Create the progress frame
        """
        try:
            self.colonisation = self.bgstally.colonisation
            tracked:dict = self.colonisation.get_tracked_builds()

            self.frame_row = start_row
            frame:tk.Frame = tk.Frame(parent_frame)
            frame.grid(row=start_row, column=0, columnspan=20, sticky=tk.EW)
            self.frame = frame

            row:int = 0; col:int = 0
            ttk.Separator(frame, orient=tk.HORIZONTAL).grid(row=row, column=0, columnspan=5, pady=2, sticky=tk.EW)
            row += 1

            lbl:tk.Label = tk.Label(frame, text=_("Builds") + ":", anchor=tk.W) # LANG: Builds/bases
            lbl.grid(row=row, column=0, sticky=tk.W)
            self.weight(lbl)
            col += 1

            self.title = tk.Label(frame, text=_("None"), justify=tk.CENTER, anchor=tk.CENTER) # LANG: None
            self.title.grid(row=row, column=col, sticky=tk.EW)
            frame.columnconfigure(col, weight=1)
            col += 1

            prev_btn:tk.Label = tk.Label(frame, image=self.bgstally.ui.image_icon_left_arrow, cursor="hand2")
            prev_btn.bind("<Button-1>", partial(self.event, "prev"))
            prev_btn.grid(row=row, column=col, sticky=tk.W)
            ToolTip(prev_btn, text=_("Show previous build")) # LANG: tooltip for the previous build icon
            col += 1

            view_btn:tk.Label = tk.Label(frame, image=self.bgstally.ui.image_icon_change_view, cursor="hand2")
            view_btn.bind("<Button-1>", partial(self.event, "change"))
            view_btn.grid(row=row, column=col, sticky=tk.E)
<<<<<<< HEAD
            ToolTip(view_btn, text=_("Cycke commodity list filter views")) # LANG: tooltip for the change view icon (full, reduced, minimal, none)
=======
            ToolTip(view_btn, text=_("Cycle view detail")) # LANG: tooltip for the change view icon (full, reduced, none)
>>>>>>> 667000f9
            col += 1

            next_btn:tk.Label = tk.Label(frame, image=self.bgstally.ui.image_icon_right_arrow, cursor="hand2")
            next_btn.bind("<Button-1>", partial(self.event, "next"))
            next_btn.grid(row=row, column=col, sticky=tk.E)
            ToolTip(next_btn, text=_("Show next build")) # LANG: tooltip for the next build icon
            row += 1; col = 0

            # Overall progress bar chart
            #y=tk.LabelFrame(frame, border=0, height=10)
            #y.grid(row=row, column=col, columnspan=5, pady=0, sticky=tk.EW)
            #y.grid_rowconfigure(0, weight=1)
            #y.grid_propagate(0)
            #self.progvar = tk.IntVar()
            #style = ttk.Style()
            #style.configure("blue.Horizontal.TProgressbar", background='blue', lightcolor='blue', darkcolor='blue')
            #self.progbar = ttk.Progressbar(y, orient=tk.HORIZONTAL, variable=self.progvar, maximum=100, length=450, mode='determinate', style='blue.Horizontal.TProgressbar')
            #self.progbar.grid(row=0, column=0, columnspan=20, pady=0, ipady=0, sticky=tk.EW)
            #self.progbar.rowconfigure(0, weight=1)
            #row += 1; col = 0

            table_frame:tk.Frame = tk.Frame(frame)
            table_frame.columnconfigure(0, weight=1)
            table_frame.grid(row=row, column=col, columnspan=5, sticky=tk.NSEW)
            self.table_frame = table_frame

            # Column headings
            row = 0
            for i, (k, v) in enumerate(self.headings.items()):
                c = tk.Label(table_frame, text=_(v.get(ProgressUnits.TONNES)), cursor='hand2')
                c.grid(row=row, column=i, sticky=v.get('Sticky'))
                c.bind("<Button-1>", partial(self.change_view, k))
<<<<<<< HEAD
                c.config(foreground=config.get_str('dark_text') if config.get_int('theme') == 1 else 'black')
                ToolTip(c, text=_("Cycle column views")) # LANG: tooltip for the column headings in the progress view indicating that clicking on the headings will cycle through the available views
=======
                ToolTip(c, text=_("Cycle column views")) # LANG: tooltip for the column views
>>>>>>> 667000f9
                self.weight(c)
                self.colheadings[k] = c

            row += 1

            for i, col in enumerate(self.headings.keys()):
                # Progress bar chart
                if col == 'Commodity':
                    continue
                fr:tk.LabelFrame = tk.LabelFrame(table_frame, border=1, height=10, width=70)
                fr.grid(row=row, column=i, pady=0, sticky=tk.EW)
                fr.grid_propagate(0)

                self.progcols[col] = tk.IntVar()
                pbar:ttk.Progressbar = ttk.Progressbar(fr, orient=tk.HORIZONTAL, variable=self.progcols[col], maximum=100, length=70, mode='determinate', style='blue.Horizontal.TProgressbar')
                pbar.grid(row=0, column=i, pady=0, ipady=0, sticky=tk.NSEW)

            row += 1

            # Go through the complete list of possible commodities and make a row for each and hide it.
            for c in self.colonisation.get_commodity_list('All'):
                r:dict = {}

                for i, (col, val) in enumerate(self.headings.items()):
                    lbl:tk.Label = tk.Label(table_frame, text='')
                    lbl.grid(row=row, column=i, sticky=val.get('Sticky'))
                    if col == 'Commodity':
                        lbl.bind("<Button-1>", partial(self.link, c))
                        ToolTip(lbl, text=_("Click for Inara market")) # LANG: tooltip for the inara market commodity links
<<<<<<< HEAD
                        lbl.config(cursor='hand2', foreground=config.get_str('dark_text') if config.get_int('theme') == 1 else 'black')
=======
                        #lbl.config(cursor='hand2')
>>>>>>> 667000f9

                    r[col] = lbl
                self.rows.append(r)
                row += 1

            # Totals at the bottom
            r:dict = {}
            for i, (col, val) in enumerate(self.headings.items()):
                r[col] = tk.Label(table_frame, text=_("Total")) # LANG: Total amounts
                r[col].grid(row=row, column=i, sticky=val.get('Sticky'))
                self.weight(r[col])

            self.rows.append(r)

            if len(tracked) == 0:
                Debug.logger.info("No tracked builds")
                frame.grid_remove()
                return

            if len(self.colonisation.get_required(tracked)) == 0:
                Debug.logger.info("No commodities to track")
                frame.grid_remove()
                return

            self.update_display()

        except Exception as e:
            Debug.logger.info(f"Error creating frame {e}")
            Debug.logger.error(traceback.format_exc())


    def event(self, event:str, tkEvent) -> None:
        '''
        Process events from the buttons in the progress window.
        '''
        try:
            tracked:dict = self.colonisation.get_tracked_builds()
            max:int = len(tracked) -1 if len(tracked) < 2 else len(tracked) # "All" if more than one build
            match event:
                case 'next':
                    self.build_index += 1
                    if self.build_index > max: self.build_index = 0

                case 'prev':
                    self.build_index -= 1
                    if self.build_index < 0: self.build_index = max

                case 'change':
                    self.view = ProgressView((self.view.value + 1) % len(ProgressView))

            self.update_display()

        except Exception as e:
            Debug.logger.info(f"Error processing event {e}")
            Debug.logger.error(traceback.format_exc())


    def change_view(self, column:str, tkEvent) -> None:
        '''
        Change the view of the column when clicked. This is a toggle between tonnes, remaining, and loads.
        '''
        try:
            match column:
                case 'Commodity':
                    self.comm_order = CommodityOrder((self.comm_order.value + 1) % len(CommodityOrder))
                case _:
                    # Units -1 because PERCENT is disabled.
                    self.units[column] = ProgressUnits((self.units[column].value + 1) % (len(ProgressUnits)-1))

            self.update_display()

        except Exception as e:
            Debug.logger.info(f"Error processing link {e}")
            Debug.logger.error(traceback.format_exc())


    def link(self, comm:str, tkEvent) -> None:
        '''
        Open the link to Inara for nearest location for the commodity.
        '''
        try:
            comm_id = self.colonisation.base_costs['All'].get(comm)
            sys:str = self.colonisation.current_system if self.colonisation.current_system != None else 'sol'
            # pi3=3 - large, pi3=2 - medium
            size:int = 2 if self.colonisation.cargo_capacity < 407 else 3

            # pi7=5000 - supply (100, 500, 1000, 2500, 5000, 10000, 50000)
            tracked:dict = self.colonisation.get_tracked_builds()
            required:dict = self.colonisation.get_required(tracked)
            delivered:dict = self.colonisation.get_delivered(tracked)
            rem:int = (required[self.build_index].get(comm, 0) if len(required) > self.build_index else 0) - (delivered[self.build_index].get(comm, 0) if len(delivered) > self.build_index else 0)
            for min in [500, 1000, 2500, 5000, 10000, 50000]:
                if rem < min: break

            url:str = f"https://inara.cz/elite/commodities/?formbrief=1&pi1=1&pa1[]={comm_id}&ps1={quote(sys)}&pi10=3&pi11=0&pi3={size}&pi9=0&pi4=0&pi14=0&pi5=720&pi12=0&pi7={min}&pi8=0&pi13=0"
            webbrowser.open(url)

        except Exception as e:
            Debug.logger.info(f"Error processing link {e}")
            Debug.logger.error(traceback.format_exc())


    def update_display(self):
        '''
        Main display update function.
        '''
        try:
            tracked:list = self.colonisation.get_tracked_builds()
            required:dict = self.colonisation.get_required(tracked)
            delivered:dict = self.colonisation.get_delivered(tracked)

            if len(tracked) == 0 or self.colonisation.cargo_capacity < 8:
                self.frame.grid_remove()
                Debug.logger.debug("No progress to display")
                return

            self.frame.grid(row=self.frame_row, column=0, columnspan=20, sticky=tk.EW)
            self.table_frame.grid(row=2, column=0, columnspan=5, sticky=tk.NSEW)

            # Set the build name (system name and plan name)
            name = _('All') # LANG: all builds
            if self.build_index < len(tracked):
                b:dict = tracked[self.build_index]
                bn = b.get('Name', '') if b.get('Name','') != '' else b.get('Base Type', '')
                pn = b.get('Plan', _('Unknown')) # Unknown system name
                name:str = ', '.join([pn, bn])

            self.title.config(text=name[-50:])

<<<<<<< HEAD
            # Hide the table but not the progress frame so the change view icon is still available
            if self.view == ProgressView.NONE:
=======
            if self.view == View.NONE:
>>>>>>> 667000f9
                self.table_frame.grid_remove()
                Debug.logger.debug("No view, hiding table")
                return

            # Set the column headings according to the selected units
            totals:dict = {}
            for col in self.headings.keys():
<<<<<<< HEAD
=======
                if col == 'Carrier' and not self.bgstally.fleet_carrier.available():
                    continue

>>>>>>> 667000f9
                self.colheadings[col]['text'] = self.headings[col][self.units[col]]
                self.colheadings[col].grid()
                totals[col] = 0

            totals['Commodity'] = _("Total")  # LANG: total commodities

            # Go through each commodity and show or hide it as appropriate and display the appropriate values
            comms:list = []
            if self.colonisation.docked == True and self.colonisation.market != {} and self.comm_order == CommodityOrder.DEFAULT:
                comms = self.colonisation.get_commodity_list('All', CommodityOrder.CATEGORY)
            else:
                comms = self.colonisation.get_commodity_list('All', self.comm_order)

            if comms == None or comms == []:
                Debug.logger.info(f"No commodities found")
                return

            for i, c in enumerate(comms):
                row:dict = self.rows[i]
                reqcnt:int = required[self.build_index].get(c, 0) if len(required) > self.build_index else 0
                delcnt:int = delivered[self.build_index].get(c, 0) if len(delivered) > self.build_index else 0
                remaining:int = reqcnt - delcnt

                cargo:int = self.colonisation.cargo.get(c, 0)
                carrier:int = self.colonisation.carrier_cargo.get(c, 0)
                tobuy:int = reqcnt - carrier - cargo

                #Debug.logger.debug(f"{name} {c} R:{reqcnt} D:{delcnt} r:{remaining} T:{tobuy} c:{cargo} C:{carrier}")
                if reqcnt > 0:
                    totals['Required'] += reqcnt
                    totals['Delivered'] += delcnt
                if remaining > 0:
                    totals['Cargo'] += cargo
<<<<<<< HEAD
                    if 'Carrier' in totals: totals['Carrier'] += carrier

                # We only show relevant (required) items. But.
                # If the view is reduced we don't show ones that are complete. Also.
                # If we're in minimal view we only show ones we still need to buy.
                if (reqcnt <= 0) or \
                    (remaining <= 0 and self.view != ProgressView.FULL) or \
                    (tobuy <= 0 and self.view == ProgressView.MINIMAL):
=======
                    totals['Carrier'] += carrier

                # We only show required items. But.
                # If the view is reduced we don't show ones that are complete. Also,
                # If we're docked at a station, and in reduced view, we only show locally available commodities
                if reqcnt > 0 and \
                   (self.view == View.FULL or remaining > 0):
                   #(self.view == View.FULL or self.colonisation.docked == False or self.colonisation.market == {} or c in self.colonisation.market):

                    # Shorten and display the commodity name
                    colstr:str = self.colonisation.commodities[c].get('Name', c)
                    if len(colstr) > 25: colstr = colstr[0:23] + '…'
                    row['Commodity']['text'] = colstr
                    row['Commodity'].grid()

                    # Required
                    match self.units['Required']:
                        case Units.REMAINING:
                            reqstr = f"{remaining:,} {_('t')}" # LANG: Letter to indicate tonnes
                        case Units.LOADS:
                            reqstr = f"{ceil(remaining / self.colonisation.cargo_capacity)} {_('L')}" # LANG: Letter to indicate cargo loads
                        case Units.PERCENT:
                            reqstr = f"{delcnt * 100 / reqcnt:.0f}%"
                        case _:
                            reqstr = f"{reqcnt:,} t"

                    row['Required']['text'] = reqstr
                    row['Required'].grid()

                    # Delivered
                    match self.units['Delivered']:
                        case Units.REMAINING:
                            remstr = f"{max(remaining-cargo-carrier, 0):,} {_('t')}"
                        case Units.LOADS: # Trips
                            remstr = f"{ceil(delcnt / self.colonisation.cargo_capacity)} {_('L')}"
                        case Units.PERCENT: # Percentage
                            remstr = f"{delcnt * 100 / reqcnt:.0f}%"
                        case _: # Tonnes
                            remstr = f"{delcnt:,} {_('t')}"

                    row['Delivered']['text'] = remstr
                    row['Delivered'].grid()

                    # Cargo
                    match self.units['Cargo']:
                        case Units.REMAINING:
                            cargostr = f"{max(remaining-cargo, 0):,} {_('t')}"
                        case Units.LOADS: # Trips
                            cargostr = f"{ceil(cargo / self.colonisation.cargo_capacity)} {_('L')}"
                        case Units.PERCENT: # Percentage
                            cargostr = f"{cargo * 100 / reqcnt:.0f}%"
                        case _: # Tonnes
                            cargostr = f"{cargo:,} {_('t')}"

                    row['Cargo']['text'] = cargostr
                    row['Cargo'].grid()

                    # Carrier
                    match self.units['Carrier']:
                        case Units.REMAINING:
                            carrierstr = f"{max(remaining-carrier, 0):,} {_('t')}"
                        case Units.LOADS: # Trips
                            carrierstr = f"{ceil(carrier / self.colonisation.cargo_capacity)} {_('L')}"
                        case Units.PERCENT: # Percentage
                            carrierstr = f"{carrier * 100 / reqcnt:.0f}%"
                        case _: # Tonnes
                            carrierstr = f"{carrier:,} {_('t')}"

                    row['Carrier']['text'] = carrierstr
                    if self.bgstally.fleet_carrier.available():
                        row['Carrier'].grid()

                    self.highlight_row(row, c, remaining)

                else: # Hide this row
>>>>>>> 667000f9
                    for col in self.headings.keys():
                        row[col].grid_remove()
                    continue

                for col in self.headings.keys():
                    if col == 'Commodity':
                        # Shorten and display the commodity name
                        colstr:str = self.colonisation.commodities[c].get('Name', c)
                        if len(colstr) > 25: colstr = colstr[0:23] + '…'
                        row['Commodity']['text'] = colstr
                        row['Commodity'].bind("<Button-1>", partial(self.link, c))
                        row['Commodity'].grid()
                        continue

<<<<<<< HEAD
                    row[col]['text'] = self.get_value(col, reqcnt, delcnt, cargo, carrier)
                    row[col].grid()
                    self.highlight_row(row, c, reqcnt - delcnt)

            self.display_totals(self.rows[i+1], tracked, totals)
            return
=======
            reqcnt:int = totals['Required']; delcnt = totals['Delivered']; remaining:int = reqcnt - delcnt; cargo:int = totals['Cargo']; carrier:int = totals['Carrier']
            for col in self.headings.keys():
                valstr:str = "Total"
                match self.units[col]:
                    case Units.REMAINING:
                        if col == 'Required': valstr = f"{remaining:,} {_('t')}"
                        if col == 'Delivered': valstr = f"{max(remaining-cargo-carrier, 0):,} {_('t')}"
                        if col == 'Cargo': valstr = f"{max(remaining-cargo, 0):,} {_('t')}"
                        if col == 'Carrier': valstr = f"{max(remaining-carrier,0):,} {_('t')}"
                    case Units.LOADS: # Trips
                        if col == 'Required': valstr = f"{ceil(remaining / self.colonisation.cargo_capacity)} {_('L')}"
                        if col == 'Delivered': valstr = f"{ceil(delcnt / self.colonisation.cargo_capacity)} {_('L')}"
                        if col == 'Cargo': valstr = f"{ceil(cargo / self.colonisation.cargo_capacity)} {_('L')}"
                        if col == 'Carrier': valstr = f"{ceil(carrier / self.colonisation.cargo_capacity)} {_('L')}"
                    case Units.PERCENT: # Percentage
                        if col == 'Required': valstr = f"{delcnt * 100 / reqcnt:.0f}%"
                        if col == 'Delivered': valstr = f"{delcnt * 100 / reqcnt:.0f}%"
                        if col == 'Cargo': valstr = f"{cargo * 100 / cargo:.0f}%"
                        if col == 'Carrier': valstr = f"{carrier * 100 / reqcnt:.0f}%"
                    case _: # Tonnes
                        if col == 'Required': valstr = f"{reqcnt:,} {_('t')}"
                        if col == 'Delivered': valstr = f"{delcnt:,} {_('t')}"
                        if col == 'Cargo': valstr = f"{cargo:,} {_('t')}"
                        if col == 'Carrier': valstr = f"{carrier:,} {_('t')}"
                row[col]['text'] = valstr

            self.progcols['Required'].set(remaining * 100 / reqcnt)
            self.progcols['Delivered'].set(delcnt * 100 / reqcnt)
            self.progcols['Cargo'].set(cargo * 100 / self.colonisation.cargo_capacity)
            if remaining > 0:
                self.progcols['Carrier'].set(carrier * 100 / remaining) # Need to figure out carrier space

            # We're down to having nothing remaining.
            if remaining == 0:
                if len(tracked) == 1: # Nothing at all, remove the entire frame
                    self.frame.grid_remove()
                else: # Just this one build? Hide the table
                    self.table_frame.grid_remove()

                Debug.logger.debug(f"No progress to display {reqcnt} {delcnt} {remaining} {cargo} {carrier}")
                return
>>>>>>> 667000f9

        except Exception as e:
            Debug.logger.info(f"Error updating display")
            Debug.logger.error(traceback.format_exc())


    def display_totals(self, row:dict, tracked:list, totals:dict) -> None:
        '''
        Display the totals at the bottom of the table
        '''

        # We're down to having nothing left to deliver.
        if (totals['Required'] - totals['Delivered']) == 0:
            if len(tracked) == 1: # Nothing at all, remove the entire frame
                self.frame.grid_remove()
            else: # Just this one build? Hide the table
                self.table_frame.grid_remove()
            return

        for col in self.headings.keys():
            row[col]['text'] = self.get_value(col, totals['Required'], totals['Delivered'], totals['Cargo'], totals['Carrier']) if col != 'Commodity' else _("Total")
            self.weight(row[col])
            row[col].grid()

        # Update the progress graphs
        self.progcols['Required'].set((totals['Required'] - totals['Delivered']) * 100 / totals['Required'])
        self.progcols['Delivered'].set(totals['Delivered'] * 100 / totals['Required'])
        self.progcols['Cargo'].set(totals['Cargo'] * 100 / self.colonisation.cargo_capacity)
        if (totals['Required'] - totals['Delivered']) > 0:
            # @TODO: Figure out carrier space for a better progress display
            self.progcols['Carrier'].set(totals['Carrier'] * 100 / (totals['Required'] - totals['Delivered']))
        return


    def get_value(self, column: str, required:int, delivered:int, cargo:int, carrier:int) -> str:
        '''
        Calculate and format the commodity amount depending on the column and the units
        '''
        remaining:int = required - delivered

        match self.units[column]:
            case ProgressUnits.REMAINING if column == 'Required': valstr = f"{remaining:,} {_('t')}"
            case ProgressUnits.REMAINING if column == 'Delivered': valstr = f"{max(remaining-cargo-carrier, 0):,} {_('t')}"
            case ProgressUnits.REMAINING if column == 'Cargo': valstr = f"{max(remaining-cargo, 0):,} {_('t')}"
            case ProgressUnits.REMAINING if column == 'Carrier': valstr = f"{max(remaining-carrier,0):,} {_('t')}"

            case ProgressUnits.LOADS if column == 'Required': valstr = f"{ceil(remaining / self.colonisation.cargo_capacity)} {_('L')}"
            case ProgressUnits.LOADS if column == 'Delivered': valstr = f"{ceil(delivered / self.colonisation.cargo_capacity)} {_('L')}"
            case ProgressUnits.LOADS if column == 'Cargo': valstr = f"{ceil(cargo / self.colonisation.cargo_capacity)} {_('L')}"
            case ProgressUnits.LOADS if column == 'Carrier': valstr = f"{ceil(carrier / self.colonisation.cargo_capacity)} {_('L')}"

            case ProgressUnits.PERCENT if column == 'Required': valstr = f"{delivered * 100 / required:.0f}%"
            case ProgressUnits.PERCENT if column == 'Delivered': valstr = f"{delivered * 100 / required:.0f}%"
            case ProgressUnits.PERCENT if column == 'Cargo': valstr = f"{cargo * 100 / cargo:.0f}%"
            case ProgressUnits.PERCENT if column == 'Carrier': valstr = f"{carrier * 100 / required:.0f}%"

            case _ if column == 'Required': valstr = f"{required:,} {_('t')}"
            case _ if column == 'Delivered': valstr = f"{delivered:,} {_('t')}"
            case _ if column == 'Cargo': valstr = f"{cargo:,} {_('t')}"
            case _ if column == 'Carrier': valstr = f"{carrier:,} {_('t')}"
        return valstr


    def weight(self, item, w='bold') -> None:
        '''
        Set font weight, defaults to bold
        '''
        fnt:tkFont.Font = tkFont.Font(font=item['font']).actual()
        item.configure(font=(fnt['family'], fnt['size'], w))


    def highlight_row(self, row:dict, c:str, qty:int = 0) -> None:
        '''
        Color rows depending on the state
        '''
        tobuy:int = qty - self.colonisation.carrier_cargo.get(c, 0) - self.colonisation.cargo.get(c, 0)
        space:int = self.colonisation.cargo_capacity - sum(self.colonisation.cargo.values())

        for col in self.headings.keys():

            # Get the ed:mc default color
            row[col]['fg'] = config.get_str('dark_text') if config.get_int('theme') == 1 else 'black'
            self.weight(row[col], 'normal')

            if qty <= 0: # Nothing left to deliver, grey it out
                row[col]['fg'] = 'grey'; self.weight(row[col], 'normal')
                continue

            if qty <= self.colonisation.cargo.get(c, 0): # Have enough in our hold? green and bold
                row[col]['fg'] = 'green'; self.weight(row[col], 'bold')
                continue

            if tobuy <= 0 : # Gave enough between our hold and the carrier? green and normal
                row[col]['fg'] = 'green'; self.weight(row[col], 'normal')
                continue

            # What's available at this market?
            if self.colonisation.docked == True and self.colonisation.market.get(c, 0): # market!
                row[col]['fg'] = 'steelblue'
                # bold if need any and have room, otherwise normal
                self.weight(row[col], 'bold' if tobuy > 0 and space > 0 else 'normal')
                continue

        return<|MERGE_RESOLUTION|>--- conflicted
+++ resolved
@@ -13,20 +13,6 @@
 from bgstally.debug import Debug
 from bgstally.utils import _
 
-<<<<<<< HEAD
-=======
-class View(Enum):
-    FULL = 0
-    REDUCED = auto()
-    NONE = auto()
-
-class Units(Enum):
-    TONNES = 0
-    REMAINING = auto()
-    LOADS = auto()
-    PERCENT = auto()
-
->>>>>>> 667000f9
 MAX_ROWS = 35
 
 #@TODO: replace f"{}:," with string_from_number()
@@ -100,11 +86,7 @@
         self.rows:list = []
         self.progcols:dict = {} # Progress bar variables
         self.build_index:int = 0 # Which build we're showing
-<<<<<<< HEAD
         self.view:ProgressView = ProgressView.REDUCED # Full, reduced, or no list of commodities
-=======
-        self.view:View = View.REDUCED # Full, reduced, or no list of commodities
->>>>>>> 667000f9
         self.comm_order:CommodityOrder = CommodityOrder.DEFAULT # Commodity order
         self.default_fg = None
 
@@ -145,11 +127,7 @@
             view_btn:tk.Label = tk.Label(frame, image=self.bgstally.ui.image_icon_change_view, cursor="hand2")
             view_btn.bind("<Button-1>", partial(self.event, "change"))
             view_btn.grid(row=row, column=col, sticky=tk.E)
-<<<<<<< HEAD
             ToolTip(view_btn, text=_("Cycke commodity list filter views")) # LANG: tooltip for the change view icon (full, reduced, minimal, none)
-=======
-            ToolTip(view_btn, text=_("Cycle view detail")) # LANG: tooltip for the change view icon (full, reduced, none)
->>>>>>> 667000f9
             col += 1
 
             next_btn:tk.Label = tk.Label(frame, image=self.bgstally.ui.image_icon_right_arrow, cursor="hand2")
@@ -182,12 +160,8 @@
                 c = tk.Label(table_frame, text=_(v.get(ProgressUnits.TONNES)), cursor='hand2')
                 c.grid(row=row, column=i, sticky=v.get('Sticky'))
                 c.bind("<Button-1>", partial(self.change_view, k))
-<<<<<<< HEAD
                 c.config(foreground=config.get_str('dark_text') if config.get_int('theme') == 1 else 'black')
-                ToolTip(c, text=_("Cycle column views")) # LANG: tooltip for the column headings in the progress view indicating that clicking on the headings will cycle through the available views
-=======
-                ToolTip(c, text=_("Cycle column views")) # LANG: tooltip for the column views
->>>>>>> 667000f9
+                ToolTip(c, text=_("Cycle commodity list filter views")) # LANG: tooltip for the column headings in the progress view indicating that clicking on the headings will cycle through the available views
                 self.weight(c)
                 self.colheadings[k] = c
 
@@ -217,11 +191,7 @@
                     if col == 'Commodity':
                         lbl.bind("<Button-1>", partial(self.link, c))
                         ToolTip(lbl, text=_("Click for Inara market")) # LANG: tooltip for the inara market commodity links
-<<<<<<< HEAD
                         lbl.config(cursor='hand2', foreground=config.get_str('dark_text') if config.get_int('theme') == 1 else 'black')
-=======
-                        #lbl.config(cursor='hand2')
->>>>>>> 667000f9
 
                     r[col] = lbl
                 self.rows.append(r)
@@ -351,12 +321,8 @@
 
             self.title.config(text=name[-50:])
 
-<<<<<<< HEAD
             # Hide the table but not the progress frame so the change view icon is still available
             if self.view == ProgressView.NONE:
-=======
-            if self.view == View.NONE:
->>>>>>> 667000f9
                 self.table_frame.grid_remove()
                 Debug.logger.debug("No view, hiding table")
                 return
@@ -364,12 +330,9 @@
             # Set the column headings according to the selected units
             totals:dict = {}
             for col in self.headings.keys():
-<<<<<<< HEAD
-=======
                 if col == 'Carrier' and not self.bgstally.fleet_carrier.available():
                     continue
-
->>>>>>> 667000f9
+                    
                 self.colheadings[col]['text'] = self.headings[col][self.units[col]]
                 self.colheadings[col].grid()
                 totals[col] = 0
@@ -403,7 +366,6 @@
                     totals['Delivered'] += delcnt
                 if remaining > 0:
                     totals['Cargo'] += cargo
-<<<<<<< HEAD
                     if 'Carrier' in totals: totals['Carrier'] += carrier
 
                 # We only show relevant (required) items. But.
@@ -412,83 +374,6 @@
                 if (reqcnt <= 0) or \
                     (remaining <= 0 and self.view != ProgressView.FULL) or \
                     (tobuy <= 0 and self.view == ProgressView.MINIMAL):
-=======
-                    totals['Carrier'] += carrier
-
-                # We only show required items. But.
-                # If the view is reduced we don't show ones that are complete. Also,
-                # If we're docked at a station, and in reduced view, we only show locally available commodities
-                if reqcnt > 0 and \
-                   (self.view == View.FULL or remaining > 0):
-                   #(self.view == View.FULL or self.colonisation.docked == False or self.colonisation.market == {} or c in self.colonisation.market):
-
-                    # Shorten and display the commodity name
-                    colstr:str = self.colonisation.commodities[c].get('Name', c)
-                    if len(colstr) > 25: colstr = colstr[0:23] + '…'
-                    row['Commodity']['text'] = colstr
-                    row['Commodity'].grid()
-
-                    # Required
-                    match self.units['Required']:
-                        case Units.REMAINING:
-                            reqstr = f"{remaining:,} {_('t')}" # LANG: Letter to indicate tonnes
-                        case Units.LOADS:
-                            reqstr = f"{ceil(remaining / self.colonisation.cargo_capacity)} {_('L')}" # LANG: Letter to indicate cargo loads
-                        case Units.PERCENT:
-                            reqstr = f"{delcnt * 100 / reqcnt:.0f}%"
-                        case _:
-                            reqstr = f"{reqcnt:,} t"
-
-                    row['Required']['text'] = reqstr
-                    row['Required'].grid()
-
-                    # Delivered
-                    match self.units['Delivered']:
-                        case Units.REMAINING:
-                            remstr = f"{max(remaining-cargo-carrier, 0):,} {_('t')}"
-                        case Units.LOADS: # Trips
-                            remstr = f"{ceil(delcnt / self.colonisation.cargo_capacity)} {_('L')}"
-                        case Units.PERCENT: # Percentage
-                            remstr = f"{delcnt * 100 / reqcnt:.0f}%"
-                        case _: # Tonnes
-                            remstr = f"{delcnt:,} {_('t')}"
-
-                    row['Delivered']['text'] = remstr
-                    row['Delivered'].grid()
-
-                    # Cargo
-                    match self.units['Cargo']:
-                        case Units.REMAINING:
-                            cargostr = f"{max(remaining-cargo, 0):,} {_('t')}"
-                        case Units.LOADS: # Trips
-                            cargostr = f"{ceil(cargo / self.colonisation.cargo_capacity)} {_('L')}"
-                        case Units.PERCENT: # Percentage
-                            cargostr = f"{cargo * 100 / reqcnt:.0f}%"
-                        case _: # Tonnes
-                            cargostr = f"{cargo:,} {_('t')}"
-
-                    row['Cargo']['text'] = cargostr
-                    row['Cargo'].grid()
-
-                    # Carrier
-                    match self.units['Carrier']:
-                        case Units.REMAINING:
-                            carrierstr = f"{max(remaining-carrier, 0):,} {_('t')}"
-                        case Units.LOADS: # Trips
-                            carrierstr = f"{ceil(carrier / self.colonisation.cargo_capacity)} {_('L')}"
-                        case Units.PERCENT: # Percentage
-                            carrierstr = f"{carrier * 100 / reqcnt:.0f}%"
-                        case _: # Tonnes
-                            carrierstr = f"{carrier:,} {_('t')}"
-
-                    row['Carrier']['text'] = carrierstr
-                    if self.bgstally.fleet_carrier.available():
-                        row['Carrier'].grid()
-
-                    self.highlight_row(row, c, remaining)
-
-                else: # Hide this row
->>>>>>> 667000f9
                     for col in self.headings.keys():
                         row[col].grid_remove()
                     continue
@@ -503,56 +388,12 @@
                         row['Commodity'].grid()
                         continue
 
-<<<<<<< HEAD
                     row[col]['text'] = self.get_value(col, reqcnt, delcnt, cargo, carrier)
                     row[col].grid()
                     self.highlight_row(row, c, reqcnt - delcnt)
 
             self.display_totals(self.rows[i+1], tracked, totals)
             return
-=======
-            reqcnt:int = totals['Required']; delcnt = totals['Delivered']; remaining:int = reqcnt - delcnt; cargo:int = totals['Cargo']; carrier:int = totals['Carrier']
-            for col in self.headings.keys():
-                valstr:str = "Total"
-                match self.units[col]:
-                    case Units.REMAINING:
-                        if col == 'Required': valstr = f"{remaining:,} {_('t')}"
-                        if col == 'Delivered': valstr = f"{max(remaining-cargo-carrier, 0):,} {_('t')}"
-                        if col == 'Cargo': valstr = f"{max(remaining-cargo, 0):,} {_('t')}"
-                        if col == 'Carrier': valstr = f"{max(remaining-carrier,0):,} {_('t')}"
-                    case Units.LOADS: # Trips
-                        if col == 'Required': valstr = f"{ceil(remaining / self.colonisation.cargo_capacity)} {_('L')}"
-                        if col == 'Delivered': valstr = f"{ceil(delcnt / self.colonisation.cargo_capacity)} {_('L')}"
-                        if col == 'Cargo': valstr = f"{ceil(cargo / self.colonisation.cargo_capacity)} {_('L')}"
-                        if col == 'Carrier': valstr = f"{ceil(carrier / self.colonisation.cargo_capacity)} {_('L')}"
-                    case Units.PERCENT: # Percentage
-                        if col == 'Required': valstr = f"{delcnt * 100 / reqcnt:.0f}%"
-                        if col == 'Delivered': valstr = f"{delcnt * 100 / reqcnt:.0f}%"
-                        if col == 'Cargo': valstr = f"{cargo * 100 / cargo:.0f}%"
-                        if col == 'Carrier': valstr = f"{carrier * 100 / reqcnt:.0f}%"
-                    case _: # Tonnes
-                        if col == 'Required': valstr = f"{reqcnt:,} {_('t')}"
-                        if col == 'Delivered': valstr = f"{delcnt:,} {_('t')}"
-                        if col == 'Cargo': valstr = f"{cargo:,} {_('t')}"
-                        if col == 'Carrier': valstr = f"{carrier:,} {_('t')}"
-                row[col]['text'] = valstr
-
-            self.progcols['Required'].set(remaining * 100 / reqcnt)
-            self.progcols['Delivered'].set(delcnt * 100 / reqcnt)
-            self.progcols['Cargo'].set(cargo * 100 / self.colonisation.cargo_capacity)
-            if remaining > 0:
-                self.progcols['Carrier'].set(carrier * 100 / remaining) # Need to figure out carrier space
-
-            # We're down to having nothing remaining.
-            if remaining == 0:
-                if len(tracked) == 1: # Nothing at all, remove the entire frame
-                    self.frame.grid_remove()
-                else: # Just this one build? Hide the table
-                    self.table_frame.grid_remove()
-
-                Debug.logger.debug(f"No progress to display {reqcnt} {delcnt} {remaining} {cargo} {carrier}")
-                return
->>>>>>> 667000f9
 
         except Exception as e:
             Debug.logger.info(f"Error updating display")
