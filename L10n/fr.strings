/* Language name */
"!Language" = "Français";

/* [legend.py] */
"(Cannot be automatically distinguished)" = "(Ne peut pas être distingué automatiquement)";

/* Discord text. [fleetcarrier.py] */
"A carrier jump has been scheduled" = "Un saut en porte-vaisseau a été planifié";

/* Preferences checkbox label. [ui.py] */
"Abbreviate Faction Names" = "Abréger les noms des factions";

/* Label on API settings window. [api.py] */
"About This" = "À propos";

/* Preferences checkbox label. [ui.py] */
"Activity Indicator" = "Indicateur d'activité";

/* Label on activity window. [activity.py] */
"Activity to post:" = "Activité à publier:";

/* Add/create a new system. [colonisation.py] */
"Add" = "Add";

/* CMDR information. [targetmanager.py] */
"Added a friend" = "Ajout d'un ami";

/* Preferences heading. [ui.py] */
"Advanced" = "Options avancées";

/* Colonisation 'Facility Economy' [base_types.json] */
"Agricultural" = "Agricultural";

/* Colonisation 'Building Type' [base_types.json] */
"Agricultural Installation" = "Agricultural Installation";

/* Colonisation 'Prerequisites' [base_types.json] */
"Agriculture Settlement" = "Agriculture Settlement";

/* Colonisation 'Type (Listed as/under)' [base_types.json] */
"Agriculture Tier 1" = "Agriculture Tier 1";

/* Colonisation 'Type' [base_types.json] */
"Agriculture Tier 1 Med" = "Agriculture Tier 1 Med";

/* Colonisation 'Type' [base_types.json] */
"Agriculture Tier 1 Sml" = "Agriculture Tier 1 Sml";

/* Colonisation 'Type (Listed as/under)' [base_types.json] */
"Agriculture Tier 2" = "Agriculture Tier 2";

/* Colonisation 'Type' [base_types.json] */
"Agriculture Tier 2 Lrg" = "Agriculture Tier 2 Lrg";

/* Discord carrier docking access. [fleetcarrier.py] */
"All" = "Tous";

/* Main window label. [ui.py] */
"API changed, open settings to re-approve" = "API modifiée, ouvrez les paramètres pour ré-approuver";

/* Label on API settings window. [api.py] */
"API Information" = "Informations API";

/* Label on API settings window. [api.py] */
"API Key" = "Clef API";

/* Label on API settings window. [api.py] */
"API Settings" = "Paramètres de l'API";

/* Label on API settings window. [api.py] */
"Approved by you" = "Approuvé par vous";

/* Preferences force tick text. [ui.py] */
"Are you sure that you want to do this?" = "Voulez-vous réellement faire cela ?";

/* [colonisation.py] */
"Are you sure you want to remove this system?" = "Are you sure you want to remove this system?";

/* Text on API settings window. [api.py] */
"Ask the server administrator for the information below, then click 'Establish Connection' to continue. Buttons to pre-fill some information for popular servers are provided, but you will need to enter your API key which is unique to you." = "Demandez à l'administrateur du serveur les informations ci-dessous, puis cliquez sur 'Établir la connexion' pour continuer. Les boutons pour préremplir certaines informations pour les serveurs populaires sont fournis, mais vous devrez entrer votre clef API qui est unique pour vous.";

/* Colonisation 'Type' [base_types.json] */
"Asteroid Base" = "Asteroid Base";

/* Colonisation 'Type (Listed as/under)' [base_types.json] */
"Bar" = "Bar";

/* name of the base. [colonisation.py] */
"Base Name" = "Base Name";

/* type of base. [colonisation.py] */
"Base Type" = "Base Type";

/* Discord heading, abbreviation for black box. [default.py] */
"bb" = "bb";

/* Discord post title. [activity.py] */
"BGS Activity after Tick: {tick_time}" = "Activité BGS après le Tick : {tick_time}";

/* Dropdown menu on activity window. [activity.py] */
"BGS Only" = "BGS uniquement";

/* [clb.py] */
"BGS Report" = "Rapport BGS";

/* Discord heading. [default.py] */
"bio-pod" = "bio-pod";

/* Colonisation 'Prerequisites' [base_types.json] */
"Biological Research Installation" = "Biological Research Installation";

/* Activity window tooltip. [activity.py] */
"Black market profit" = "Bénéfices du marché noir";

/* Body the base is on or around. [colonisation.py] */
"Body" = "Body";

/* Dropdown menu on activity window. [activity.py] */
"Both BGS and TW" = "BGS et TW";

/* Activity window tooltip. [activity.py] */
"Bounty vouchers" = "Prime de combat";

/* Builds/bases. [progress.py] */
"Builds" = "Builds";

/* [fleetcarrier.py] */
"Buying Commodities" = "Achat de marchandises";

/* Discord fleet carrier section heading. [fleetcarrier.py] */
"Buying Commodities:" = "Achat de marchandises :";

/* [fleetcarrier.py] */
"Buying Materials" = "Achat de matériaux";

/* Discord fleet carrier section heading. [fleetcarrier.py] */
"Buying Materials:" = "Achat de matériaux :";

/* [colonisation.py] */
"Cancel" = "Cancel";

/* Discord heading. [default.py] */
"cargo" = "cargo";

/* [fleetcarrier.py] */
"Cargo" = "Cargo";

/* Label on legend window. [legend.py] */
"Cargo missions" = "Mission de transport";

/* Discord fleet carrier section heading. [fleetcarrier.py] */
"Cargo:" = "Cargo:";

/* Amount in your Fleet Carrier. [progress.py] */
"Carrier" = "Carrier";

/* Discord fleet carrier title. [fleetcarrier.py] */
"Carrier {carrier_name}" = "Porte-Vaisseau {carrier_name}";

/* Colonisation 'Type (Listed as/under)' [base_types.json] */
"Civilian" = "Civilian";

/* Colonisation 'Type' [base_types.json] */
"Civilian Outpost" = "Civilian Outpost";

/* Colonisation 'Type' [base_types.json] */
"Civilian Settlement" = "Civilian Settlement";

/* [sheet_options.py] */
"Clear contents" = "Effacer le contenu";

/* tooltip for the inara market commodity links. [progress.py] */
"Click for Inara market" = "Click for Inara market";

/* Label on CMDR window. [cmdrs.py] */
"CMDR Details" = "Détails du CMDR";

/* Discord heading. [cmdrs.py] */
"CMDR Inara Link" = "Lien Inara du CMDR";

/* Preferences checkbox label. [ui.py] */
"CMDR Info" = "Infos CMDR";

/* Colonisation 'Facility Economy' [base_types.json] */
"Colony" = "Colony";

/* Colonisation 'Type' [base_types.json] */
"Colony Planetary Outpost" = "Colony Planetary Outpost";

/* Activity window tooltip. [activity.py] */
"Combat bonds" = "Récompenses de combat";

/* Colonisation 'Type' [base_types.json] */
"Commercial Outpost" = "Commercial Outpost";

/* Commodity. [progress.py] */
"Commodity" = "Commodity";

/* Colonisation 'Building Type' [base_types.json] */
"Comms Installation" = "Comms Installation";

/* Colonisation 'Prerequisites' [base_types.json] */
"Communication Installation" = "Communication Installation";

/* Colonisation 'Type' [base_types.json] */
"Communication Station" = "Communication Station";

/* Row heading of build totals i.e. ones that are done. [colonisation.py] */
"Completed" = "Completed";

/* Preferences button label. [ui.py] */
"Configure Remote Server" = "Configurer le serveur distant";

/* Preferences force tick popup title. [ui.py] */
"Confirm Force a New Tick" = "Confirmez forcer un nouveau Tick";

/* [colonisation.py] */
"Confirm Removal" = "Confirm Removal";

/* Colonisation 'Economy Influence' [base_types.json] */
"Contraband" = "Contraband";

/* [widgets.py] */
"Copy" = "Copier";

/* [sheet_options.py] */
"Copy contents" = "Copier le contenu";

/* Button label. [activity.py] */
"Copy to Clipboard" = "Copier dans le presse-papier";

/* Colonisation 'Type (Listed as/under)' [base_types.json] */
"Coriolis" = "Coriolis";

/* Colonisation 'Type' [base_types.json] */
"Coriolis Starport" = "Coriolis Starport";

/* Cost in tonnes of cargo. [colonisation.py] */
"Cost" = "Cost";

/* Colonisation 'Type (Listed as/under)' [base_types.json] */
"Criminal Outpost" = "Criminal Outpost";

/* Discord heading, abbreviation for critically injured. [default.py] */
"crit" = "evac";

/* Label on legend window. [legend.py] */
"Critically wounded evacuation missions" = "Missions d'évacuation de blessés critiques";

/* [fleetcarrier.py] */
"Current System" = "Système actuel";

/* Preferences checkbox label. [ui.py] */
"Current Tick" = "Tick actuel";

/* [widgets.py] */
"Cut" = "Couper";

/* [sheet_options.py] */
"Cut contents" = "Couper les contenus";

/* tooltip for the column views. [progress.py] */
"Cycle column views" = "Cycle column views";

/* tooltip for the change view icon (full, reduced, none). [progress.py] */
"Cycle view detail" = "Cycle view detail";

/* CMDR window column title. [cmdrs.py] */
"Date / Time" = "Date / Heure";

/* Discord heading. [cmdrs.py] */
"Date and Time" = "Date et heure";

/* [ui.py] */
"Default" = "Défaut";

/* Delete button. [colonisation.py] */
"Delete" = "Supprimer";

/* [sheet_options.py] */
"Delete columns" = "Supprimer des colonnes";

/* [sheet_options.py] */
"Delete rows" = "Supprimer les lignes";

/* Button on CMDR window. [cmdrs.py] */
"Delete Selected" = "Supprimer la sélection";

/* tooltip for the delete system button. [colonisation.py] */
"Delete system plan" = "Delete system plan";

/* Amount delivered. [progress.py] */
"Delivered" = "Delivered";

/* [demo.py] */
"Demo Data Only" = "Données de démo uniquement";

/* Discord heading. [fleetcarrier.py] */
"Departure Time" = "Heure de départ";

/* Label on API settings window. [api.py] */
"Description" = "Description";

/* Label on legend window. [legend.py] */
"Detailed INF split into + / ++ / +++ / ++++ / +++++ received from missions." = "Détaille des INF séparé en + / ++ / +++ / ++++ / +++++ reçu des missions.";

/* Development level impact. [colonisation.py] */
"Dev Lvl" = "Dev Lvl";

/* Label on activity window. [activity.py] */
"Discord Additional Notes" = "Notes supplémentaires de Discord";

/* Preferences label. [ui.py] */
"Discord Avatar URL" = "Discord Avatar URL";

/* [ui.py] */
"Discord Options" = "Options Discord";

/* Label on activity window. [activity.py] */
"Discord Report Preview ⓘ" = "Aperçu du rapport Discord ⓘ";

/* Preferences heading. [ui.py] */
"Discord Webhooks" = "Discord Webhooks";

/* Discord heading. [fleetcarrier.py] */
"Docking" = "Amarrage";

/* Label on activity window. [activity.py] */
"Double-check on-ground CZ tallies, sizes are not always correct" = "Double vérification du comptage des CZ au sol, les tailles ne sont pas toujours correctes";

/* facility economy. [colonisation.py] */
"Econ" = "Econ";

/* Economy influence. [colonisation.py] */
"Econ Inf" = "Econ Inf";

/* facility economy. [colonisation.py] */
"Economy" = "Economy";

/* [sheet_options.py] */
"Edit cell" = "Éditer la cellule";

/* [sheet_options.py] */
"Edit header" = "Éditer l'en-tête";

/* [sheet_options.py] */
"Edit index" = "Éditer l'index";

/* [clb.py] */
"Election Inf" = "Election Inf";

/* Discord heading, abbreviation for election INF. [default.py] */
"ElectionINF" = "INF élection";

/* Your helpful context goes here. [colonisation.py] */
"Elite Dangerous Colonisation" = "Elite Dangerous Colonisation";

/* Label on activity window. [activity.py] */
"Empty System, no BGS Activity Available" = "Système vide, aucune activité BGS disponible";

/* Activity window tooltip. [activity.py] */
"Enable / disable all factions" = "Activer / désactiver toutes les factions";

/* Activity window tooltip. [activity.py] */
"Enable / disable faction" = "Activer / désactiver la faction";

/* Checkbox on API settings window. [api.py] */
"Enable {activities_url} Requests" = "Activer les requêtes {activities_url}";

/* Checkbox on API settings window. [api.py] */
"Enable {events_url} Requests" = "Activer les requêtes {events_url}";

/* Error when no plan name is given. [colonisation.py] */
"Error" = "Error";

/* Discord heading, abbreviation for escape pod. [default.py] */
"esc-pod" = "esc-pod";

/* Label on API settings window. [api.py] */
"Establish a connection" = "Établissement de la connexion";

/* Button on API settings window. [api.py] */
"Establish Connection" = "Établir la connexion";

/* Label on API settings window. [api.py] */
"Events Requested" = "Événements demandés";

/* Discord heading, abbreviation for exobiology. [default.py] */
"Exo" = "Exo";

/* Discord heading, abbreviation for exploration. [default.py] */
"Expl" = "Explo";

/* Colonisation 'Type (Listed as/under)' [base_types.json] */
"Exploration" = "Exploration";

/* Activity window tooltip. [activity.py] */
"Exploration data" = "Données d'exploration";

/* Colonisation 'Type' [base_types.json] */
"Exploration Hub" = "Exploration Hub";

/* Colonisation 'Facility Economy' [base_types.json] */
"Extraction" = "Extraction";

/* Colonisation 'Type' [base_types.json] */
"Extraction Hub" = "Extraction Hub";

/* Colonisation 'Prerequisites' [base_types.json] */
"Extraction Settlement" = "Extraction Settlement";

/* Colonisation 'Type (Listed as/under)' [base_types.json] */
"Extraction Tier 1" = "Extraction Tier 1";

/* Colonisation 'Type' [base_types.json] */
"Extraction Tier 1 Med" = "Extraction Tier 1 Med";

/* Colonisation 'Type' [base_types.json] */
"Extraction Tier 1 Sml" = "Extraction Tier 1 Sml";

/* Colonisation 'Type (Listed as/under)' [base_types.json] */
"Extraction Tier 2" = "Extraction Tier 2";

/* Colonisation 'Type' [base_types.json] */
"Extraction Tier 2 Lrg" = "Extraction Tier 2 Lrg";

/* Activity window column title. [activity.py] */
"Faction" = "Faction";

/* Discord heading, abbreviation for failed missions. [default.py] */
"Fails" = "Échecs";

/* Preferences table heading, abbreviation for fleet carrier commodities / materials. [ui.py] */
"FC C/M" = "FC M/M";

/* Preferences table heading, abbreviation for fleet carrier operations. [ui.py] */
"FC Ops" = "FC Opés";

/* Preferences button label. [ui.py] */
"Force Tick" = "Forcer le Tick";

/* Appended to tick time if a forced tick. [activity.py] */
"forced" = "forcé";

/* Preferences label. [ui.py] */
"Format for Discord Posts" = "Format pour les messages Discord";

/* Discord CMDR information. [targetmanager.py] */
"Friend request received from this CMDR" = "Demande d'ami reçue de ce CMDR";

/* Discord carrier docking access. [fleetcarrier.py] */
"Friends" = "Amis";

/* Discord heading. [fleetcarrier.py] */
"From System" = "Depuis le système";

/* Overlay galaxy tick message. [ui.py] */
"Galaxy Tick: {tick_time}" = "Tick de Galaxie : {tick_time}";

/* Appended to tick time if a normal tick. [activity.py] */
"game" = "jeu";

/* Preferences heading. [ui.py] */
"General Options" = "Options générales";

/* Colonisation 'Type (Listed as/under)' [base_types.json] */
"Government" = "Government";

/* Colonisation 'Type' [base_types.json] */
"Government Installation" = "Government Installation";

/* [clb.py] */
"Ground" = "Sol";

/* Activity window tooltip. [activity.py] */
"Ground conflict zones" = "Zones de conflit terrestre";

/* Discord heading, abbreviation for ground conflict zones. [default.py] */
"GroundCZs" = "Conflit au sol";

/* Discord heading. [default.py] */
"GroundMurders" = "Meurtres au sol";

/* Activity window tooltip. [activity.py] */
"High" = "Élevé";

/* Colonisation 'Type (Listed as/under)' [base_types.json] */
"High Tech" = "High Tech";

/* Colonisation 'Economy Influence' [base_types.json] */
"Hightech" = "Hightech";

/* Colonisation 'Type' [base_types.json] */
"Hightech Hub" = "Hightech Hub";

/* Colonisation 'Type' [base_types.json] */
"Hightech Planetary Outpost" = "Hightech Planetary Outpost";

/* Colonisation 'Category' [base_types.json] */
"Hub" = "Hub";

/* Button on API settings window. [api.py] */
"I Approve" = "J'approuve";

/* Button on API settings window. [api.py] */
"I Do Not Approve" = "Je n'approuve pas";

/* Discord CMDR information. [targetmanager.py] */
"I scanned this CMDR" = "J'ai scanné ce CMDR";

/* Heading on legend window. [legend.py] */
"Icons in BGS Reports" = "Icônes dans les rapports de BGS";

/* Heading on legend window. [legend.py] */
"Icons in Thargoid War Reports" = "Icônes dans le rapport de guerre Thargoïde";

/* Discord heading. [cmdrs.py] */
"In Ship" = "Dans le vaisseau";

/* Overlay CMDR information report message. [ui.py] */
"In ship: {ship}" = "Vaisseau utilisé : {ship}";

/* Discord heading. [cmdrs.py] */
"In Squadron" = "Dans l'escadron";

/* Discord heading. [cmdrs.py] */
"In System" = "Dans le système";

/* Overlay CMDR information report message. [ui.py] */
"In system: {system}" = "Dans le système : {system}";

/* Preferences heading. [ui.py] */
"In-game Overlay" = "Overlay en jeu";

/* Preferences label. [ui.py] */
"In-game overlay support requires the separate EDMCOverlay plugin to be installed - see the instructions for more information." = "La prise en charge de l'overlay en jeu nécessite l'installation du plugin EDMCOverlay - voir les instructions pour plus d'informations.";

/* Label on legend window. [legend.py] */
"In-space Conflict Zone Side Objective: Cap ship" = "Objectif de zone de conflit dans l'espace : Cap de vaisseau";

/* Label on legend window. [legend.py] */
"In-space Conflict Zone Side Objective: Enemy captain" = "Objectif de zone de conflit dans l'espace : Capitaine ennemi";

/* Label on legend window. [legend.py] */
"In-space Conflict Zone Side Objective: Propaganda wing" = "Objectif de zone de conflit dans l'espace : Correspondant de conflit";

/* Label on legend window. [legend.py] */
"In-space Conflict Zone Side Objective: Spec ops wing" = "Objectif de zone de conflit dans l'espace : Forces spéciales";

/* Inara URL on CMDR window. [cmdrs.py] */
"Inara Info Available ⤴" = "Info Inara Disponible ⤴";

/* Overlay CMDR information report message. [ui.py] */
"INARA INFORMATION AVAILABLE" = "INFORMATIONS INARA DISPONIBLES";

/* Inara link. [activity.py] */
"Inara ⤴" = "Inara ⤴";

/* Label on CMDR window. [cmdrs.py] */
"Inara: " = "Inara : ";

/* Checkbox label. [activity.py] */
"Include" = "Inclus";

/* Preferences checkbox label. [ui.py] */
"Include Secondary INF" = "Inclure les INF secondaires";

/* Colonisation 'Type (Listed as/under)' [base_types.json] */
"Industrial" = "Industrial";

/* Colonisation 'Type' [base_types.json] */
"Industrial Hub" = "Industrial Hub";

/* Colonisation 'Building Type' [base_types.json] */
"Industrial Installation" = "Industrial Installation";

/* Colonisation 'Type' [base_types.json] */
"Industrial Outpost" = "Industrial Outpost";

/* Colonisation 'Type' [base_types.json] */
"Industrial Planetary Outpost" = "Industrial Planetary Outpost";

/* Colonisation 'Type (Listed as/under)' [base_types.json] */
"Industrial Tier 1" = "Industrial Tier 1";

/* Colonisation 'Type' [base_types.json] */
"Industrial Tier 1 Med" = "Industrial Tier 1 Med";

/* Colonisation 'Type' [base_types.json] */
"Industrial Tier 1 Sml" = "Industrial Tier 1 Sml";

/* Colonisation 'Type (Listed as/under)' [base_types.json] */
"Industrial Tier 2" = "Industrial Tier 2";

/* Colonisation 'Type' [base_types.json] */
"Industrial Tier 2 Lrg" = "Industrial Tier 2 Lrg";

/* [clb.py] */
"Inf" = "Inf";

/* Discord heading, abbreviation for INF. [default.py] */
"INF" = "INF";

/* Activity window tooltip. [activity.py] */
"Influence" = "Influence";

/* Discord heading. [default.py] */
"injured" = "blessé";

/* Label on legend window. [legend.py] */
"Injured evacuation missions" = "Mission d'évacuation de blessés";

/* [sheet_options.py] */
"Insert column" = "Insérer une colonne";

/* [sheet_options.py] */
"Insert columns left" = "Insérer une colonne à gauche";

/* [sheet_options.py] */
"Insert columns right" = "Insérer une colonne à droite";

/* [sheet_options.py] */
"Insert row" = "Insérer une ligne";

/* [sheet_options.py] */
"Insert rows above" = "Insérer des lignes au-dessus";

/* [sheet_options.py] */
"Insert rows below" = "Insérer des lignes ci-dessous";

/* Colonisation 'Category' [base_types.json] */
"Installation" = "Installation";

/* Preferences label. [ui.py] */
"Instructions for Use" = "Mode d'emploi";

/* Preferences heading. [ui.py] */
"Integrations" = "Intégrations";

/* CMDR window column title. [cmdrs.py] */
"Interaction" = "Interaction";

/* Label on CMDR window. [cmdrs.py] */
"Interaction: " = "Interaction : ";

/* CMDR information. [targetmanager.py] */
"Interdicted by" = "Interdit par";

/* Discord CMDR information. [targetmanager.py] */
"INTERDICTED BY this CMDR" = "INTERDICÉ PAR ce CMDR";

/* Discord post title. [fleetcarrier.py] */
"Jump Cancelled for Carrier {carrier_name}" = "Saut annulé pour le transporteur {carrier_name}";

/* Discord post title. [fleetcarrier.py] */
"Jump Scheduled for Carrier {carrier_name}" = "Saut programmé pour le transporteur {carrier_name}";

/* CMDR information. [targetmanager.py] */
"Killed by" = "Tué par";

/* Discord CMDR information. [targetmanager.py] */
"KILLED BY this CMDR" = "TUÉ PAR ce CMDR";

/* Discord heading. [default.py] */
"kills" = "victimes";

/* [legend.py] */
"Kills" = "Victimes";

/* Letter to indicate cargo loads. [progress.py] */
"L" = "L";

/* Preferences label. [ui.py] */
"Language for Discord Posts" = "Langage pour les publications Discord";

/* Colonisation 'Building Type' [base_types.json] */
"Large" = "Large";

/* Main window label. [ui.py] */
"Last BGS Tick:" = "Dernier Tick BGS :";

/* Button label. [ui.py] */
"Latest BGS Tally" = "Dernier bilan du BGS";

/* CMDR window column title. [cmdrs.py] */
"Legal" = "Légal";

/* Discord heading. [cmdrs.py] */
"Legal Status" = "Statut légal";

/* Overlay CMDR information report message. [ui.py] */
"Legal status: {legal}" = "Statut légal : {legal}";

/* Title of the legend popup window. [colonisation.py] */
"Legend" = "Legend";

/* Number of loads of cargo. [colonisation.py] */
"Loads" = "Loads";

/* [fleetcarrier.py] */
"Locker" = "Locker";

/* Discord fleet carrier section heading. [fleetcarrier.py] */
"Locker:" = "Locker:";

/* Activity window tooltip. [activity.py] */
"Low" = "Faible";

/* [legend.py] */
"Massacre missions" = "Missions de massacre";

/* Colonisation 'Type (Listed as/under)' [base_types.json] */
"Medical" = "Medical";

/* Colonisation 'Type' [base_types.json] */
"Medical Installation" = "Medical Installation";

/* Activity window tooltip. [activity.py] */
"Medium" = "Moyenne";

/* Discord CMDR information. [targetmanager.py] */
"Message received from this CMDR in local chat" = "Message reçu du CMDR dans le chat local";

/* Colonisation 'Type (Listed as/under)' [base_types.json] */
"Military" = "Military";

/* Colonisation 'Type' [base_types.json] */
"Military Hub" = "Military Hub";

/* Colonisation 'Type' [base_types.json] */
"Military Installation" = "Military Installation";

/* Colonisation 'Type' [base_types.json] */
"Military Outpost" = "Military Outpost";

/* Colonisation 'Prerequisites' [base_types.json] */
"Military Settlement" = "Military Settlement";

/* Colonisation 'Type (Listed as/under)' [base_types.json] */
"Military Tier 1" = "Military Tier 1";

/* Colonisation 'Type' [base_types.json] */
"Military Tier 1 Med" = "Military Tier 1 Med";

/* Colonisation 'Type' [base_types.json] */
"Military Tier 1 Sml" = "Military Tier 1 Sml";

/* Colonisation 'Type (Listed as/under)' [base_types.json] */
"Military Tier 2" = "Military Tier 2";

/* Colonisation 'Type' [base_types.json] */
"Military Tier 2 Lrg" = "Military Tier 2 Lrg";

/* Colonisation 'Type' [base_types.json] */
"Mining Outpost" = "Mining Outpost";

/* Colonisation 'Prerequisites' [base_types.json] */
"Mining Outpost Installation" = "Mining Outpost Installation";

/* Activity window tooltip. [activity.py] */
"Mission fails" = "Mission échouée";

/* Discord heading. [default.py] */
"missions" = "missions";

/* Discord heading, abbreviation for massacre (missions). [default.py] */
"mm" = "mm";

/* Discord heading. [default.py] */
"Murders" = "Meurtres";

/* Label on API settings window. [api.py] */
"Name" = "Nom";

/* Label on CMDR window. [cmdrs.py] */
"Name: " = "Nom : ";

/* Amount still needed. [progress.py] */
"Needed" = "Needed";

/* Overlay message. [bgstally.py] */
"NEW TICK DETECTED!" = "NOUVEAU TICK DÉTECTÉ !";

/* Preferences table heading. [ui.py] */
"Nickname" = "Surnom";

/* [fleetcarrier.py] */
"No" = "Non";

/* Discord carrier docking access. [fleetcarrier.py] */
"None" = "Aucun";

/* Title of the notes popup window. [colonisation.py] */
"Notes for " = "Notes for ";

/* Discord heading. [fleetcarrier.py] */
"Notorious Access" = "Accès Anonyme";

/* Objectives title. [objectivesmanager.py] */
"Objectives" = "Objectives";

/* Colonisation 'Type (Listed as/under)' [base_types.json] */
"Ocellus" = "Ocellus";

/* Colonisation 'Type' [base_types.json] */
"Ocellus Starport" = "Ocellus Starport";

/* Label on legend window. [legend.py] */
"On-ground Conflict Zone" = "Zone de conflit au sol";

/* Indicates the field is optional. [colonisation.py] */
"optional" = "optional";

/* Colonisation 'Type (Listed as/under)' [base_types.json] */
"Orbis" = "Orbis";

/* Colonisation 'Type' [base_types.json] */
"Orbis Starport" = "Orbis Starport";

/* Number of orbital/space builds. [colonisation.py] */
"Orbital" = "Orbital";

/* Colonisation 'Category' [base_types.json] */
"Outpost" = "Outpost";

/* Colonisation 'Type' [base_types.json] */
"Outpost Hub" = "Outpost Hub";

/* Pad size. [colonisation.py] */
"Pad" = "Pad";

/* [ui.py] */
"Panels" = "Panneaux";

/* Discord heading, abbreviation for passengers. [default.py] */
"passeng" = "passager";

/* Label on legend window. [legend.py] */
"Passenger missions" = "Missions de passagers";

/* [ui.py] */
"Past Estimated Tick Time" = "Estimation de l'heure du passage du Tick";

/* [widgets.py] */
"Paste" = "Coller";

/* Percentage. [progress.py] */
"Percent" = "Percent";

/* Checkbox label. [activity.py] */
"Pin {system_name} to Overlay" = "Épingler {system_name} à l'overlay";

/* Colonisation 'Type' [base_types.json] */
"Pirate Base" = "Pirate Base";

/* Colonisation 'Building Type' [base_types.json] */
"Pirate Installation" = "Pirate Installation";

/* Colonisation 'Type' [base_types.json] */
"Pirate Outpost" = "Pirate Outpost";

/* the name you want to give your plan. [colonisation.py] */
"Plan Name" = "Plan Name";

/* Colonisation 'Category' [base_types.json] */
"Planetary Port" = "Planetary Port";

/* Row heading of planned build totals i.e. ones that aren't completed. [colonisation.py] */
"Planned" = "Planned";

/* URL label on API settings window. [api.py] */
"Player Journal Documentation" = "Documentation du journal du joueur";

/* Text on API settings window. [api.py] */
"PLEASE ENSURE YOU TRUST the server you send this information to!" = "VEUILLEZ VOUS ASSURER QUE VOUS AVEZ CONFIANCE au serveur auquel vous envoyez ces informations !";

/* Population increase. [colonisation.py] */
"Pop Inc" = "Pop Inc";

/* Population Maximum. [colonisation.py] */
"Pop Max" = "Pop Max";

/* Colonisation 'Type (Listed as/under)' [base_types.json] */
"Port" = "Port";

/* Button on CMDR window. [cmdrs.py] */
"Post CMDR List to Discord" = "Publier la liste des CMDR sur Discord";

/* Button on CMDR window. [cmdrs.py] */
"Post CMDR to Discord" = "Publier le CMDR sur Discord";

/* Button label. [activity.py] */
"Post to Discord" = "Publier sur Discord";

/* Preferences label. [ui.py] */
"Post to Discord as" = "Publier sur Discord en tant que";

/* Discord message footer, legacy text mode. [discord.py] */
"Posted at: {date_time} | {plugin_name} v{version}" = "Publié à: {date_time} | {plugin_name} v{version}";

/* Button label. [ui.py] */
"Previous BGS Tallies" = "BGS Tallies précédents";

/* Activity window column title, abbreviation for primary. [activity.py] */
"Pri" = "Primaire";

/* Activity window tooltip. [activity.py] */
"Primary" = "Primaire";

/* Label on legend window. [legend.py] */
"Primary INF. This is INF gained for the mission issuing faction." = "INF primaire, c'est l'INF gagné pour la faction de la mission émettrice.";

/* Activity window column title, abbreviation for profit. [activity.py] */
"Prof" = "Benef";

/* Activity window tooltip for profit at zero | low | medium | high demand. [activity.py] */
"Profit at Z | L | M | H demand" = "Profit pour une demande N | F | M | H";

/* Activity window column title, abbreviation for purchase. [activity.py] */
"Purch" = "Achat";

/* Activity window tooltip for purchase at low | medium | high supply. [activity.py] */
"Purchase at L | M | H supply" = "Achat à offre F | M | H";

/* Discord heading, abbreviation for reactivation (TW missions). [default.py] */
"reac" = "reac";

/* Label on legend window. [legend.py] */
"Reactivation missions" = "Missions de réactivation";

/* CMDR information. [targetmanager.py] */
"Received friend request from" = "Demande d'ami reçue de";

/* CMDR information. [targetmanager.py] */
"Received message from" = "Message reçu de";

/* CMDR information. [targetmanager.py] */
"Received team invite from" = "Invitation d'équipe reçue de";

/* Colonisation 'Type (Listed as/under)' [base_types.json] */
"Refinery" = "Refinery";

/* Colonisation 'Type' [base_types.json] */
"Refinery Hub" = "Refinery Hub";

/* Colonisation 'Building Type' [base_types.json] */
"Relay Installation" = "Relay Installation";

/* Colonisation 'Type' [base_types.json] */
"Relay Station" = "Relay Station";

/* Colonisation 'Prerequisites' [base_types.json] */
"Relay Station Installation" = "Relay Station Installation";

/* Rename button. [colonisation.py] */
"Rename" = "Rename";

/* Your helpful context goes here. [colonisation.py] */
"Rename System" = "Rename System";

/* tooltip for the rename system button. [colonisation.py] */
"Rename system plan" = "Rename system plan";

/* Preferences checkbox label. [ui.py] */
"Report Newly Visited System Activity By Default" = "Signaler l'activité du système récemment visité Par Défaut";

/* Required amount. [progress.py] */
"Required" = "Required";

/* any prerequisites for the base. [colonisation.py] */
"Requirements" = "Requirements";

/* Colonisation 'Type (Listed as/under)' [base_types.json] */
"Research Bio Tier 1" = "Research Bio Tier 1";

/* Colonisation 'Type' [base_types.json] */
"Research Bio Tier 1 Med" = "Research Bio Tier 1 Med";

/* Colonisation 'Type' [base_types.json] */
"Research Bio Tier 1 Sml" = "Research Bio Tier 1 Sml";

/* Colonisation 'Type (Listed as/under)' [base_types.json] */
"Research Bio Tier 2" = "Research Bio Tier 2";

/* Colonisation 'Type' [base_types.json] */
"Research Bio Tier 2 Lrg" = "Research Bio Tier 2 Lrg";

/* Colonisation 'Type' [base_types.json] */
"Research Station" = "Research Station";

/* Discord heading, abbreviation for search and rescue. [default.py] */
"SandR" = "SandR";

/* Colonisation 'Type' [base_types.json] */
"Satellite" = "Satellite";

/* Colonisation 'Building Type' [base_types.json] */
"Satellite Installation" = "Satellite Installation";

/* Save the notes. [colonisation.py] */
"Save" = "Save";

/* CMDR information. [targetmanager.py] */
"Scanned" = "Scanné";

/* Activity window tooltip. [activity.py] */
"Scenario wins" = "Scénario gagnant";

/* Discord heading. [default.py] */
"Scenarios" = "Scénarios";

/* Activity window column title, abbreviation for scenarios. [activity.py] */
"Scens" = "Scénarios";

/* Colonisation 'Building Type' [base_types.json] */
"Scientific" = "Scientific";

/* Colonisation 'Type' [base_types.json] */
"Scientific Hub" = "Scientific Hub";

/* Colonisation 'Building Type' [base_types.json] */
"Scientific Installation" = "Scientific Installation";

/* Colonisation 'Type' [base_types.json] */
"Scientific Outpost" = "Scientific Outpost";

/* Label on legend window. [legend.py] */
"Search & Rescue Bio Pods" = "Recherche et Sauvetage des Bio Pods";

/* Label on legend window. [legend.py] */
"Search & Rescue Black Boxes" = "Recherche et Sauvetage des Boîtes Noires";

/* Label on legend window. [legend.py] */
"Search & Rescue Escape Pods" = "Recherche et Sauvetage des Nacelles d’évacuation";

/* Label on legend window. [legend.py] */
"Search & Rescue Tissue Samples" = "Recherche et Sauvetage d'échantillons de tissue";

/* Activity window tooltip. [activity.py] */
"Search and rescue" = "Recherche et sauvetage";

/* Activity window column title, abbreviation for secondary. [activity.py] */
"Sec" = "Secondary";

/* Activity window tooltip. [activity.py] */
"Secondary" = "Secondaire";

/* Label on legend window. [legend.py] */
"Secondary INF. This is INF gained as a secondary effect of the mission, for example the destination faction for delivery missions." = "INF secondaire, c'est l'INF obtenu comme un effet secondaire de la mission, par exemple la faction de destination pour les missions de livraison.";

/* Security impact. [colonisation.py] */
"Security" = "Security";

/* Colonisation 'Building Type' [base_types.json] */
"Security Installation" = "Security Installation";

/* Colonisation 'Type' [base_types.json] */
"Security Station" = "Security Station";

/* [widgets.py] */
"Select all" = "Tout sélectionner";

/* [fleetcarrier.py] */
"Selling Commodities" = "Vendre des marchandises";

/* Discord fleet carrier section heading. [fleetcarrier.py] */
"Selling Commodities:" = "Vendre des marchandises :";

/* [fleetcarrier.py] */
"Selling Materials" = "Vendre des matériaux";

/* Discord fleet carrier section heading. [fleetcarrier.py] */
"Selling Materials:" = "Vendre des matériaux :";

/* Label on API settings window. [api.py] */
"Server URL" = "URL du serveur";

/* Colonisation 'Category' [base_types.json] */
"Settlement" = "Settlement";

/* Discord heading. [default.py] */
"settlements" = "bases planétaires";

/* Activity window column title. [activity.py] */
"Ship" = "Vaisseau";

/* Label on API settings window. [api.py] */
"Shortcuts for Popular Servers" = "Raccourcis pour les serveurs populaires";

/* Main window tooltip. [ui.py] */
"Show CMDR information window" = "Afficher la fenêtre d'information du CMDR";

/* Main window tooltip. [ui.py] */
"Show colonisation window" = "Show colonisation window";

/* Preferences checkbox label. [ui.py] */
"Show Detailed INF" = "Afficher le détaille des INF";

/* Preferences checkbox label. [ui.py] */
"Show Detailed Trade" = "Afficher le détaille du commerce";

/* Main window tooltip. [ui.py] */
"Show fleet carrier window" = "Afficher la fenêtre du transporteur de flotte";

/* Preferences checkbox label. [ui.py] */
"Show In-game Overlay" = "Afficher la superposition en jeu";

/* Activity window tooltip. [activity.py] */
"Show legend window" = "Afficher la fenêtre de légende";

<<<<<<< HEAD
/* Main window tooltip. [ui.py] */
"Show objectives / missions window" = "Show objectives / missions window";

=======
/* tooltip for the next build icon. [progress.py] */
"Show next build" = "Show next build";

/* Main window tooltip. [ui.py] */
"Show objectives / missions window" = "Show objectives / missions window";

/* tooltip for the previous build icon. [progress.py] */
"Show previous build" = "Show previous build";

>>>>>>> 4355add6
/* tooltip for the show notes window. [colonisation.py] */
"Show system notes window" = "Show system notes window";

/* Preferences checkbox label. [ui.py] */
"Show Systems with Zero Activity" = "Afficher les systèmes avec une activité zéro";

/* Colonisation 'Building Type' [base_types.json] */
"Small" = "Small";

/* Standard of living impact. [colonisation.py] */
"SoL" = "SoL";

/* Label on carrier window. [fleetcarrier.py] */
"Some information cannot be updated. Enable Fleet Carrier CAPI Queries in File -> Settings -> Configuration" = "Some information cannot be updated. Enable Fleet Carrier CAPI Queries in File -> Settings -> Configuration";

/* [clb.py] */
"Space" = "Space";

/* Colonisation 'Type' [base_types.json] */
"Space Bar" = "Space Bar";

/* Activity window tooltip. [activity.py] */
"Space conflict zones" = "Zones de conflit spatial";

/* Colonisation 'Type' [base_types.json] */
"Space Farm" = "Space Farm";

/* Colonisation 'Prerequisites' [base_types.json] */
"Space Farm Installation" = "Space Farm Installation";

/* Discord heading, abbreviation for space conflict zones. [default.py] */
"SpaceCZs" = "CZsVaisseau";

/* Discord carrier docking access. [fleetcarrier.py] */
"Squadron and Friends" = "Escadron et amis";

/* CMDR window column title. [cmdrs.py] */
"Squadron ID" = "ID de l'escadron";

/* Overlay CMDR information report message. [ui.py] */
"Squadron ID: {squadron}" = "ID de l'escadron: {squadron}";

/* Discord heading. [cmdrs.py] */
"Squadron Inara Link" = "Lien Inara de l'escadron";

/* Label on CMDR window. [cmdrs.py] */
"Squadron: " = "Escadron : ";

/* Colonisation 'Category' [base_types.json] */
"Starport" = "Starport";

/* Activity window column title. [activity.py] */
"State" = "État";

/* Number of ground/surface builds. [colonisation.py] */
"Surface" = "Surface";

/* CMDR window column title. [cmdrs.py] */
"System" = "Système";

/* Discord heading. [default.py] */
"System activity" = "Activité du système";

/* Preferences checkbox label. [ui.py] */
"System Information" = "Informations du système";

/* Label for the system's name field in the UI. [colonisation.py] */
"System Name" = "System Name";

/* Elite dangerous system name. [colonisation.py] */
"System Name (optional)" = "System Name (optional)";

/* Overlay system tick message. [ui.py] */
"System Tick: {tick_time}" = "System Tick: {tick_time}";

/* Label on carrier window. [fleetcarrier.py] */
"System: {current_system} - Docking: {docking_access} - Notorious Allowed: {notorious}" = "Système: {current_system} - Appontage : {docking_access} - Notoriété autorisée : {notorious}";

/* Letter to indicate tonnes. [progress.py] */
"t" = "t";

/* Tier 2 points. [colonisation.py] */
"T2" = "T2";

/* Tier 3 points. [colonisation.py] */
"T3" = "T3";

/* Text on API settings window. [api.py] */
"Take care when agreeing to this - if you approve this server, {plugin_name} will send your information to it, which will include CMDR details such as your location, missions and kills." = "Faites attention lorsque vous acceptez cela - si vous approuvez ce serveur, {plugin_name} lui enverra vos informations, qui inclura des détails CMDR tels que votre emplacement, vos missions et vos tués.";

/* Overlay message. [activity.py] */
"Targeted Ally!" = "Allié ciblé !";

/* Discord CMDR information. [targetmanager.py] */
"Team invite received from this CMDR" = "Invitation d'équipe reçue de ce CMDR";

/* Technology level. [colonisation.py] */
"Tech Lvl" = "Tech Lvl";

/* Name of default output formatter. [text.py] */
"Text Only" = "Texte Seulement";

/* Preferences checkbox label. [ui.py] */
"Thargoid War Progress" = "Progrès de la guerre thargoïde";

/* Label on activity window. [activity.py] */
"Thargoid War System, no BGS Activity is Counted" = "Système en guerre de Thargoïde, aucune activité BGS n'est comptabilisée";

/* Text on API settings window. [api.py] */
"The exact set of Events that will be sent is listed in the 'Events Requested' section below. Further information about these Events and what they contain is provided here: " = "L'ensemble exact des événements qui seront envoyés est listé dans la section « Événements demandés » ci-dessous. Des informations supplémentaires sur ces événements et ce qu'ils contiennent sont fournies ici : ";

/* Discord text. [fleetcarrier.py] */
"The scheduled carrier jump was cancelled" = "Le saut de transporteur programmé a été annulé";

/* Discord CMDR information. [targetmanager.py] */
"This CMDR was added as a friend" = "Ce CMDR a été ajouté en tant qu'ami";

/* Text on API settings window. [api.py] */
"This screen is used to set up a connection to a server." = "Cet écran est utilisé pour configurer une connexion au serveur.";

/* Preferences force tick popup text. [ui.py] */
"This will move your current activity into the previous tick, and clear activity for the current tick." = "Cela déplacera votre activité actuelle vers le tick précédent, et effacera l'activité pour le tick actuel.";

/* [ui.py] */
"Tick {minutes_delta}m Overdue (Estimated)" = "Tick en retard de {minutes_delta}m (Estimated)";

/* [ui.py] */
"To add a webhook: Right-click on a row number and select 'Insert rows above / below'." = "Pour ajouter un webhook : Faites un clic droit sur un numéro de ligne et sélectionnez 'Insérer des lignes au-dessus / en-dessous'.";

/* Discord heading. [fleetcarrier.py] */
"To Body" = "Au Corps";

/* Amount still left to buy. [progress.py] */
"To Buy" = "To Buy";

/* [ui.py] */
"To delete a webhook: Right-click on a row number and select 'Delete rows'." = "Pour supprimer un webhook : Faites un clic droit sur un numéro de ligne et sélectionnez 'Supprimer les lignes'.";

/* Discord heading. [fleetcarrier.py] */
"To System" = "Au système";

/* Total number of builds. [colonisation.py] */
"Total" = "Total";

/* Colonisation 'Economy Influence' [base_types.json] */
"Tourism" = "Tourism";

/* Colonisation 'Prerequisites' [base_types.json] */
"Tourism Settlement" = "Tourism Settlement";

/* Colonisation 'Type (Listed as/under)' [base_types.json] */
"Tourism Tier 1" = "Tourism Tier 1";

/* Colonisation 'Type' [base_types.json] */
"Tourism Tier 1 Med" = "Tourism Tier 1 Med";

/* Colonisation 'Type' [base_types.json] */
"Tourism Tier 1 Sml" = "Tourism Tier 1 Sml";

/* Colonisation 'Type (Listed as/under)' [base_types.json] */
"Tourism Tier 2" = "Tourism Tier 2";

/* Colonisation 'Type' [base_types.json] */
"Tourism Tier 2 Lrg" = "Tourism Tier 2 Lrg";

/* Colonisation 'Type (Listed as/under)' [base_types.json] */
"Tourist" = "Tourist";

/* Colonisation 'Type' [base_types.json] */
"Tourist Installation" = "Tourist Installation";

/* Track this build?. [colonisation.py] */
"Track" = "Track";

/* Activity window column title. [activity.py] */
"Trade" = "Commerce";

/* Discord heading, abbreviation for trade black market profit. [default.py] */
"TrdBMProfit" = "BenefMN";

/* Discord heading, abbreviation for trade buy. [default.py] */
"TrdBuy" = "Achat";

/* Discord heading, abbreviation for trade profit. [default.py] */
"TrdProfit" = "Bénéf";

/* Discord heading, abbreviation for tissue sample. [default.py] */
"ts" = "et";

/* Discord post title. [activity.py] */
"TW Activity after Tick: {tick_time}" = "Activité TW après le Tick : {tick_time}";

/* Dropdown menu on activity window. [activity.py] */
"TW Only" = "TW uniquement";

/* [ui.py] */
"TW War Progress in {current_system}: {percent}%" = "Progression de la guerre Thargoid dans {current_system} : {percent}%";

/* [sheet_options.py] */
"Undo" = "Undo";

/* Overlay CMDR information report message. [ui.py] */
"Unknown" = "Inconnu";

/* Main window label. [ui.py] */
"Update will be installed on shutdown" = "La mise à jour sera installée lors de la fermeture";

/* Discord footer message, modern embed mode. [discord.py] */
"Updated at {date_time} (game)" = "Mis à jour à {date_time} (jeu)";

/* Discord message footer, legacy text mode. [discord.py] */
"Updated at: {date_time} | {plugin_name} v{version}" = "Mis à jour à : {date_time} | {plugin_name} v{version}";

/* [clb.py] */
"War Inf" = "War Inf";

/* Discord heading, abbreviation for war INF. [default.py] */
"WarINF" = "InfGuerre";

/* Preferences force tick popup text. [ui.py] */
"WARNING: It is not usually necessary to force a tick. Only do this if you know FOR CERTAIN there has been a tick but {plugin_name} is not showing it." = "AVERTISSEMENT : Il n'est généralement pas nécessaire de forcer un Tick. Ne le faites que si vous savez AVEC CERTITUDE qu'il y a eu un tick mais que {plugin_name} ne l'affiche pas.";

/* Preferences checkbox label. [ui.py] */
"Warnings" = "Avertissement";

/* Wealth impact. [colonisation.py] */
"Wealth" = "Wealth";

/* Preferences table heading. [ui.py] */
"Webhook URL" = "Webhook URL";

/* Notice about the first base being special. [colonisation.py] */
"When planning your system the first base is special, make sure that it is the first on the list." = "When planning your system the first base is special, make sure that it is the first on the list.";

/* [ui.py] */
"Within {minutes_to_tick}m of Next Tick (Estimated)" = "Dans les {minutes_to_tick}m du prochain Tick (estimé)";

/* Discord heading. [default.py] */
"wounded" = "blessé";

/* Label on legend window. [legend.py] */
"Wounded evacuation missions" = "Mission d'évacuation de blessés";

/* [fleetcarrier.py] */
"Yes" = "Oui";

/* Label on legend window. [legend.py] */
"Zero / Low / Med / High demand level for trade buy / sell" = "Zéro / Faible / Moyen / Niveau de demande élevé pour l'achat / la vente";

/* Activity window title. [activity.py] */
"{plugin_name} - Activity After Tick at: {tick_time}" = "{plugin_name} - Activité après le tick à : {tick_time}";

/* API settings window title. [api.py] */
"{plugin_name} - API Settings" = "{plugin_name} - Paramètres de l'API";

/* Carrier window title. [fleetcarrier.py] */
"{plugin_name} - Carrier {carrier_name} ({carrier_callsign}) in system: {system_name}" = "{plugin_name} - Transporteur {carrier_name} ({carrier_callsign}) dans le système : {system_name}";

/* CMDR window title. [cmdrs.py] */
"{plugin_name} - CMDR Interactions" = "{plugin_name} - Interactions CMDR";

/* Legend window title. [legend.py] */
"{plugin_name} - Icon Legend" = "{plugin_name} - Légende de l'icône";

/* Objectives window title. [objectives.py] */
"{plugin_name} - Objectives" = "{plugin_name} - Objectives";

/* Preferences checkbox label. [ui.py] */
"{plugin_name} Active" = "{plugin_name} Actif";

/* Overlay message. [overlay.py] */
"{plugin_name} Ready" = "{plugin_name} Prêt";

/* Main window label. [ui.py] */
"{plugin_name} Status:" = "{plugin_name} Statut :";

/* Main window error message. [tick.py] */
"{plugin_name} WARNING: Unable to fetch latest tick" = "{plugin_name} Attention : Impossible de récupérer le dernier tick";

/* [tick.py] */
"{plugin_name} WARNING: Unable to fetch system tick" = "{plugin_name} WARNING: Unable to fetch system tick";

/* Objectives title. [objectivesmanager.py] */
"{server_name} Objectives" = "{server_name} Objectives";

/* [colonisation.py] */
"ⓘ" = "ⓘ";

/* [colonisation.py] */
"📓" = "📓";<|MERGE_RESOLUTION|>--- conflicted
+++ resolved
@@ -1108,21 +1108,15 @@
 /* Activity window tooltip. [activity.py] */
 "Show legend window" = "Afficher la fenêtre de légende";
 
-<<<<<<< HEAD
+/* tooltip for the next build icon. [progress.py] */
+"Show next build" = "Show next build";
+
 /* Main window tooltip. [ui.py] */
 "Show objectives / missions window" = "Show objectives / missions window";
 
-=======
-/* tooltip for the next build icon. [progress.py] */
-"Show next build" = "Show next build";
-
-/* Main window tooltip. [ui.py] */
-"Show objectives / missions window" = "Show objectives / missions window";
-
 /* tooltip for the previous build icon. [progress.py] */
 "Show previous build" = "Show previous build";
 
->>>>>>> 4355add6
 /* tooltip for the show notes window. [colonisation.py] */
 "Show system notes window" = "Show system notes window";
 
