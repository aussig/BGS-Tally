--- conflicted
+++ resolved
@@ -78,19 +78,12 @@
         TitleVersion = tk.Label(self.frame, text="v" + self.bgstally.version)
         TitleVersion.grid(row=0, column=1, sticky=tk.W)
         if self._version_tuple(git_version_number) > self._version_tuple(self.bgstally.version):
-<<<<<<< HEAD
-            HyperlinkLabel(self.frame, text="New version available", background=nb.Label().cget('background'), url="https://github.com/aussig/BGS-Tally/releases/latest", underline=True).grid(row=0, column=1, sticky=tk.W)
-        self.CurrentButton = tk.Button(self.frame, text="Latest BGS Tally", command=partial(self.show_activity_window, self.bgstally.activity_manager.get_current_activity())).grid(row=1, column=0, padx=3)
-        self.PreviousButton = tk.Button(self.frame, text="Previous BGS Tally", command=partial(self.show_activity_window, self.bgstally.activity_manager.get_previous_activity())).grid(row=1, column=1, padx=3)
-        tk.Button(self.frame, text="Carrier Mats", command=partial(self.bgstally.discord.post_to_fcjump_discord, self.bgstally.fleet_carrier.get_formatted_materials())).grid(row=1, column=2, padx=3)
-        tk.Label(self.frame, text="BGS Tally Status:").grid(row=2, column=0, sticky=tk.W)
-=======
             HyperlinkLabel(self.frame, text="New version available", background=nb.Label().cget('background'), url=URL_LATEST_RELEASE, underline=True).grid(row=0, column=1, sticky=tk.W)
         tk.Button(self.frame, text="Latest BGS Tally", command=partial(self._show_activity_window, self.bgstally.activity_manager.get_current_activity())).grid(row=1, column=0, padx=3)
         self.PreviousButton = tk.Button(self.frame, text = "Previous BGS Tallies ", image=self.image_button_dropdown_menu, compound=tk.RIGHT, command=self._previous_ticks_popup)
         self.PreviousButton.grid(row=1, column=1, padx=3)
-        tk.Label(self.frame, text="BGS Tally Plugin Status:").grid(row=2, column=0, sticky=tk.W)
->>>>>>> 54b4197f
+        tk.Button(self.frame, text="Carrier Mats", command=partial(self.bgstally.discord.post_to_fcjump_discord, self.bgstally.fleet_carrier.get_formatted_materials())).grid(row=1, column=2, padx=3)
+        tk.Label(self.frame, text="BGS Tally Status:").grid(row=2, column=0, sticky=tk.W)
         tk.Label(self.frame, text="Last BGS Tick:").grid(row=3, column=0, sticky=tk.W)
         tk.Label(self.frame, textvariable=self.bgstally.state.Status).grid(row=2, column=1, sticky=tk.W)
         self.TimeLabel = tk.Label(self.frame, text=self.bgstally.tick.get_formatted()).grid(row=3, column=1, sticky=tk.W)
@@ -132,11 +125,7 @@
         nb.Label(frame, text="Discord Post as User").grid(column=0, padx=10, sticky=tk.W, row=11)
         EntryPlus(frame, textvariable=self.bgstally.state.DiscordUsername).grid(column=1, padx=10, pady=2, sticky=tk.W, row=11)
         ttk.Separator(frame, orient=tk.HORIZONTAL).grid(columnspan=2, padx=10, pady=2, sticky=tk.EW)
-<<<<<<< HEAD
-        tk.Button(frame, text="FORCE Tick", command=self.confirm_force_tick, bg="red", fg="white").grid(column=1, padx=10, sticky=tk.W, row=13)
-=======
-        tk.Button(frame, text="FORCE Tick", command=self._confirm_force_tick, bg="red", fg="white").grid(column=1, padx=10, sticky=tk.W, row=12)
->>>>>>> 54b4197f
+        tk.Button(frame, text="FORCE Tick", command=self._confirm_force_tick, bg="red", fg="white").grid(column=1, padx=10, sticky=tk.W, row=13)
 
         return frame
 
