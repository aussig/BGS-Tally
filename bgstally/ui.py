--- conflicted
+++ resolved
@@ -143,8 +143,7 @@
             nb.Label(frame, text="In-game overlay support requires the separate EDMCOverlay plugin to be installed - see the instructions for more information.").grid(columnspan=2, padx=10, sticky=tk.W); current_row += 1
 
         ttk.Separator(frame, orient=tk.HORIZONTAL).grid(row=current_row, columnspan=2, padx=10, pady=1, sticky=tk.EW); current_row += 1
-<<<<<<< HEAD
-        nb.Label(frame, text="Integrations", font=self.heading_font).grid(row=current_row, column=0, padx=10, sticky=tk.W); current_row += 1
+        nb.Label(frame, text="Integrations", font=FONT_HEADING).grid(row=current_row, column=0, padx=10, sticky=tk.W); current_row += 1
         nb.Label(frame, text="API URL").grid(row=current_row, column=0, padx=10, sticky=tk.W)
         self.entry_apiurl:EntryPlus = EntryPlus(frame, textvariable=self.bgstally.state.APIURL)
         self.entry_apiurl.grid(row=current_row, column=1, padx=10, pady=1, sticky=tk.EW); current_row += 1
@@ -157,17 +156,6 @@
         self.cb_apiactivities.grid(row=current_row, column=1, padx=10, sticky=tk.W); current_row += 1
         self.cb_apievents:nb.Checkbutton = nb.Checkbutton(frame, text="Enable /events Resuests", variable=self.bgstally.state.APIEventsEnabled, onvalue=CheckStates.STATE_ON, offvalue=CheckStates.STATE_OFF)
         self.cb_apievents.grid(row=current_row, column=1, padx=10, sticky=tk.W); current_row += 1
-=======
-        nb.Label(frame, text="Integrations", font=FONT_HEADING).grid(row=current_row, column=0, padx=10, sticky=tk.W); current_row += 1
-        nb.Label(frame, text="Activities API URL").grid(row=current_row, column=0, padx=10, sticky=tk.W)
-        EntryPlus(frame, textvariable=self.bgstally.state.APIActivitiesURL).grid(row=current_row, column=1, padx=10, pady=1, sticky=tk.EW); current_row += 1
-        nb.Label(frame, text="Activities API Key").grid(row=current_row, column=0, padx=10, sticky=tk.W)
-        EntryPlus(frame, textvariable=self.bgstally.state.APIActivitiesKey).grid(row=current_row, column=1, padx=10, pady=1, sticky=tk.EW); current_row += 1
-        nb.Label(frame, text="Events API URL").grid(row=current_row, column=0, padx=10, sticky=tk.W)
-        EntryPlus(frame, textvariable=self.bgstally.state.APIEventsURL).grid(row=current_row, column=1, padx=10, pady=1, sticky=tk.EW); current_row += 1
-        nb.Label(frame, text="Events API Key").grid(row=current_row, column=0, padx=10, sticky=tk.W)
-        EntryPlus(frame, textvariable=self.bgstally.state.APIEventsKey).grid(row=current_row, column=1, padx=10, pady=1, sticky=tk.EW); current_row += 1
->>>>>>> 0d661c2c
 
         ttk.Separator(frame, orient=tk.HORIZONTAL).grid(row=current_row, columnspan=2, padx=10, pady=1, sticky=tk.EW); current_row += 1
         nb.Label(frame, text="Advanced", font=FONT_HEADING).grid(row=current_row, column=0, padx=10, sticky=tk.W)
