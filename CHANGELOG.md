--- conflicted
+++ resolved
@@ -2,7 +2,6 @@
 
 ## v3.6.0-xx - xxxx-xx-xx
 
-<<<<<<< HEAD
 ### New Features:
 
 * BGS-Tally now tracks carrier commodity buy and sell orders (in addition to the existing bartender materials buy and sell orders). These are tracked in real time as you change your carrier orders and are posted to Discord with your materials orders.
@@ -13,7 +12,10 @@
 * The tracking of bartender materials buy and sell orders is now updated in real time, as you change them in your carrier. Previously, you would have to wait for the next CAPI carrier data update, which would be at the most every 15 minutes.
 * The Carrier information window has been reorganised to show commodities and materials.
 * All 'Post to Discord' buttons now only allow a single click. They temporarily disable themselves for a few seconds after posting, to avoid accidental multiple posts.
-=======
+
+
+## v3.5.0-xx - xxxx-xx-xx
+
 ### Changes:
 
 * Activity windows now only remember positions, not sizes. Size should be automatic based on content, and if it's not then can get truncated content.
@@ -22,7 +24,6 @@
 ## v3.5.0-b1 - 2024-02-21
 
 [No Changes from a1]
->>>>>>> 6db750de
 
 
 ## v3.5.0-a1 - 2024-02-17
