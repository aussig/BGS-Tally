--- conflicted
+++ resolved
@@ -4,11 +4,8 @@
 
 ### New Features:
 
-<<<<<<< HEAD
 * Thargoid War system progress is now displayed as a progress bar on the in-game overlay when in a TW active system.
-=======
 * An activity indicator now briefly flashes green on the overlay when BGS-Tally logs BGS or TW activity.
->>>>>>> 33f8eaf5
 
 
 ## v3.1.0-a2 - 2023-08-05
