--- conflicted
+++ resolved
@@ -105,11 +105,8 @@
         self.secondary_inf:bool = (self.IncludeSecondaryInf.get() == CheckStates.STATE_ON)
         self.detailed_inf:bool = (self.DetailedInf.get() == CheckStates.STATE_ON)
         self.detailed_trade:bool = (self.DetailedTrade.get() == CheckStates.STATE_ON)
-<<<<<<< HEAD
         self.discord_bgstw_automatic:bool = (self.DiscordBGSTWAutomatic.get() == CheckStates.STATE_ON)
-=======
         self.showmerits:bool = (self.EnableShowMerits.get() == CheckStates.STATE_ON)
->>>>>>> 25a1aa80
 
 
     def save(self):
