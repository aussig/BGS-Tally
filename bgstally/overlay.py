from bgstally.debug import Debug
from bgstally.constants import CheckStates

try:
    from EDMCOverlay import edmcoverlay
except ImportError:
    edmcoverlay = None

WIDTH_CHARACTER_NORMAL = 4
WIDTH_CHARACTER_LARGE = 6

class Overlay:
    """
    Handles the game overlay. Provides purpose-agnostic functions to display information and data in frames on screen.
    """
    def __init__(self, bgstally):
        self.bgstally = bgstally
        self.edmcoverlay = None
        self.problem_displaying:bool = False
        self._check_overlay()


    def display_message(self, frame_name: str, message: str, fit_to_width: bool = False, ttl_override: int = None, text_colour_override: str = None):
        """
        Display a message in the overlay
        """
        if self.edmcoverlay == None: return
        if not self.bgstally.state.enable_overlay: return

        try:
            fi:dict = self._get_frame_info(frame_name)
            message_width:int = len(message) * WIDTH_CHARACTER_NORMAL if fi["text_size"] == "normal" else len(message) * WIDTH_CHARACTER_LARGE
            ttl:int = ttl_override if ttl_override else fi["ttl"]
            text_colour:str = text_colour_override if text_colour_override else fi["text_colour"]

            if fi["border_colour"] and fi["fill_colour"]:
                self.edmcoverlay.send_shape(f"bgstally-frame-{frame_name}", "rect", fi["border_colour"], fi["fill_colour"], fi["x"], fi["y"], message_width + 30 if fit_to_width else fi["w"], fi["h"], ttl=ttl)
            self.edmcoverlay.send_message(f"bgstally-msg-{frame_name}", message, text_colour, fi["x"] + 10, fi["y"] + 5, ttl=ttl, size=fi["text_size"])
            self.problem_displaying = False

        except Exception as e:
            if not self.problem_displaying:
                # Only log a warning about failure once
                self.problem_displaying = True
                Debug.logger.info(f"Could not display overlay message")


<<<<<<< HEAD
    def display_progress_bar(self, frame_name: str, message: str, progress: float = 0, ttl_override: int = None):
        """
        Display a progress bar with a message
=======
    def display_indicator(self, frame_name: str, ttl_override: int = None, fill_colour_override: str = None, border_colour_override: str = None):
        """
        Display a rectangular indicator
>>>>>>> 33f8eaf5
        """
        if self.edmcoverlay == None: return
        if not self.bgstally.state.enable_overlay: return

        try:
<<<<<<< HEAD
            fi:dict = self._get_frame_info(frame_name)
            ttl:int = ttl_override if ttl_override else fi["ttl"]
            bar_width:int = int(fi["w"] * progress)
            bar_height:int = 10

            #vect:list = [{"x":int(cx+(coords["x"]*hw)), "y":int(cy-(coords["y"]*hh))]

            self.edmcoverlay.send_message(f"bgstally-msg-{frame_name}", message, fi["text_colour"], fi["x"] + 10, fi["y"] + 5, ttl=ttl, size=fi["text_size"])
            self.edmcoverlay.send_shape(f"bgstally-bar-{frame_name}", "rect", "#ffffff", fi["fill_colour"], fi["x"] + 10, fi["y"] + 20, bar_width, bar_height, ttl=ttl)
            self.edmcoverlay.send_shape(f"bgstally-frame-{frame_name}", "rect", "#ffffff", fi["border_colour"], fi["x"] + 10 + bar_width, fi["y"] + 20, fi["w"] - bar_width, bar_height, ttl=ttl)

            self.problem_displaying = False

        except Exception as e:
            if not self.problem_displaying:
                # Only log a warning about failure once
                self.problem_displaying = True
                Debug.logger.info(f"Could not display overlay message")
=======
            fi = self._get_frame_info(frame_name)
            ttl = ttl_override if ttl_override else fi["ttl"]
            fill_colour = fill_colour_override if fill_colour_override else fi["fill_colour"]
            border_colour = border_colour_override if border_colour_override else fi["border_colour"]
            self.edmcoverlay.send_shape(f"bgstally-frame-{frame_name}", "rect", border_colour, fill_colour, fi["x"], fi["y"], fi["w"], fi["h"], ttl=ttl)

        except Exception as e:
                    if not self.problem_displaying:
                        # Only log a warning about failure once
                        self.problem_displaying = True
                        Debug.logger.info(f"Could not display overlay message")
>>>>>>> 33f8eaf5


    def _check_overlay(self):
        """
        Ensure overlay is running and available
        """
        if edmcoverlay:
            try:
                self.edmcoverlay = edmcoverlay.Overlay()
                self.display_message("info", "BGSTally Ready", True, 30)
            except Exception as e:
                Debug.logger.warning(f"EDMCOverlay is not running")
            else:
                Debug.logger.info(f"EDMCOverlay is running")
        else:
            # Couldn't load edmcoverlay python lib, the plugin probably isn't installed
            Debug.logger.warning(f"EDMCOverlay plugin is not installed")


    def _get_frame_info(self, frame: str) -> dict:
        """
        Get the properties of the type of message frame we are displaying
        """
        if frame == "info":
<<<<<<< HEAD
            return {"border_colour": "green", "fill_colour": "green", "text_colour": "#ffffff", "x": 900, "y": 5, "w": 100, "h": 25, "ttl": 30, "text_size": "normal"}
=======
            return {"border_colour": "green", "fill_colour": "green", "text_colour": "#ffffff", "x": 900, "y": 5, "w": 100, "h": 25, "ttl": 6, "text_size": "normal"}
        elif frame == "indicator":
            return {"border_colour": "#ffffff", "fill_colour": "green", "text_colour": "red", "x": 900, "y": 5, "w": 20, "h": 25, "ttl": 1, "text_size": "normal"}
>>>>>>> 33f8eaf5
        elif frame == "tick":
            return {"border_colour": None, "fill_colour": None, "text_colour": "#ffffff", "x": 1000, "y": 0, "w": 100, "h": 25, "ttl": 3, "text_size": "large"}
        elif frame == "tickwarn":
            return {"border_colour": None, "fill_colour": None, "text_colour": "red", "x": 1000, "y": 20, "w": 100, "h": 25, "ttl": 1, "text_size": "normal"}
        elif frame == "tw":
            return {"border_colour": "#1a4f09", "fill_colour": "#63029c", "text_colour": "#ffffff", "x": 1000, "y": 60, "w": 100, "h": 25, "ttl": 3, "text_size": "normal"}
<|MERGE_RESOLUTION|>--- conflicted
+++ resolved
@@ -45,21 +45,35 @@
                 Debug.logger.info(f"Could not display overlay message")
 
 
-<<<<<<< HEAD
-    def display_progress_bar(self, frame_name: str, message: str, progress: float = 0, ttl_override: int = None):
-        """
-        Display a progress bar with a message
-=======
     def display_indicator(self, frame_name: str, ttl_override: int = None, fill_colour_override: str = None, border_colour_override: str = None):
         """
         Display a rectangular indicator
->>>>>>> 33f8eaf5
         """
         if self.edmcoverlay == None: return
         if not self.bgstally.state.enable_overlay: return
 
         try:
-<<<<<<< HEAD
+            fi = self._get_frame_info(frame_name)
+            ttl = ttl_override if ttl_override else fi["ttl"]
+            fill_colour = fill_colour_override if fill_colour_override else fi["fill_colour"]
+            border_colour = border_colour_override if border_colour_override else fi["border_colour"]
+            self.edmcoverlay.send_shape(f"bgstally-frame-{frame_name}", "rect", border_colour, fill_colour, fi["x"], fi["y"], fi["w"], fi["h"], ttl=ttl)
+
+        except Exception as e:
+                    if not self.problem_displaying:
+                        # Only log a warning about failure once
+                        self.problem_displaying = True
+                        Debug.logger.info(f"Could not display overlay message")
+
+
+    def display_progress_bar(self, frame_name: str, message: str, progress: float = 0, ttl_override: int = None):
+        """
+        Display a progress bar with a message
+        """
+        if self.edmcoverlay == None: return
+        if not self.bgstally.state.enable_overlay: return
+
+        try:
             fi:dict = self._get_frame_info(frame_name)
             ttl:int = ttl_override if ttl_override else fi["ttl"]
             bar_width:int = int(fi["w"] * progress)
@@ -78,19 +92,6 @@
                 # Only log a warning about failure once
                 self.problem_displaying = True
                 Debug.logger.info(f"Could not display overlay message")
-=======
-            fi = self._get_frame_info(frame_name)
-            ttl = ttl_override if ttl_override else fi["ttl"]
-            fill_colour = fill_colour_override if fill_colour_override else fi["fill_colour"]
-            border_colour = border_colour_override if border_colour_override else fi["border_colour"]
-            self.edmcoverlay.send_shape(f"bgstally-frame-{frame_name}", "rect", border_colour, fill_colour, fi["x"], fi["y"], fi["w"], fi["h"], ttl=ttl)
-
-        except Exception as e:
-                    if not self.problem_displaying:
-                        # Only log a warning about failure once
-                        self.problem_displaying = True
-                        Debug.logger.info(f"Could not display overlay message")
->>>>>>> 33f8eaf5
 
 
     def _check_overlay(self):
@@ -115,13 +116,9 @@
         Get the properties of the type of message frame we are displaying
         """
         if frame == "info":
-<<<<<<< HEAD
             return {"border_colour": "green", "fill_colour": "green", "text_colour": "#ffffff", "x": 900, "y": 5, "w": 100, "h": 25, "ttl": 30, "text_size": "normal"}
-=======
-            return {"border_colour": "green", "fill_colour": "green", "text_colour": "#ffffff", "x": 900, "y": 5, "w": 100, "h": 25, "ttl": 6, "text_size": "normal"}
         elif frame == "indicator":
             return {"border_colour": "#ffffff", "fill_colour": "green", "text_colour": "red", "x": 900, "y": 5, "w": 20, "h": 25, "ttl": 1, "text_size": "normal"}
->>>>>>> 33f8eaf5
         elif frame == "tick":
             return {"border_colour": None, "fill_colour": None, "text_colour": "#ffffff", "x": 1000, "y": 0, "w": 100, "h": 25, "ttl": 3, "text_size": "large"}
         elif frame == "tickwarn":
