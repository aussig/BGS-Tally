# Change Log

<<<<<<< HEAD
=======
## v5.0.0-a3 - 2025-05-26

### Changes:

* The progress window now features
    - Commodity view can now cycle between full (all), reduced (only remaining), minimal (nothing left to buy) and none
    - Commodity sort orders are now Default, Alpha, and Material
    - Default sorting is alpha but will switch to Material at a base with a market
    - Added tooltips
    - Fixed bug where the inara link didn't update with the commodity sort order
    - Column order and commodity display are now saved between sessions
    - Tidied/refactored code
    - Added support for legend translations
    - Updated colonisation window to use ED:MC preferred system link (Inara, EDSM, or Spansh)
    - Updated colonisation window so the name and type of a completed base link to the preferred ED:SM station link

### Bug fixes:
    - Fixed issue with resetting progress column to theme foreground color
    - Reinstated hand2 icon for links without causing them to all be highlighted
    - Lightened the green progress for easier viewing in dark mode
    - Fixed scaling issue at high ranges
    - Fixed issue with the carrier getting added to the completed builds list
    - Fixed issue with not showing completed bases that were found but we don't know the build type
    - Typo fixes to the legend


>>>>>>> 4355add6
## v5.0.0-a2 - 2025-05-17

### Changes:

<<<<<<< HEAD
* The colonisation window now features
=======
* The colonisation main window now features
>>>>>>> 4355add6
    - A legend popup to explain the brief column headings
    - A rename button to rename a plan or add the actual system name once known
    - A notes popup to record free text notes about the system
    - colored commodity requirements from green to red
    - Improved system and market identification
    - While build statuses are still determined from they journal they can also be manually updated by clicking on them
    - Adding and removing builds at any point in the list should work correctly and appropriately update the column colors

<<<<<<< HEAD
* The progress window now features
=======
* The colonisation progress window now features
>>>>>>> 4355add6
    - The ED:MC default colors so it will display better in dark or transparent mode
    - Complete and immediate hiding if there are no tracked builds or no commodities to get
    - Totals updating to correctly reflect the column data being shown
    - Base type instead of 'Unnamed' when a build hasn't been named
    - Commodities can be listed alphabetically or by category (like they are in markets)
    - A full/condensed list icon that aligns more closely to the colonisation icon

### Bug Fixes:

* Various bugs fixed with colonisation.


## v5.0.0-a1 - 2025-05-11

### New Features:

<<<<<<< HEAD
=======
* The colonisation window now features
    - A legend popup to explain the brief column headings
    - A rename button to rename a plan or add the actual system name once known
    - A notes popup to record free text notes about the system
    - colored commodity requirements from green to red
    - Improved system and market identification
    - While build statuses are still determined from they journal they can also be manually updated by clicking on them
    - Adding and removing builds at any point in the list should work correctly and appropriately update the column colors

* The progress window now features
    - The ED:MC default colors so it will display better in dark or transparent mode
    - Complete and immediate hiding if there are no tracked builds or no commodities to get
    - Totals updating to correctly reflect the column data being shown
    - Base type instead of 'Unnamed' when a build hasn't been named
    - Commodities can be listed alphabetically or by category (like they are in markets)
    - A full/condensed list icon that aligns more closely to the colonisation icon

>>>>>>> 4355add6
* Colonisation Tracking. Your active builds in progress, with targets, are summarised on the main EDMC window and all your colonisation plans are available in a separate window accessed from a button on the main EDMC window.
* Conflict states are highlighted in the activity window: Elections in orange and wars in red.
* The individual tick time **for each system** is now reported on the activity window and on the overlay in-game.
* You can now customise the Discord avatar image for your Discord posts, if you want to override the default BGS-Tally icon.
* The Fleet Carrier window now lists your full cargo and materials, in addition to those with buy or sell orders. You have the choice of what to post to Discord across all the inventory windows.
* Objectives. If you use the API to connect to a server that supports them (API ≥ v1.6.0) then your squadron or group can define shared missions that multiple CMDRs can work towards. _Note that this feature was developed before Frontier announced the upcoming Vanguards. We don't know what's coming in that update, but will adapt when the time comes._
    - Missions can be of various types (for example - `win a war` or `boost a faction`) and each mission can have one or more targets (for example - `win xx space CZs` or `generate yyy CR in trade profit`).
    - Objectives are shown in a new window accessible from the main EDMC window - click the 𖦏 button. The layout is a bit basic at the moment, it will probably improve in future.
    - If you use the in-game overlay, Objectives are also displayed on a new overlay panel in-game.

### Changes:

* When multiple systems are pinned to the in-game overlay, they are now formatted more elegantly, with all system names shown as coloured titles.
* Fleet carrier cargo is now updated whenever you transfer cargo to/from your carrier. This gives a more up to date cargo manifest than just relying on CAPI (with it's 15 minute cooldown and reliance on visiting your carrier management screen) but it is still not perfect as doesn't account for other players using your carrier.

### Bug Fixes:

* The tick time was not being sent in `/event` API calls.
* Any Search and Rescue (e.g. escape pods) would cause the overlay to stop displaying your work in that system.
* When abandoning of failing a mission that was not logged when it was originally accepted (e.g. when BGS-Tally was not running), and sending events to an API, the API call would fail.
* Fixed bug which would cause the Fleetcarrier window to fail to load properly if newer Trailblazers or Thargoid war commodities had buy or sell orders set.

### API Changes ([v1.6](https://studio-ws.apicur.io/sharing/4cc039a5-fcdf-4bdb-adb3-1cd4b78f70d8)):

* New `/objectives` endpoint.
* `/events` endpoint: Synthetic events added for certain activities in game that the game itself doesn't log in the journal:
    - `SyntheticCZ`: Sent when a Space CZ is won.
    - `SyntheticCZObjective`: Sent when an objective is completed in a Space CZ (cap ship / spec ops / enemy captain / enemy correspondent).
    - `SyntheticGroundCZ`: Sent when a Ground CZ is won.
    - `SyntheticScenario`: Sent when a scenario is won (only Megaship scenarios for the moment, Installation scenarios cannot be tracked).


## v4.2.2 - 2025-05-17

### Bug Fixes:

* Fix failure of BGS preview and discord reporting when running with EDMC 5.13 and above


## v4.2.1 - 2025-05-17

### Changes:

* Added a tooltop to the 'Post to Discord' button giving reasons why it's disabled


## v4.2.0 - 2024-12-22

### New Features:

* Added new Discord formatter supporting the Celestial Light Brigade's preferred Discord structure and layout for BGS reports.
* Each faction now has its influence % shown in the on-screen activity window.
* Factions are shown ordered by % influence, highest first in the on-screen activity window.
* Added Hungarian translation.

### Changes:

* Only check for a new tick once per minute, not on every FSD jump.
* Split "BM Prof" heading on activity windows onto two lines for more efficient use of space.

### Bug Fixes:

* If the check for a new plugin version was failing, this would throw several exceptions to the EDMC log.
* Murders of police ships were not being tracked.
* Any API key entered by the user is now cleaned up and truncated to avoid problems with bad inputs.


## v4.1.1 - 2024-09-27

### Bug Fixes:

* The Discord report was blank if the Discord language was set to anything other than English
* INF numbers in legend / help window weren't showing the new ones implemented in v4.1.0


## v4.1.0 - 2024-09-26

### New Features:

* Added ability to set the position of all in-game overlay panels. If you are finding you don't like where BGS-Tally positions the in-game information, or they overlap with other plugins, you can now override the default positions. If you would like to do this, take a look at the instructions in the `config\userconfig.template.ini` file.
* Added options to only post your carrier materials, only your carrier commodities or both (defaults to both).
* Added Russian translation.

### Changes:

* Updated layout of Discord posts to include link back to BGS-Tally wiki page.
* Switched to a new tick detector created by CMDR Zoy. The old elitebgs.app detector was occasionally unreliable and the new detector also gives further advantages that BGS-Tally may be able to take advantage of in future.
* Changed label on Discord report heading to make it clearer that it's clickable to show the legend / help window.
* The Legend (help) window is now scrollable.
* Detailed INF reports now use clearer numbers for the +INF levels: 1️⃣2️⃣3️⃣4️⃣5️⃣ instead of ➊➋➌➍➎
* Translation updates.

### Bug Fixes:

* In-game overlay would stop working when certain activities were completed (murders, ground murders, scenarios or mission fails)
* A change in the latest release of EDMC (5.12.0) stopped the settings panel from loading


## v4.0.1 - 2024-06-11

### Changes:

* Updated Thargoid Scout bond value to 80k due to an unannounced change in game version v18.06. This was causing scout kills to not be tallied.

### Bug Fixes:

* The new font for the Discord preview wasn't working very well for some Linux distributions, so it's now only used on Windows.
* The plugin settings pane was failing to display and translated Discord posts were failing to post if the BGS-Tally folder name was not "BGS-Tally".


## v4.0.0 - 2024-06-07

### New Features:

* Localisation. The plugin is now translated into French, German, Italian, Portuguese (Portugal), Portuguese (Brazil), Serbian (Latin), Spanish and Turkish. For the user interface, it will pick up the language you have set EDMC to use. If anyone would like to help translate into other languages, please post a message on the BGS-Tally Discord.
* Independent language for Discord posts. You can separately set the language that is used for Discord posts, in case the Discord server has a different preferred language to the one you run EDMC in.
* Added logo to main window and all window icons
* Added options to only post your BGS activity, only your TW activity or both (defaults to both), for CMDRs who want to selectively post a single type of activity.
* Now track and report Search and Rescue (SandR) hand-ins for the BGS, tallied against the controlling faction at the station handed in.
* Now track side objectives in space conflict zones, but with some caveats:
    * Capital ship defeats 👑 should be 100% reliable
    * Spec ops wing kills 🔠 are tallied as soon as BGS-Tally finds the **first detectable kill** in the spec ops wing. This may not be the first spec ops kill you make because the order of events logged by the game is not predictable, so we need to tally as soon as we spot a kill. Just make sure you finish off those spec ops wings CMDRs!
    * Enemy captain kills 👨‍✈️ will sometimes be tallied and sometimes not, for the same reason.
    * Enemy propagandist wing kills ✒️ are also tallied as soon as BGS-Tally spots the **first detectable kill** in the propagandist wing, for the same reason.
* Added tooltips (hover text) to all abbreviations on screen, and a few of the controls and buttons that are not self-explanatory.
* Added support for different Discord post formats. So if your squadron or group would like your discord activity posts to look different, this can be done. Currently it's a programming job to create a new format (so ask your friendly Python developer to get in touch, or send in a suggestion for a new format to the BGS-Tally Discord server).
* Added popup CMDR information on the in-game overlay when you interact with a CMDR.
* Added 'Copy to Clipboard' button on CMDRs information window.
* Added 'Copy to Clipboard' button on Fleet Carrier information window.

### Changes:

* Added new logo as avatar for all posts.
* Removed 'modified by Aussi' references, as Tez (the original author of BGS-Tally) is now recommending this version to users.
* Each trade buy / sell band is only reported if it is non-zero, avoiding clutter in the report.
* Changed the font used in the Discord preview panel on activity windows to a font that supports more emoji and more closely matches Discord posts.
* Tweaked the discord webhooks layout in settings to include horizontal lines for better clarity.
* Unfortunately had to remove the functionality to log CMDRs scanned while in a dropship / taxi as we can no longer get the CMDR name from the game journal.
* The layout of the CMDR information panel in the CMDRs window has been tidied up.
* Only enable the 'Post to Discord' button on all windows if a Discord username is set in the settings.
* A warning is now displayed on the Fleet Carrier window if you have not enabled the correct setting in EDMC.
* Tidied up layout of Discord options on activity windows.
* Update kill bond values for Thargoid interceptor kills for game version v18.06.
* The default +INF assigned for war missions that are missing INF values in the game journal has been increased to 2 (from 1).
* Replaced 'Active / Paused' status label with icons on main window and refresh immediately preference is changed.

### Bug Fixes:

* The Fleet Carrier info Discord post was breaking because the data was duplicated in the post.
* Fleet Carrier window was failing to initialise if the carrier's current system wasn't set.
* Protect against rare situation where null data can cause the Activity window to fail to load.
* The 'Delete' button was hard to read when disabled on the CMDRs window.
* Thargoid War VIP passenger evac missions weren't being counted.
* Was incorrectly reporting BGS activity in TW systems.
* Was incorrectly reporting TW search and rescue collection in non-TW systems.
* Activity window wasn't showing all trade purchase and profit bands.
* If you changed your Discord webhook settings after previously successfully posting to Discord, then tried to post again in the same tick, it would fail.
* If any Discord post got bigger than the limits imposed by Discord, it would silently fail to post. Now, the post is truncated to the Discord limit and '...' appended to the end.
* The 'Post to Discord' button on the CMDRs information window was sometimes becoming enabled even if there were no valid discord webhooks set up.

### API Changes ([v1.5](https://studio-ws.apicur.io/sharing/0f4472d2-d6b8-4718-8d38-205fc4539402)):

* `/activities` endpoint: Search and Rescue handins now included at `systems/[system]/factions/[faction]/sandr`, containing `damagedpods`, `occupiedpods`, `thargoidpods`, `blackboxes`, `wreckagecomponents`, `personaleffects`, `politicalprisoners` and `hostages` as properties.


## v3.6.2 - 2024-05-31

### Changes:

* Update kill bond values for Thargoid interceptor kills for game version v18.06.


## v3.6.1 - 2024-04-07

### Bug Fixes:

* For some CMDRS, TW system and station data was omitted for some systems.


## v3.6.0 - 2024-03-23

### New Features:

* BGS-Tally now tracks carrier commodity buy and sell orders (in addition to the existing bartender materials buy and sell orders). These are tracked in real time as you change your carrier orders. They are posted to Discord with your materials orders.
* You can now pin one or more systems to the in-game overlay, to permanently show your work in those systems.
* Adding a friend is now logged as a CMDR interaction.
* Thargoid Titan bio pod collection and hand-in tracking 🏮. You can hand them in at any rescue ship, but they are tallied in the system they were collected.
* If you accidentally target an ally ship in a space CZ, you now get a warning on screen.

### Changes:

* The tracking of bartender materials buy and sell orders is now updated in real time, as you change them in your carrier. Previously, you would have to wait for the next CAPI carrier data update, which would be at the most every 15 minutes.
* The Carrier information window has been reorganised to show commodities and materials.
* All 'Post to Discord' buttons now only allow a single click. They temporarily disable themselves for a few seconds after posting, to avoid accidental multiple posts.
* No longer report BGS work for systems in Thargoid War.
* Activity windows no longer show BGS factions and data for Thargoid War systems, instead now showing a message stating that the system is in TW state.
* Activity windows no longer show a spurious 'Enable' checkbox (which didn't do anything) for systems that have no factions, instead now showing a message stating it is an empty system.

### Bug Fixes:

* Wasn't omitting BGS activity from systems in TW state in 'modern' style Discord posts, only text posts. Now omitted in both.
* Not all thargoid activity was being omitted when a system was switched off.
* A lot of special characters used in TW reports were not displaying correctly in the in-game overlay.
* Fixed a rare crash that would stop the in-game overlay working.
* Sometimes BGS-Tally wasn't realising you had left a megaship scenario.

### API Changes ([v1.4](https://studio-ws.apicur.io/sharing/3164656a-eea9-4588-a9b9-e3f5f7ee66bc)):

* `/activities` endpoint: Added `thargoidpods` to `systems/[system]/twsandr`.


## v3.5.0 - 2024-02-27

### New Features:

* New 'detailed INF' report. This is optional and is off by default, but when enabled gives a detailed breakdown of the number of missions completed at each +INF level. For example: `INF +19 (➋ x 4 ➌ x 2 ➎ x 1)` means you completed 4 missions awarding ++, 2 mission awarding +++ and 1 mission awarding +++++. Manually tallied INF is simply added or removed from the overall total.
* When secondary INF reporting is switched on, now indicate which INF is primary `🅟` and which is secondary `🅢`. This can also combine with detailed INF reporting to give a full breakdown of primary and secondary INF.
* New 'detailed Trade' checkbox, which is on by default and when enabled shows the full trade breakdown into brackets 🆉 | 🅻 | 🅼 | 🅷, when disabled all brackets are combined into simple totals for trade purchase and trade profit.
* When multiple CMDRs are selected in the CMDR window, 'Post to Discord' now posts a concise table containing all the CMDRs in the list, with Inara and Inara squadron links where available. With a single CMDR selected, posting is exactly the same as it was.

### Changes:

* Activity windows (latest Tally / previous Tally) will now remember their positions within a game session. Height and width is still automatic to avoid truncated content if it's larger than the last time you opened the window.
* Re-opening an already open activity window (latest Tally / previous Tally) will no longer open two copies of the same window. Instead, the old one will be closed and a new fresh window with latest data opened at the same position and size on screen.


## v3.4.0 - 2024-02-09

### New Features:

* Discord webhooks completely re-worked. Now, instead of a single, fixed webhook for each type of Discord post, there is a fully flexible table of webhooks which you can set up any way you like - a single webhook for all Discord posts; a webhook for each type of Discord post; multiple webhooks for each type, or any combination of these. As one example, this would allow you to send your BGS reports to multiple Discord servers if you wish.
* The system title and a link to the Inara page for the system are now shown at the top of every activity panel.

### Changes:

* Heading styles have been standardised across all windows. And headings are now purple, yay!
* URL link styles have been standardised across all windows.
* When posting CMDR info to Discord, now include how you interacted with them, colour coded.
* The 'Post to Discord' button is now always visible (but greyed out if not usable) on Fleet Carrier and CMDR Information windows.

### Bug Fixes:

* Thargoid vessel types in mission reports were still showing if they were 0. These are now omitted.
* Fix error when fetching carrier data when carrier has no sell orders.
* If an `/events` API client sets an event filter using an integer as the filter, e.g. `3`, this was throwing an error and the event was not sent.


## v3.3.0 - 2023-12-09

### New Features:

* Targeting a player in a taxi will now log the player name and attempt lookup on Inara.
* Now log the details of any CMDR who interdicts you, sends a message in local chat, invites you to a team, kills you solo or kills you in a team.
* The CMDR listing window now has an extra 'Interaction' column which describes how you interacted with the other CMDR (scanned, interdicted by etc.).
* Thargoid War banshee kills are now tallied.

### Changes:

* Faction name abbreviations are less obscure when the faction name contains a number or a dash.
* Thargoid vessel types are omitted if they are 0, both for kills and for missions. This creates shorter and clearer reports.
* No longer include Exobiology sales in discord reports.
* Plugin no longer terminates if it cannot fetch the tick from elitebgs.app on initial load. Not an ideal situation as we know nothing about the current tick, but at least BGS-Tally is still usable in this situation.

### Bug Fixes:

* Fix (another) crash in code that detects drop from supercruise at megaships.

### API Changes ([v1.3](https://studio-ws.apicur.io/sharing/d352797e-c40e-4f91-bcd8-773a14f40fc0)):

* `/events` endpoint: All localised fields are now stripped before sending. i.e. fields who's name ends with `_Localised`.
* `/activities` endpoint: Added `banshee` to `systems/[system]/twkills`.
* `/activities` endpoint: Added `scythe-glaive` to `systems/[system]/twkills`.


## v3.2.0 - 2023-10-21

### New Features:

* In-game overlay now briefly displays a BGS summary for the current system when doing BGS work.
* Space Conflict Zones are now tracked automatically. As with Ground CZs, the game doesn't give us enough information to detect whether you've actually **won** the CZ, so if you drop in and log a kill within 5 minutes, this is tallied as a win. Manual controls are still available to adjust if you need.
* Thargoid War system progress is now displayed as a progress bar on the in-game overlay when in a TW active system.
* An activity indicator now briefly flashes green on the overlay when BGS-Tally logs BGS or TW activity.
* Thargoid War reactivation (settlement reboot) missions are now tracked: both for the station issuing the mission (`🛠️ x n missions`) and for the system where the settlement was reactivated (`🛠️ x n settlements`).
* Added a new setting to allow you to switch off reporting for new systems you visit. This is for CMDRs who regularly only want to report a subset of their work - it means you don't have to switch off a load of systems, you can just switch on the few you need.
* Forced ticks are now labelled clearly, including in Discord posts.
* Allow each overlay panel to be individually hidden or shown.
* Automatically attempt to track megaship scenarios.  As with Ground CZs, the game doesn't give us enough information to detect whether you've actually **won** the scenario, so if you drop in and log a kill within 5 minutes, this is tallied as a win for the faction that's at war with the first ship you kill.
* Added quick-setup button for [Comguard](https://comguard.app/) in API configuration window.

### Changes:

* Pop-up legend window now contains a list of the Thargoid vessel type abbreviations.
* Show a hand cursor 👆 over help text to make it clearer you can click it to show the legend window.
* Pop-up legend window now includes 🛠️ for TW reactivation missions.
* Trade purchase is now reported in three brackets rather than two: 🅻 | 🅼 | 🅷
* Trade profit is now reported in four brackets rather than three: 🆉 | 🅻 | 🅼 | 🅷

### Bug Fixes:

* Some Orthrus kills were not being tallied because the bond value logged was 40m instead of the previous 25m. We can only detect the type of Thargoid via the bond value logged by the game, so BGS-Tally will now tally an Orthrus for both kill values.
* Trade purchase, sale and profit was not being logged if you previously disembarked from your ship on foot, took a taxi or dropship somewhere, returned to your ship and then traded.
* Forcing a tick (via the settings panel), though still not recommended unless automatic tick detection has **definitely** missed a tick, should now be much more reliable:
    * It would cause your previously logged activity for the current tick to be lost and replaced by activity after the forced tick. Now, a 'proper' new tick is created so your earlier activity should be kept and available in the previous ticks dropdown menu.
    * If an automatic tick arrived with an earlier tick time than your forced tick, this could cause BGS-Tally to get confused. We now ignore any incoming ticks that have an older tick time than your forced tick.
    * Forced ticks are now handled more elegantly when sending data via the BGS-Tally API, as we generate a fake `tickid` for the forced tick.
* Due to a game bug, some illegal massacre and assassination missions were not tallying negative INF correctly against the target faction. Implemented a workaround for this.
* Due to a game bug, some ship murders were not being tallied against the target ship faction. Implemented a workaround for this.
* BGS-Tally now handles cargo ejection for Thargoid S&R operations. Previously, it could mis-tally to the wrong system because it hadn't realised the cargo scooped in that system had been destroyed by ejection.
* If you quit EDMC, jumped to a new system, then relaunched EDMC, any activity would be tallied to the last system you visited before quitting EDMC. BGS-Tally now realises that you are in a new system. Please note however, although it now knows you're in a new system, it can't get hold of faction or conflict information in this situation, so if you plan to work in the new system and haven't visited it before in this tick, you should jump to another system and back, or re-log to the main menu, either of which will properly load up the factions and conflicts.
* `/events/` API wasn't augmenting `StationFaction` correctly for `MissionFailed` and `MissionAbandoned` events (per API spec v1.1).
* Thargoid S&R operations cargo tracking now cleared down properly when your cargo hold is empty. Previously, it could mis-tally to the wrong system.
* Don't clear Thargoid S&R delivery tally if you are killed.
* Fix crash in code that detects drop from supercruise at megaships.


### API Changes ([v1.2](https://studio-ws.apicur.io/sharing/cc3753c2-6569-4d74-8448-8fb9363898ce)):

* `/activities` endpoint: Thargoid War reactivation missions now included in `systems/[system]/factions/[faction]/stations/[station]/twreactivate`
* `/activities` endpoint: Thargoid War number of settlements reactivated now included in `systems/[system]/twreactivate`
* `/activities` endpoint: `Activity` now has a `ticktime` timestamp in addition to `tickid`.
* `/activities` endpoint: When the user forces a tick, a new `tickid` is generated by BGS-Tally that conforms to the 24-character elitebgs.app tickid standard but starts with six zeroes '000000' to distinguish it as a forced tick.
* `/events` endpoint: `Event` now has a `ticktime` timestamp in addition to `tickid`.
* `/events` endpoint: When the user forces a tick, a new `tickid` is generated by BGS-Tally that conforms to the 24-character elitebgs.app tickid standard but starts with six zeroes '000000' to distinguish it as a forced tick.
* `/events` endpoint: Ensure `StationFaction` is not overwritten if it is already present from the journal event.
* `/events` endpoint **breaking change**: `StationFaction` is now always an object with a single `Name` property, and is never a simple string.


## v3.1.1 - 2023-08-23

### Bug Fixes:

* Fixed the Fleet Carrier screen, which was showing empty buy and sell order panels if your carrier had _either_ no buy or sell orders.


## v3.1.0 - 2023-08-13

### New Features:

* Thargoid War kills are now tracked for each vessel type: `💀 (kills)`. But **please be aware**: BGS-Tally will only count a kill if it is logged in your game journal. This reliably happens if you solo kill a Thargoid, and usually happens (since game update 16) when you kill in a Team or with others.
* Thargoid War Search and Rescue collection and hand-in tracking. BGS-Tally now tracks where you pick up occupied and damaged escape pods ⚰️, black boxes ⬛ and tissue samples 🌱. You can hand them in anywhere, but they are tallied in the system they were collected.
* You can now delete CMDRs from the CMDR target list history.
* Targets older than 90 days are automatically removed from the CMDR target list history.
* When a friend request is received from another player, their details are looked up on Inara and they are added to the target log. Note that the squadron ID and legal status will be shown as '----' as that information is not available for friend requests.
* Carrier jump reporting implemented, automatically reporting your carrier jumps (and cancelled jumps) to a Discord channel of your choice.
* Thargoid War Revenant kills are now tracked (`R` in report).
* Thargoid War Scythe and Glaive kills are now tracked (`S/G` in report).
* Track the new TW evacuation mission released in Update 16.

### Changes:

* Thargoid War massacre missions are now labelled slightly differently - `💀 (missions)` - in line with the labelling for kills - `💀 (kills)`.
* Posting targeted CMDR information on Discord now goes to a separate 'CMDR Information' channel, if you configure one. It will fall back to using the BGS channel.
* Posting information on Discord now goes to a separate 'CMDR Information' channel, if you configure one. It will fall back to using the BGS channel.
* Exploration data tallying now takes into account not just the `TotalEarnings` logged but also the `BaseValue` and `Bonus`. The larger value is used if these differ.  Note this is now the same logic that EDDiscovery uses.
* If there is a new version of BGS-Tally available, it is downloaded and prepared during **launch** of the plugin instead of **shutdown**. You still need to relaunch EDMC to get the new version, but this change should mean that if there is a critical plugin bug that kills the plugin, we should be able to fix it with an auto-update.

### Bug Fixes:

* BGS-Tally was crashing on load when running on Linux. This is now fixed.
* Fix failure of networking thread, and therefore all subsequent networking calls, if an API discovery request detects new API features during startup.
* TW kills were not being logged to the correct system if it was a zero-population system. This was because historically BGST only dealt with BGS logging, so ignored zero-pop systems.  We now create tracking entries for these systems.
* Harden all file loading and JSON parsing to protect against corrupted data on disk.
* Potential fix for mis-tallying of ground CZs when other commanders are fighting.
* Check for main UI frame before attempting to update the status text. Protects against rare errors where the status bar was updated before the main window has fully initialised.

### API Changes ([v1.1](https://studio-ws.apicur.io/sharing/c2adeddc-f874-42d3-b450-49bd59ed1a79)):

* `/activities` endpoint: Thargoid war kills now included in `systems/[system]/twkills`
* `/activities` endpoint: Thargoid search and rescue counts now included in `systems/[system]/twsandr`
* `/events` endpoint: `StationFaction` is now an empty string "" when undocked.


## v3.0.2 - 2023-04-11

### Bug Fixes:

* Fix crashing bug which was affecting some CMDRs, stopping Discord posting. Unfortunate side effect was that it also stopped auto-updating, so this version will have to be installed manually.


## v3.0.1 - 2023-04-11

### Bug Fixes:

* Trade purchasing at 'High' supply stock bracket wasn't being reported.


## v3.0.0 - 2023-04-09

### New Features:

* Plugin auto-update. From this version on, when a new version of the plugin is released, it will automatically be downloaded and update itself the next time you launch EDMarketConnector. You will need to install this version 3.0.0 manually, but that should be the last time you ever have to do a manual update unless you want to test pre-release versions (i.e. alphas or betas).
* Fleet Carrier materials tracking. BGS-Tally will now track your Fleet Carrier materials for sale and for purchase, with the ability to post to Discord. For this to work, you need to be using EDMC v5.8.0 or greater, authenticate EDMC with your Frontier account, own a Fleet Carrier (!) and visit your Fleet Carrier management screen in-game.
* API. This allows BGS-Tally to send data to a server of your choice, to allow your squadron or another player group to collect and analyse your activity. If the server provides information about itself, this is shown to you and you are **always explicitly asked** to approve the connection.
* On-foot murders are now tracked and are independent from ship murders.
* Trade demand. Trade purchase and profit is now tracked and reported against the levels of demand: 🅻 / 🅷 for purchases and 🆉 / 🅻 / 🅷 for sales (🆉 is zero demand, i.e. when you sell cargo that the market doesn't list).
* In-game overlay: The tick warning has been enhanced, with various levels depending on when the last tick was.
* Legend. There is now a key / legend popup showing all the various Discord icons used in reports and what they mean. Access this by clicking the ❓ icon in any activity window.
* New Discord preview. The Discord preview has been completely re-worked to much more closely match the look and colouring of the final Discord post.

### Changes:

* Limit the 'Previous Ticks' dropdown to just the last 20 activity logs. Previous logs are still available, find them in `activitydata/archive/` in the BGS-Tally folder.
* Old `Today data.txt` and `Yesterday Data.txt` files from previous versions of BGS-Tally will now be deleted if found (after conversion to latest format).
* BGS-Tally is now more efficient in saving changes to activity files - it only saves to disk when something has changed or you have done some activity in a tick.
* Plugin name and plugin foldername are now properly separated, so if you change the plugin's folder name, Inara API calls and the plugin name in Discord posts will still correctly say 'BGS-Tally'.
* The plain text Discord post text now has the plugin name and version included in the footer.
* Re-worked the way BGS-Tally makes network requests, so they are now able to be queued and handled in a background thread. This means the plugin won't lock up EDMC if it's waiting for a slow response from a server. Migrating existing requests will be done in stages. So far, Inara requests when scanning CMDRs, all Discord posting, and all API requests are done in the background.
* Discord changed its colour scheme for code blocks to be largely light blue and white, so re-worked all Discord posts to use new colours (`ansi` blocks instead of `css`).
* Sizing and layout of activity window has been reworked so the window is always the optimum size.

### Bug Fixes:

* In-game overlay: Fixed occasional flickering of the tick time.
* No longer allow multiple copies of the CMDRs list window to be opened at the same time.
* No longer carry forward the contents of the notes field from one tick to the next.
* Fixed rare problem where trying to save activity data when the tickID is invalid.
* Fixed very rare and unusual bug where ground settlement data was invalid, killing the tally window.
* No longer perform any journal processing if game is a public beta test version.
* Ensure buttons in activity window don't get overwritten by other content.


## v2.2.1 - 2023-01-04

### Bug Fixes:

* The CMDR list window wasn't listing scanned commanders. This was due to a missing config file, which should have contained the Inara API key. DOH!
* In some circumstances, Thargoid War mission counts and commodity / passenger counts could be over-inflated. This is now fixed.


## v2.2.0 - 2023-01-02

### New Features:

* Thargoid War mission tracking 🍀. BGS-Tally now tracks your Thargoid War passenger 🧍, cargo 📦, injured ⚕️, wounded ❕ and critically wounded ❗ (escape pod) missions as well as Thargoid Massacre Missions for each Thargoid vessel type. There are options to report just BGS, just Thargoid War or all combined activity, as well as an option to have a separate Discord channel when reporting Thargoid War activity.
* Additional notes field. There is a new text field in the activity window to allow you to add notes and comments to your Discord post(s).

### Changes:

* When displaying information about a CMDR, or posting to Discord, use the latest information we know about that CMDR (squadron membership, for example).
* When displaying CMDR ship type, try to use the localised name if present, instead of internal ship name (e.g. `Type-10 Defender` instead of `type9_military`).
* The text report field is no longer manually editable. Keeping this editable wasn't possible with the splitting of the reports into BGS and Thargoid War, and was a bit of an oddity anyway, as it only worked for legacy (text) format posts and also any edits were always overwritten by any changes and lost when the window was closed. If you need to edit your post, copy it and edit it at the destination after pasting. Note that the new Discord Notes field (see above) now allows you to add comments to your posts, and these are stored between sessions.
* When listing ground CZs, use a ⚔️ icon against each to easily differentiate them.
* Tweaks to post titles and footers.
* Whitespace is now stripped from Discord URLs to minimise user error (thanks @steaksauce-).
* The 'Post to Discord' button is now enabled / disabled rather than hidden completely.

### Bug Fixes:

* If a selected CMDR has a squadron tag, but that squadron isn't available in Inara, still show the tag when displaying or posting the CMDR info to Discord.
* Moved the overlay text - both tick time and tick alerts - a little to the left to allow for differences in text placement between machines.
* When using new modern Discord format, don't create empty posts and delete previous post if content is empty.
* Minor change to 'CMDRs' button image to make it clearer in dark mode.
* A limit of 60 is now applied to the number of tabs shown in the activity window, as too many tabs could crash the plugin.
* Latest activity window would fail to display if a file is expected on disk but it has been deleted. In this circumstance, just clear down and start from zero.
* When a new tick is detected, we now ensure that there is a tab displayed for the player's current system in the new window, so activity can be logged straight after the tick.


## v2.1.0 - 2022-12-05

### New Features:

* CMDR Spotting. The plugin now keeps track of the players you target and scan, together with when it happened and in which system. It also looks up any public CMDR and Squadron information on Inara. All this information is presented in a new window where you can review the list of all CMDRs you've targeted. There is also a 'Post to Discord' feature so you can post the CMDR information to your Discord server if you wish (manual only).
* New format available for Discord posts. The (I think) neater and clearer look uses Discord message embeds. The old text-only format is still available from the settings if you prefer it.

### Changes:

* After the game mode split in Odyssey Update 14, BGS-Tally only operates in `Live` game mode, not `Legacy`.
* Additional data files created by BGS-Tally (such as the mission log) are now saved in an `otherdata` subfolder to keep the top level folder as tidy as possible.

### Bug Fixes:

* BGS-Tally was intentionally omitting secondary INF when a faction was in conflict, but it turns out some mission types can have -ve INF effects on those factions. So we now report all secondary INF.
* The game was not including expiry dates in some mission types (why?), and BGS-Tally was throwing errors when it encountered these. Now we don't require an expiry date.


## v2.0.2 - 2022-10-27

### Bug Fixes:

* Some state was not being initialised correctly on first install of BGS-Tally.


## v2.0.1 - 2022-10-22

### Bug Fixes:

* The latest activity window was failing to display on a clean install of BGS-Tally.


## v2.0.0 - 2022-10-22

### New Features:

* In game overlay implemented!  Currently this just displays the current tick time, and if the next predicted tick is in the next hour, will alert that it's upcoming. The overlay requires *either* installing the separate [EDMCOverlay plugin from here](https://github.com/inorton/EDMCOverlay/releases/latest) *or* having another plugin running that has EDMCOverlay built in (for example the EDR plugin). _Many more things are planned for the overlay in future versions of BGS-Tally_.
* In the activity window, there are now markers against every system, showing at a glance whether there is activity (&#129001; / &#11036;) and also whether you are reporting all, some, or none of the activity (&#9745; / &#9632; / &#9633;).
* The system you are currently in is always displayed as the first tab in the activity log, whether or not you've done any activity in it and whether or not you have "Show Inactive Systems" switched on. This allows you to always add activity manually in the system you're in, e.g. Space CZ wins.
* The 'Previous BGS Tally' button has been replaced by a 'Previous BGS Tallies &#x25bc;' selector, where you can look at all your history of previous work.

### Changes:

* Changed the tick date / time format in main EDMC window to make it more compact.
* Changed the date / time format in Discord posts to avoid localised text (days of week and month names).
* Big improvement in detecting new ticks. Previously, it would only check when you jump to a new system. Now, it checks every minute. This means that even if you stay in the same place (e.g. doing multiple CZs in one system), the tick should tock correctly.
* This version includes a complete and fundamental rewrite of the code for ease of maintenance. This includes a change in how activity is stored on disk - the plugin is now no longer limited to just 'Latest' and 'Previous' activity, but activity logs are kept for many previous ticks - all stored in the `activitydata` folder.
* Revamped the plugin settings panel.

### Bug Fixes:

* Murders were being counted against the system faction. Now count them against the faction of the target ship instead.
* Using the mini scroll-left and scroll-right arrows in the tab bar was throwing errors if there weren't enough tabs to scroll.
* A full fix has now been implemented to work around the game bug where the game reports an odd number of factions in conflicts in a system (1, 3, 5 etc.) which is obviously not possible. BGS-Tally now pairs up factions, and ignores any conflicts that only have a single faction.


## v1.10.0 - 2022-08-11

### New Features:

* Now use scrollable tabs and a drop-down tab selector. Tabs for systems are sorted alphabetically by name, prioritising systems that have any BGS activity first.
* Every Discord post now includes a date and time at the bottom of the post, to make it clear exactly when the user posted (suggested by @Tobytoolbag)
* There is now a 'Force Tick' button in the settings, which can be used if the tick detector has failed to detect a tick but you know one has happened. This can occur on patch days or if the tick detector is down.

### Changes:

* Now use an automated GitHub action to build the zip file on every new release.
* Tidy up and narrow the BGS-Tally display in the EDMC main window, to reduce the width used (thank you @Athanasius for this change).

### Bug Fixes:

* Workaround for game bug where factions are incorrectly reported at war (if only a single faction is reported at war in a system, ignore the war) now works for elections too.


## v1.9.0 - 2022-04-23

### New Features:

* Now track Scenario wins (Megaship / Space Installation) - unfortunately manual tracking only, because we cannot track these automatically.

### Bug Fixes:

* If a faction state changed post-tick, this was not spotted by the plugin if you have already visited the system since the tick. Most noticeable case was when a war starts if you were already in the system - no CZ tallies or manual controls appeared. This is fixed.
* Better handling of network failures (when plugin version checking and tick checking).
* Now accepts Discord webhooks that reference more domains: `discord.com`, `discordapp.com`, `ptb.discord.com`, `canary.discord.com`. This was stopping the _Post to Discord_ button from appearing for some users (thank you @Sakurax64 for this fix).

### Changes:

* Simplified the `README`, moving more information into the wiki.


## v1.8.0 - 2022-02-23

### New Features:

* Now track Black Market trading separately to normal trading.
* Now track trade purchases at all markets, as buying commodities now affacts the BGS since Odyssey update 10.

### Bug Fixes:

* Never track on-foot CZs when in Horizons, to help reduce false positives.
* Fix error being thrown to the log when closing EDMC settings panel.
* Add workaround for game bug where factions are incorrectly reported at war - if only a single faction is reported at war in a system, ignore the war.

### Changes:

* Faction name abbreviations are slightly better when dealing with numbers, as they are no longer abbreviated. For example `Nobles of LTT 420` is now shortened to `NoL420` instead of `NoL4`.
* Layout tweaks to the columns in the report windows.


## v1.7.1 - 2021-12-21

### Bug Fixes:

* Fix plugin failure if tick happens while in-game, and you try to hand in BGS work before jumping to another system.


## v1.7.0 - 2021-11-01

### New Features:

* Now track (and report) names of on-foot CZs fought at, automatically determine CZ Low / Med / High, and automatically increment counts. Note that we still can't determine whether you've actually _won_ the CZ, so we count it as a win if you've fought there.
* Now track Exobiology data sold.
* New setting to show/hide tabs for systems that have no BGS activity, default to show.

### Changes:

* Bounty vouchers redeemed on Fleet Carriers now count only 50% of the value.
* Added scrollbar to Discord report.
* When plugin is launched for the very first time, default it to 'Enabled' so it's immediately active.
* Reorganisation and tidy up of settings panel, and add link to help pages.
* The Discord text field and fields in the settings panel now have right-click context menus to Copy, Paste etc.


## v1.6.0 - 2021-10-03

### New Features:

* Now count primary and secondary mission INF separately: Primary INF is for the original mission giving faction and secondary INF is for any target faction(s) affected by the mission. An option is included to exclude secondary INF from the Discord report *
* Discord options are now shown on the main tally windows as well as in the settings.

### Bug Fixes:

* Only count `War` or `Civilwar` missions for the originating faction (thanks @RichardCsiszarik for diagnosing and fixing this).

### Changes:

* Added on-foot scavenger missions and on-foot covert assassination missions to those that count when in `War` or `CivilWar` states.
* Tweaks to window layouts and wording.
* No longer allow mouse wheel to change field values, to help avoid accidental changes.
* Since Odyssey update 7, +INF is now reported for missions for factions in `Election`, `War` and `CivilWar` states. We still report this +INF separately from normal +INF, but have changed the wording to `ElectionINF` / `WarINF` instead of `ElectionMissions` and `WarMissions`.

_* Note that the plugin only tracks primary and secondary INF from this version onwards - all INF in older reports will still be categorised as primary INF._


## v1.5.0 - 2021-09-16

### New features:

* Now count and report certain mission types for factions in the `War` or `CivilWar` states, similarly to how some mission types in `Election` state are counted (gathering a full list of mission types that count when the faction is in conflict is still a work in progress).
* If faction is in state `Election`, `War` or `CivilWar`, don't report fake +INF, instead state the number of election / war missions completed, to avoid confusion.

### Changes:

* Tweaks to window layouts and wording.


## v1.4.0 - 2021-09-09

### New features:

* Can integrate directly with Discord to post messages to a channel, using a user-specified Discord webhook.
* Prefix positive INF with '+'.
* Mission INF is now manually editable as well as automatically updated.
* 'Select all' / 'Select none' checkbox at the top of each system to quickly enable / disable all factions for a system.
* Added 'Failed Missions' to Discord text.

### Bug Fixes:

* Apostrophes in Discord text no longer breaks the colouring.


## v1.3.0 - 2021-09-06

### New features:

* Conflict Zone options are now only presented for factions in `CivilWar` or `War` states.
* The option is now provided to omit individual factions from the report.
* There is a new option in the settings panel to switch on shortening of faction names to their abbreviations. This makes the report less readable but more concise.
* As a suggestion from a user (thanks CMDR Strasnylada!), we now use CSS coloured formatting blocks in the Discord text, which makes it look cleaner and clearer.

### Changes:

* The on-screen layout of the tally table has been improved.


## v1.2.0 - 2021-09-03

### New features:

* Ability to manually add High, Medium and Low on-foot and in-space Conflict Zone wins to the Discord report by clicking on-screen buttons.

### Changes:

* Now include a lot more non-violent mission types when counting missions for a faction in the `Election` state (gathering a full list of non-violent mission types is still a work in progress).
* Improvements to layout of window.
* Rename buttons and windows to 'Latest BGS Tally' and 'Previous BGS Tally'.
* The last tick date and time presentation has been improved.


## v1.1.1 - 2021-08-31

### Bug Fixes:

* Now honour the 'Trend' for mission Influence rewards: `UpGood` and `DownGood` are now treated as *+INF* while `UpBad` and `DownBad` are treated as *-INF*.

### Changes:

* Report both +INF and -INF in Discord message.
* Various improvements to README:
    * Improved installation instructions.
    * Added instructions for upgrading from previous version.
    * Added personal data and privacy section.


## v1.1.0 - 2021-08-31

### Changes:

* Changed 'Missions' to 'INF' in Discord text.
* Removed 'Failed Missions' from Discord text.
* Made windows a bit wider to accommodate longer faction names.
* Changed plugin name to just 'BGS Tally' in settings.
* Improvements to the usage instructions in README.
* Renamed buttons to 'Latest Tick Data' and 'Earlier Tick Data' to more clearly describe what each does, avoiding the use of day-based terms 'Yesterday' and 'Today'.


## v1.0.0 - 2021-08-27

Initial release, based on original BGS-Tally-v2.0 project by tezw21.

### New features:

* Now creates a Discord-ready string for copying and pasting into a Discord chat.
* _Copy to Clipboard_ button to streamline copying the Discord text.

### Bug fixes:

* Typo in 'Missions' fixed

### Other changes:

* Now logs to the EDMC log file, as per latest EDMC documentation recommendations.<|MERGE_RESOLUTION|>--- conflicted
+++ resolved
@@ -1,7 +1,5 @@
 # Change Log
 
-<<<<<<< HEAD
-=======
 ## v5.0.0-a3 - 2025-05-26
 
 ### Changes:
@@ -28,16 +26,11 @@
     - Typo fixes to the legend
 
 
->>>>>>> 4355add6
 ## v5.0.0-a2 - 2025-05-17
 
 ### Changes:
 
-<<<<<<< HEAD
-* The colonisation window now features
-=======
 * The colonisation main window now features
->>>>>>> 4355add6
     - A legend popup to explain the brief column headings
     - A rename button to rename a plan or add the actual system name once known
     - A notes popup to record free text notes about the system
@@ -46,11 +39,7 @@
     - While build statuses are still determined from they journal they can also be manually updated by clicking on them
     - Adding and removing builds at any point in the list should work correctly and appropriately update the column colors
 
-<<<<<<< HEAD
-* The progress window now features
-=======
 * The colonisation progress window now features
->>>>>>> 4355add6
     - The ED:MC default colors so it will display better in dark or transparent mode
     - Complete and immediate hiding if there are no tracked builds or no commodities to get
     - Totals updating to correctly reflect the column data being shown
@@ -67,8 +56,6 @@
 
 ### New Features:
 
-<<<<<<< HEAD
-=======
 * The colonisation window now features
     - A legend popup to explain the brief column headings
     - A rename button to rename a plan or add the actual system name once known
@@ -86,7 +73,6 @@
     - Commodities can be listed alphabetically or by category (like they are in markets)
     - A full/condensed list icon that aligns more closely to the colonisation icon
 
->>>>>>> 4355add6
 * Colonisation Tracking. Your active builds in progress, with targets, are summarised on the main EDMC window and all your colonisation plans are available in a separate window accessed from a button on the main EDMC window.
 * Conflict states are highlighted in the activity window: Elections in orange and wars in red.
 * The individual tick time **for each system** is now reported on the activity window and on the overlay in-game.
