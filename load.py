--- conflicted
+++ resolved
@@ -1042,17 +1042,6 @@
     return this.DiscordWebhook.get().startswith('https://discordapp.com/api/webhooks/') or this.DiscordWebhook.get().startswith('https://discord.com/api/webhooks/') or this.DiscordWebhook.get().startswith('https://ptb.discord.com/api/webhooks/') or this.DiscordWebhook.get().startswith('https://canary.discord.com/api/webhooks/')
 
 
-<<<<<<< HEAD
-=======
-def tick_format(ticktime):
-    """
-    Format the tick date/time
-    """
-    datetime_object = datetime.strptime(ticktime, '%Y-%m-%dT%H:%M:%S.%fZ')
-    return datetime_object.strftime("%Y-%m-%d %H:%M:%S")
-
-
->>>>>>> 218c1a66
 def save_data():
     """
     Save all data structures
