--- conflicted
+++ resolved
@@ -1,20 +1,11 @@
 # Change Log
 
-<<<<<<< HEAD
 ## vx.x.x - xxxx-xx-xx
 
 ### New Features:
 
 * Now tracks and reports your Powerplay merits earned each daily tick.
 * New Discord channel for Powerplay reporting.
-
-
-## v5.1.0-xx - xxxx-xx-xx
-=======
-## v5.x.x - xxxx-xx-xx
->>>>>>> a714556d
-
-
 
 
 ## v5.1.0 - 2025-09-05
