# Change Log

<<<<<<< HEAD
## v2.3.0 - xxxx-xx-xx

### New Features:

* On-foot murders are now tracked and are independent from ship murders.
* Trade purchase and profit is now tracked and reported against the levels of demand: 🅻 / 🅷 for purchases and 🆉 / 🅻 / 🅷 for sales (🆉 is zero demand, i.e. when you sell cargo that the market doesn't list).
* Overlay: The tick warning has been enhanced, with various levels depending on when the last tick was.

### Changes:

* Limit the 'Previous Ticks' dropdown to just the last 20 activity logs. Previous logs are still available, find them in `activitydata/archive/` in the BGS-Tally folder.
* Old `Today data.txt` and `Yesterday Data.txt` files from previous versions of BGS-Tally will now be deleted if found.
* BGS-Tally is now more efficient in saving changes to activity files - it only saves to disk when something has changed or you have done some activity in a tick.

### Bug Fixes:

* Overlay: Fixed occasional flickering of the tick time.


## v2.2.0 - xxxx-xx-xx
=======
## v2.2.0 - 2023-01-02
>>>>>>> 4b23e1fc

### New Features:

* Thargoid War mission tracking 🍀. BGS-Tally now tracks your Thargoid War passenger 🧍, cargo 📦, injured ⚕️, wounded ❕ and critically wounded ❗ (escape pod) missions as well as Thargoid Massacre Missions for each Thargoid vessel type. There are options to report just BGS, just Thargoid War or all combined activity, as well as an option to have a separate Discord channel when reporting Thargoid War activity.
* Additional notes field. There is a new text field in the activity window to allow you to add notes and comments to your Discord post(s).

### Changes:

* When displaying information about a CMDR, or posting to Discord, use the latest information we know about that CMDR (squadron membership, for example).
* When displaying CMDR ship type, try to use the localised name if present, instead of internal ship name (e.g. `Type-10 Defender` instead of `type9_military`).
* The text report field is no longer manually editable. Keeping this editable wasn't possible with the splitting of the reports into BGS and Thargoid War, and was a bit of an oddity anyway, as it only worked for legacy (text) format posts and also any edits were always overwritten by any changes and lost when the window was closed. If you need to edit your post, copy it and edit it at the destination after pasting. Note that the new Discord Notes field (see above) now allows you to add comments to your posts, and these are stored between sessions.
* When listing ground CZs, use a ⚔️ icon against each to easily differentiate them.
* Tweaks to post titles and footers.
* Whitespace is now stripped from Discord URLs to minimise user error (thanks @steaksauce-).
* The 'Post to Discord' button is now enabled / disabled rather than hidden completely.

### Bug Fixes:

* If a selected CMDR has a squadron tag, but that squadron isn't available in Inara, still show the tag when displaying or posting the CMDR info to Discord.
* Moved the overlay text - both tick time and tick alerts - a little to the left to allow for differences in text placement between machines.
* When using new modern Discord format, don't create empty posts and delete previous post if content is empty.
* Minor change to 'CMDRs' button image to make it clearer in dark mode.
* A limit of 60 is now applied to the number of tabs shown in the activity window, as too many tabs could crash the plugin.
* Latest activity window would fail to display if a file is expected on disk but it has been deleted. In this circumstance, just clear down and start from zero.
* When a new tick is detected, we now ensure that there is a tab displayed for the player's current system in the new window, so activity can be logged straight after the tick.


## v2.1.0 - 2022-12-05

### New Features:

* CMDR Spotting. The plugin now keeps track of the players you target and scan, together with when it happened and in which system. It also looks up any public CMDR and Squadron information on Inara. All this information is presented in a new window where you can review the list of all CMDRs you've targeted. There is also a 'Post to Discord' feature so you can post the CMDR information to your Discord server if you wish (manual only).
* New format available for Discord posts. The (I think) neater and clearer look uses Discord message embeds. The old text-only format is still available from the settings if you prefer it.

### Changes:

* After the game mode split in Odyssey Update 14, BGS-Tally only operates in `Live` game mode, not `Legacy`.
* Additional data files created by BGS-Tally (such as the mission log) are now saved in an `otherdata` subfolder to keep the top level folder as tidy as possible.

### Bug Fixes:

* BGS-Tally was intentionally omitting secondary INF when a faction was in conflict, but it turns out some mission types can have -ve INF effects on those factions. So we now report all secondary INF.
* The game was not including expiry dates in some mission types (why?), and BGS-Tally was throwing errors when it encountered these. Now we don't require an expiry date.


## v2.0.2 - 2022-10-27

### Bug Fixes:

* Some state was not being initialised correctly on first install of BGS-Tally.


## v2.0.1 - 2022-10-22

### Bug Fixes:

* The latest activity window was failing to display on a clean install of BGS-Tally.


## v2.0.0 - 2022-10-22

### New Features:

* In game overlay implemented!  Currently this just displays the current tick time, and if the next predicted tick is in the next hour, will alert that it's upcoming. The overlay requires *either* installing the separate [EDMCOverlay plugin from here](https://github.com/inorton/EDMCOverlay/releases/latest) *or* having another plugin running that has EDMCOverlay built in (for example the EDR plugin). _Many more things are planned for the overlay in future versions of BGS-Tally_.
* In the activity window, there are now markers against every system, showing at a glance whether there is activity (&#129001; / &#11036;) and also whether you are reporting all, some, or none of the activity (&#9745; / &#9632; / &#9633;).
* The system you are currently in is always displayed as the first tab in the activity log, whether or not you've done any activity in it and whether or not you have "Show Inactive Systems" switched on. This allows you to always add activity manually in the system you're in, e.g. Space CZ wins.
* The 'Previous BGS Tally' button has been replaced by a 'Previous BGS Tallies &#x25bc;' selector, where you can look at all your history of previous work.

### Changes:

* Changed the tick date / time format in main EDMC window to make it more compact.
* Changed the date / time format in Discord posts to avoid localised text (days of week and month names).
* Big improvement in detecting new ticks. Previously, it would only check when you jump to a new system. Now, it checks every minute. This means that even if you stay in the same place (e.g. doing multiple CZs in one system), the tick should tock correctly.
* This version includes a complete and fundamental rewrite of the code for ease of maintenance. This includes a change in how activity is stored on disk - the plugin is now no longer limited to just 'Latest' and 'Previous' activity, but activity logs are kept for many previous ticks - all stored in the `activitydata` folder.
* Revamped the plugin settings panel.

### Bug Fixes:

* Murders were being counted against the system faction. Now count them against the faction of the target ship instead.
* Using the mini scroll-left and scroll-right arrows in the tab bar was throwing errors if there weren't enough tabs to scroll.
* A full fix has now been implemented to work around the game bug where the game reports an odd number of factions in conflicts in a system (1, 3, 5 etc.) which is obviously not possible. BGS-Tally now pairs up factions, and ignores any conflicts that only have a single faction.


## v1.10.0 - 2022-08-11

### New Features:

* Now use scrollable tabs and a drop-down tab selector. Tabs for systems are sorted alphabetically by name, prioritising systems that have any BGS activity first.
* Every Discord post now includes a date and time at the bottom of the post, to make it clear exactly when the user posted (suggested by @Tobytoolbag)
* There is now a 'FORCE Tick' button in the settings, which can be used if the tick detector has failed to detect a tick but you know one has happened. This can occur on patch days or if the tick detector is down.

### Changes:

* Now use an automated GitHub action to build the zip file on every new release.
* Tidy up and narrow the BGS-Tally display in the EDMC main window, to reduce the width used (thank you @Athanasius for this change).

### Bug Fixes:

* Workaround for game bug where factions are incorrectly reported at war (if only a single faction is reported at war in a system, ignore the war) now works for elections too.


## v1.9.0 - 2022-04-23

### New Features:

* Now track Scenario wins (Megaship / Space Installation) - unfortunately manual tracking only, because we cannot track these automatically.

### Bug Fixes:

* If a faction state changed post-tick, this was not spotted by the plugin if you have already visited the system since the tick. Most noticeable case was when a war starts if you were already in the system - no CZ tallies or manual controls appeared. This is fixed.
* Better handling of network failures (when plugin version checking and tick checking).
* Now accepts Discord webhooks that reference more domains: `discord.com`, `discordapp.com`, `ptb.discord.com`, `canary.discord.com`. This was stopping the _Post to Discord_ button from appearing for some users (thank you @Sakurax64 for this fix).

### Changes:

* Simplified the `README`, moving more information into the wiki.


## v1.8.0 - 2022-02-23

### New Features:

* Now track Black Market trading separately to normal trading.
* Now track trade purchases at all markets, as buying commodities now affacts the BGS since Odyssey update 10.

### Bug Fixes:

* Never track on-foot CZs when in Horizons, to help reduce false positives.
* Fix error being thrown to the log when closing EDMC settings panel.
* Add workaround for game bug where factions are incorrectly reported at war - if only a single faction is reported at war in a system, ignore the war.

### Changes:

* Faction name abbreviations are slightly better when dealing with numbers, as they are no longer abbreviated. For example `Nobles of LTT 420` is now shortened to `NoL420` instead of `NoL4`.
* Layout tweaks to the columns in the report windows.


## v1.7.1 - 2021-12-21

### Bug Fixes:

* Fix plugin failure if tick happens while in-game, and you try to hand in BGS work before jumping to another system.


## v1.7.0 - 2021-11-01

### New Features:

* Now track (and report) names of on-foot CZs fought at, automatically determine CZ Low / Med / High, and automatically increment counts. Note that we still can't determine whether you've actually _won_ the CZ, so we count it as a win if you've fought there.
* Now track Exobiology data sold.
* New setting to show/hide tabs for systems that have no BGS activity, default to show.

### Changes:

* Bounty vouchers redeemed on Fleet Carriers now count only 50% of the value.
* Added scrollbar to Discord report.
* When plugin is launched for the very first time, default it to 'Enabled' so it's immediately active.
* Reorganisation and tidy up of settings panel, and add link to help pages.
* The Discord text field and fields in the settings panel now have right-click context menus to Copy, Paste etc.


## v1.6.0 - 2021-10-03

### New Features:

* Now count primary and secondary mission INF separately: Primary INF is for the original mission giving faction and secondary INF is for any target faction(s) affected by the mission. An option is included to exclude secondary INF from the Discord report *
* Discord options are now shown on the main tally windows as well as in the settings.

### Bug Fixes:

* Only count `War` or `Civilwar` missions for the originating faction (thanks @RichardCsiszarik for diagnosing and fixing this).

### Changes:

* Added on-foot scavenger missions and on-foot covert assassination missions to those that count when in `War` or `CivilWar` states.
* Tweaks to window layouts and wording.
* No longer allow mouse wheel to change field values, to help avoid accidental changes.
* Since Odyssey update 7, +INF is now reported for missions for factions in `Election`, `War` and `CivilWar` states. We still report this +INF separately from normal +INF, but have changed the wording to `ElectionINF` / `WarINF` instead of `ElectionMissions` and `WarMissions`.

_* Note that the plugin only tracks primary and secondary INF from this version onwards - all INF in older reports will still be categorised as primary INF._


## v1.5.0 - 2021-09-16

### New features:

* Now count and report certain mission types for factions in the `War` or `CivilWar` states, similarly to how some mission types in `Election` state are counted (gathering a full list of mission types that count when the faction is in conflict is still a work in progress).
* If faction is in state `Election`, `War` or `CivilWar`, don't report fake +INF, instead state the number of election / war missions completed, to avoid confusion.

### Changes:

* Tweaks to window layouts and wording.


## v1.4.0 - 2021-09-09

### New features:

* Can integrate directly with Discord to post messages to a channel, using a user-specified Discord webhook.
* Prefix positive INF with '+'.
* Mission INF is now manually editable as well as automatically updated.
* 'Select all' / 'Select none' checkbox at the top of each system to quickly enable / disable all factions for a system.
* Added 'Failed Missions' to Discord text.

### Bug Fixes:

* Apostrophes in Discord text no longer breaks the colouring.


## v1.3.0 - 2021-09-06

### New features:

* Conflict Zone options are now only presented for factions in `CivilWar` or `War` states.
* The option is now provided to omit individual factions from the report.
* There is a new option in the settings panel to switch on shortening of faction names to their abbreviations. This makes the report less readable but more concise.
* As a suggestion from a user (thanks CMDR Strasnylada!), we now use CSS coloured formatting blocks in the Discord text, which makes it look cleaner and clearer.

### Changes:

* The on-screen layout of the tally table has been improved.


## v1.2.0 - 2021-09-03

### New features:

* Ability to manually add High, Medium and Low on-foot and in-space Combat Zone wins to the Discord report by clicking on-screen buttons.

### Changes:

* Now include a lot more non-violent mission types when counting missions for a faction in the `Election` state (gathering a full list of non-violent mission types is still a work in progress).
* Improvements to layout of window.
* Rename buttons and windows to 'Latest BGS Tally' and 'Previous BGS Tally'.
* The last tick date and time presentation has been improved.


## v1.1.1 - 2021-08-31

### Bug Fixes:

* Now honour the 'Trend' for mission Influence rewards: `UpGood` and `DownGood` are now treated as *+INF* while `UpBad` and `DownBad` are treated as *-INF*.

### Changes:

* Report both +INF and -INF in Discord message.
* Various improvements to README:
    * Improved installation instructions.
    * Added instructions for upgrading from previous version.
    * Added personal data and privacy section.


## v1.1.0 - 2021-08-31

### Changes:

* Changed 'Missions' to 'INF' in Discord text.
* Removed 'Failed Missions' from Discord text.
* Made windows a bit wider to accommodate longer faction names.
* Changed plugin name to just 'BGS Tally' in settings.
* Improvements to the usage instructions in README.
* Renamed buttons to 'Latest Tick Data' and 'Earlier Tick Data' to more clearly describe what each does, avoiding the use of day-based terms 'Yesterday' and 'Today'.


## v1.0.0 - 2021-08-27

Initial release, based on original [BGS-Tally-v2.0 project by tezw21](https://github.com/tezw21/BGS-Tally-v2.0)

### New features:

* Now creates a Discord-ready string for copying and pasting into a Discord chat.
* _Copy to Clipboard_ button to streamline copying the Discord text.

### Bug fixes:

* Typo in 'Missions' fixed

### Other changes:

* Now logs to the EDMC log file, as per latest EDMC documentation recommendations.<|MERGE_RESOLUTION|>--- conflicted
+++ resolved
@@ -1,6 +1,5 @@
 # Change Log
 
-<<<<<<< HEAD
 ## v2.3.0 - xxxx-xx-xx
 
 ### New Features:
@@ -20,10 +19,7 @@
 * Overlay: Fixed occasional flickering of the tick time.
 
 
-## v2.2.0 - xxxx-xx-xx
-=======
 ## v2.2.0 - 2023-01-02
->>>>>>> 4b23e1fc
 
 ### New Features:
 
