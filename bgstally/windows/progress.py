import traceback
import tkinter as tk
import tkinter.font as tkFont
from math import ceil
from tkinter import ttk
from enum import Enum, auto
from functools import partial
from thirdparty.Tooltip import ToolTip
import webbrowser
from urllib.parse import quote
from bgstally.constants import CommodityOrder, ProgressUnits, ProgressView
from config import config
from bgstally.debug import Debug
from bgstally.utils import _

MAX_ROWS = 20

class ProgressWindow:
    ''' Window for displaying construction progress for Elite Dangerous colonisation '''
    def __init__(self, bgstally):
        self.bgstally = bgstally
        self.colonisation = None

        self.units:dict = {'Commodity': ProgressUnits.TONNES, 'Required': ProgressUnits.TONNES,
                           'Delivered': ProgressUnits.TONNES, 'Cargo': ProgressUnits.TONNES,
                           'Carrier': ProgressUnits.TONNES}

        self.headings:dict = {
            'Commodity': {
                ProgressUnits.TONNES: f"{_('Commodity'):<11}", # LANG: Commodity
                ProgressUnits.REMAINING: f"{_('Commodity'):<11}",
                ProgressUnits.PERCENT: f"{_('Commodity'):<11}",
                ProgressUnits.LOADS: f"{_('Commodity'):<11}",
                'Sticky': tk.W
                },
            'Required': {
                ProgressUnits.TONNES: f"{_('Required'):>10}", # LANG: Required amount
                ProgressUnits.REMAINING: f"{_('Needed'):>10}", # LANG: Amount still needed
                ProgressUnits.PERCENT: f"{_('Percent'):>11}", # LANG: Percentage
                ProgressUnits.LOADS: f"{_('Loads'):>12}", # LANG: number of cargo loads
                'Sticky': tk.E
                },
            'Delivered': {
                ProgressUnits.TONNES: f"{_('Delivered'):>10}", # LANG: Amount delivered
                ProgressUnits.REMAINING: f"{_('To Buy'):>11}", # LANG: Amount still left to buy
                ProgressUnits.PERCENT: f"{_('Percent'):>11}",
                ProgressUnits.LOADS: f"{_('Loads'):>12}",
                'Sticky': tk.E
                },
            'Cargo': {
                ProgressUnits.TONNES: f"{_('Cargo'):>1}", # LANG: amount in ship's Cargo
                ProgressUnits.REMAINING: f"{_('Needed'):>9}",
                ProgressUnits.PERCENT: f"{_('Percent'):>11}",
                ProgressUnits.LOADS: f"{_('Loads'):>12}",
                'Sticky': tk.E
                },
            'Carrier': {
                ProgressUnits.TONNES: f"{_('Carrier'):>11}", # LANG: Amount in your Fleet Carrier
                ProgressUnits.REMAINING: f"{_('Needed'):>9}",
                ProgressUnits.PERCENT: f"{_('Percent'):>11}",
                ProgressUnits.LOADS: f"{_('Loads'):>12}",
                'Sticky': tk.E
                }
            }
        # By removing the carrier from here we remove it everywhere
        if not self.bgstally.fleet_carrier.available():
            del self.headings['Carrier']

        # UI components
        self.frame:tk.Frame = None
        self.frame_row:int = 0 # Row in the parent frame
        self.table_frame:tk.Frame = None # Table frame
        self.scrollbar:tk.Scrollbar = None # Scrollbar for the commodity list
        self.title:tk.Label = None # Title object
        self.colheadings:dict = {} # Column headings
        self.rows:list = []
        self.progvar:tk.IntVar = None
        self.progcols:dict = {} # Progress bar variables
        self.build_index:int = 0 # Which build we're showing
        self.view:ProgressView = ProgressView.REDUCED # Full, reduced, or no list of commodities
        self.comm_order:CommodityOrder = CommodityOrder.DEFAULT # Commodity order
        self.default_fg = None

    def create_frame(self, parent_frame:tk.Frame, start_row:int, column_count:int) -> None:
        ''' Create the progress frame '''
        try:
            self.colonisation = self.bgstally.colonisation
            tracked:dict = self.colonisation.get_tracked_builds()

            self.frame_row = start_row
            frame:tk.Frame = tk.Frame(parent_frame)
            frame.grid(row=start_row, column=0, columnspan=20, sticky=tk.EW)
            self.frame = frame

            row:int = 0; col:int = 0
<<<<<<< HEAD
=======
            #ttk.Separator(frame, orient=tk.HORIZONTAL).grid(row=row, column=0, columnspan=5, pady=2, sticky=tk.EW)
            #row += 1
>>>>>>> 3b620e59

            # Overall progress bar chart
            y=tk.LabelFrame(frame, border=1, height=10)
            y.grid(row=row, column=col, columnspan=5, pady=0, sticky=tk.EW)
            y.grid_rowconfigure(0, weight=1)
            y.grid_propagate(0)
            self.progvar = tk.IntVar()
            progbar:ttk.Progressbar = ttk.Progressbar(y, orient=tk.HORIZONTAL, variable=self.progvar, maximum=100, length=450, mode='determinate')
            progbar.grid(row=0, column=0, columnspan=20, pady=0, ipady=0, sticky=tk.EW)
            progbar.rowconfigure(0, weight=1)
            row += 1; col = 0

            lbl:tk.Label = tk.Label(frame, text=_("Builds") + ":", anchor=tk.W) # LANG: Builds/bases
            lbl.grid(row=row, column=0, sticky=tk.W)
            self.weight(lbl)
            col += 1

            self.title = tk.Label(frame, text=_("None"), justify=tk.CENTER, anchor=tk.CENTER) # LANG: None
            self.title.grid(row=row, column=col, sticky=tk.EW)
            frame.columnconfigure(col, weight=1)
            col += 1

            prev_btn:tk.Label = tk.Label(frame, image=self.bgstally.ui.image_icon_left_arrow, cursor="hand2")
            prev_btn.bind("<Button-1>", partial(self.event, "prev"))
            prev_btn.grid(row=row, column=col, sticky=tk.W)
            ToolTip(prev_btn, text=_("Show previous build")) # LANG: tooltip for the previous build icon
            col += 1

            view_btn:tk.Label = tk.Label(frame, image=self.bgstally.ui.image_icon_change_view, cursor="hand2")
            view_btn.bind("<Button-1>", partial(self.event, "change"))
            view_btn.grid(row=row, column=col, sticky=tk.E)
<<<<<<< HEAD
            ToolTip(view_btn, text=_("Cycle commodity list order")) # LANG: tooltip for the commodity header
=======
            ToolTip(view_btn, text=_("Cycle commodity list filter views")) # LANG: tooltip for the change view icon (full, reduced, minimal, none)
>>>>>>> 3b620e59
            col += 1

            next_btn:tk.Label = tk.Label(frame, image=self.bgstally.ui.image_icon_right_arrow, cursor="hand2")
            next_btn.bind("<Button-1>", partial(self.event, "next"))
            next_btn.grid(row=row, column=col, sticky=tk.E)
            ToolTip(next_btn, text=_("Show next build")) # LANG: tooltip for the next build icon
            row += 1; col = 0

            table_frame:tk.Frame = tk.Frame(frame)
            table_frame.columnconfigure(0, weight=1)
            table_frame.grid(row=row, column=col, columnspan=5, sticky=tk.NSEW)
            scr:tk.Scrollbar = tk.Scrollbar(table_frame, orient=tk.VERTICAL)
            self.scrollbar = scr
            self.table_frame = table_frame

            # Column headings
            row = 0
            for i, (k, v) in enumerate(self.headings.items()):
                c = tk.Label(table_frame, text=_(v.get(ProgressUnits.TONNES)), cursor='hand2')
                c.grid(row=row, column=i, sticky=v.get('Sticky'))
                c.bind("<Button-1>", partial(self.change_view, k))
                c.config(foreground=config.get_str('dark_text') if config.get_int('theme') == 1 else 'black')
                ToolTip(c, text=_("Cycle commodity list filter views")) # LANG: tooltip for the column headings in the progress view indicating that clicking on the headings will cycle through the available views
                self.weight(c)
                self.colheadings[k] = c
            row += 1

            #for i, col in enumerate(self.headings.keys()):
                # Progress bar chart
<<<<<<< HEAD
                #if col == 'Commodity':
                #    continue
                #fr:tk.LabelFrame = tk.LabelFrame(table_frame, border=1, height=10, width=70)
                #fr.grid(row=row, column=i, pady=0, sticky=tk.EW)
                #fr.grid_rowconfigure(0, weight=1)
                #fr.grid_propagate(0)

                #self.progcols[col] = tk.IntVar()
                #pbar:ttk.Progressbar = ttk.Progressbar(fr, orient=tk.HORIZONTAL, variable=self.progcols[col], maximum=100, length=70, mode='determinate', style='blue.Horizontal.TProgressbar')
                #pbar.grid(row=0, column=i, pady=0, ipady=0, sticky=tk.EW)
=======
                if col == 'Commodity':
                    continue
                fr:tk.LabelFrame = tk.LabelFrame(table_frame, border=1, height=10, width=70)
                fr.grid(row=row, column=i, pady=0, sticky=tk.EW)
                fr.grid_rowconfigure(0, weight=1)
                fr.grid_propagate(0)

                self.progcols[col] = tk.IntVar()
                pbar:ttk.Progressbar = ttk.Progressbar(fr, orient=tk.HORIZONTAL, variable=self.progcols[col], maximum=100, length=70, mode='determinate', style='blue.Horizontal.TProgressbar')
                pbar.grid(row=0, column=i, pady=0, ipady=0, sticky=tk.EW)

>>>>>>> 3b620e59
            row += 1

            # Go through the complete list of possible commodities and make a row for each and hide it.
            for c in self.colonisation.get_commodity_list('All'):
                r:dict = {}

                for i, (col, val) in enumerate(self.headings.items()):
                    lbl:tk.Label = tk.Label(table_frame, text='')
                    lbl.grid(row=row, column=i, sticky=val.get('Sticky'))
                    if col == 'Commodity':
                        lbl.bind("<Button-1>", partial(self.link, c))
                        lbl.bind("<Button-3>", partial(self.ctc, self.colonisation.commodities[c].get('Name', c)))
                        ToolTip(lbl, text=_("Left click for Inara market, right click to copy")) # LANG: tooltip for the inara market commodity links and copy to clipboard
                        lbl.config(cursor='hand2', foreground=config.get_str('dark_text') if config.get_int('theme') == 1 else 'black')

                    r[col] = lbl
                self.rows.append(r)
                row += 1

            # Totals at the bottom
            r:dict = {}
            for i, (col, val) in enumerate(self.headings.items()):
                r[col] = tk.Label(table_frame, text=_("Total")) # LANG: Total amounts
                r[col].grid(row=row, column=i, sticky=val.get('Sticky'))
                self.weight(r[col])

            self.rows.append(r)

            # No builds or no commodities so hide the frame entirely
            if len(tracked) == 0 or len(self.colonisation.get_required(tracked)) == 0:
                frame.grid_remove()
                return

            self.update_display()

        except Exception as e:
            Debug.logger.info(f"Error creating frame {e}")
            Debug.logger.error(traceback.format_exc())


    def event(self, event:str, tkEvent) -> None:
        ''' Process events from the buttons in the progress window. '''
        try:
            tracked:dict = self.colonisation.get_tracked_builds()
            max:int = len(tracked) -1 if len(tracked) < 2 else len(tracked) # "All" if more than one build
            match event:
                case 'next':
                    self.build_index += 1
                    if self.build_index > max: self.build_index = 0
                case 'prev':
                    self.build_index -= 1
                    if self.build_index < 0: self.build_index = max
                case 'change':
                    self.view = ProgressView((self.view.value + 1) % len(ProgressView))
<<<<<<< HEAD
            self.colonisation.save()
=======
                    self.colonisation.save()

>>>>>>> 3b620e59
            self.update_display()

        except Exception as e:
            Debug.logger.info(f"Error processing event {e}")
            Debug.logger.error(traceback.format_exc())


    def change_view(self, column:str, tkEvent) -> None:
        ''' Change the view of the column when clicked. This is a toggle between tonnes, remaining, and loads. '''
        try:
            match column:
                case 'Commodity':
                    self.comm_order = CommodityOrder((self.comm_order.value + 1) % len(CommodityOrder))
                case _:
<<<<<<< HEAD
=======

>>>>>>> 3b620e59
                    self.units[column] = ProgressUnits((self.units[column].value + 1) % (len(ProgressUnits)))
                    # Loads is meaningless for cargo!
                    if column == 'Cargo' and self.units[column] == ProgressUnits.LOADS:
                        self.units[column] = ProgressUnits((self.units[column].value + 1) % (len(ProgressUnits)))
                    # Percent is only meaningful for Delivered and Carrier
                    if column not in ['Delivered', 'Carrier'] and self.units[column] == ProgressUnits.PERCENT:
                        self.units[column] = ProgressUnits((self.units[column].value + 1) % (len(ProgressUnits)))
            self.update_display()

        except Exception as e:
            Debug.logger.info(f"Error changing view {e}")
            Debug.logger.error(traceback.format_exc())


    def link(self, comm:str, tkEvent) -> None:
        ''' Open the link to Inara for nearest location for the commodity. '''
        try:
            comm_id = self.colonisation.base_costs['All'].get(comm)
            sys:str = self.colonisation.current_system if self.colonisation.current_system != None else 'Sol'
            # pi3=3 - large, pi3=2 - medium
            size:int = 2 if self.colonisation.cargo_capacity < 407 else 3

            # pi7=5000 - supply (100, 500, 1000, 2500, 5000, 10000, 50000)
            tracked:dict = self.colonisation.get_tracked_builds()
            required:dict = self.colonisation.get_required(tracked)
            delivered:dict = self.colonisation.get_delivered(tracked)
            rem:int = (required[self.build_index].get(comm, 0) if len(required) > self.build_index else 0) - (delivered[self.build_index].get(comm, 0) if len(delivered) > self.build_index else 0)
            for min in [500, 1000, 2500, 5000, 10000, 50000]:
                if min > rem: break

            url:str = f"https://inara.cz/elite/commodities/?formbrief=1&pi1=1&pa1[]={comm_id}&ps1={quote(sys)}&pi10=3&pi11=0&pi3={size}&pi9=0&pi4=0&pi14=0&pi5=720&pi12=0&pi7={min}&pi8=0&pi13=0"
            webbrowser.open(url)

        except Exception as e:
            Debug.logger.info(f"Error processing link {e}")
            Debug.logger.error(traceback.format_exc())


<<<<<<< HEAD
    def ctc(self, comm:str, event) -> None:
        ''' Copy to clipboard '''
        try:
            self.frame.clipboard_clear()
            self.frame.clipboard_append(comm)
        except Exception as e:
            Debug.logger.error(f"Error in ctc() {e}")
            Debug.logger.error(traceback.format_exc())


    def update_display(self) -> None:
=======
    def update_display(self):
>>>>>>> 3b620e59
        ''' Main display update function. '''
        try:
            tracked:list = self.colonisation.get_tracked_builds()
            required:dict = self.colonisation.get_required(tracked)
            delivered:dict = self.colonisation.get_delivered(tracked)

            if len(tracked) == 0 or self.colonisation.cargo_capacity < 8:
                self.frame.grid_remove()
                return

            self.frame.grid(row=self.frame_row, column=0, columnspan=20, sticky=tk.EW)
            self.table_frame.grid(row=3, column=0, columnspan=5, sticky=tk.NSEW)

            # Set the build name (system name and plan name)
            name = _('All') # LANG: all builds
            if self.build_index < len(tracked):
                b:dict = tracked[self.build_index]
                bn:str = b.get('Name', '') if b.get('Name','') != '' else b.get('Base Type', '')
                pn:str = b.get('Plan', _('Unknown')) # Unknown system name
                name:str = ', '.join([pn, bn])

            self.title.config(text=name[-50:])

            # Hide the table but not the progress frame so the change view icon is still available
            if self.view == ProgressView.NONE:
                self.table_frame.grid_remove()
                return

            # Set the column headings according to the selected units
            totals:dict = {}
            for col in self.headings.keys():
                if col == 'Carrier' and not self.bgstally.fleet_carrier.available():
                    continue

                self.colheadings[col]['text'] = self.headings[col][self.units[col]]
                self.colheadings[col].grid()
                totals[col] = 0

            totals['Commodity'] = _("Total")  # LANG: total commodities

            # Go through each commodity and show or hide it as appropriate and display the appropriate values
            comms:list = []
            if self.colonisation.docked == True and self.colonisation.market != {} and self.comm_order == CommodityOrder.DEFAULT:
                comms = self.colonisation.get_commodity_list('All', CommodityOrder.CATEGORY)
            else:
                comms = self.colonisation.get_commodity_list('All', self.comm_order)

            if comms == None or comms == []:
                Debug.logger.info(f"No commodities found")
                return

            rc:int = 0
            for i, c in enumerate(comms):
                row:dict = self.rows[i]
                reqcnt:int = required[self.build_index].get(c, 0) if len(required) > self.build_index else 0
                delcnt:int = delivered[self.build_index].get(c, 0) if len(delivered) > self.build_index else 0
                remaining:int = reqcnt - delcnt

                cargo:int = self.colonisation.cargo.get(c, 0)
                carrier:int = self.colonisation.carrier_cargo.get(c, 0)
                tobuy:int = reqcnt - carrier - cargo

                #Debug.logger.debug(f"{name} {c} R:{reqcnt} D:{delcnt} r:{remaining} T:{tobuy} c:{cargo} C:{carrier}")
                if reqcnt > 0:
                    totals['Required'] += reqcnt
                    totals['Delivered'] += delcnt
                if remaining > 0:
                    totals['Cargo'] += cargo
                    if 'Carrier' in totals: totals['Carrier'] += carrier

                # We only show relevant (required) items. But.
                # If the view is reduced we don't show ones that are complete. Also.
                # If we're in minimal view we only show ones we still need to buy.
                if (reqcnt <= 0) or \
                    (remaining <= 0 and self.view != ProgressView.FULL) or \
                    (tobuy <= 0 and self.view == ProgressView.MINIMAL) or \
<<<<<<< HEAD
                    (self.colonisation.docked == True and self.colonisation.market != {} and self.colonisation.market.get(c, 0) == 0 and self.view == ProgressView.MINIMAL) or \
=======
>>>>>>> 3b620e59
                    rc > MAX_ROWS:
                    for col in self.headings.keys():
                        row[col].grid_remove()
                    continue

                if rc == MAX_ROWS:
                    for col in self.headings.keys():
                        row[col]['text'] = '… '
                        row[col].grid()
                    rc += 1
                    continue

                for col in self.headings.keys():
                    if col == 'Commodity':
                        # Shorten and display the commodity name
                        colstr:str = self.colonisation.commodities[c].get('Name', c)
                        if len(colstr) > 22: colstr = colstr[0:20] + '…'
                        row['Commodity']['text'] = colstr
                        row['Commodity'].bind("<Button-1>", partial(self.link, c))
                        row['Commodity'].bind("<Button-3>", partial(self.ctc, self.colonisation.commodities[c].get('Name', c)))
                        row['Commodity'].grid()
                        continue

                    row[col]['text'] = self.get_value(col, reqcnt, delcnt, cargo, carrier)
                    row[col].grid()
                    self.highlight_row(row, c, reqcnt - delcnt)
                rc += 1
<<<<<<< HEAD

=======
>>>>>>> 3b620e59
            self.display_totals(self.rows[i+1], tracked, totals)
            return

        except Exception as e:
            Debug.logger.info(f"Error updating display")
            Debug.logger.error(traceback.format_exc())


    def display_totals(self, row:dict, tracked:list, totals:dict) -> None:
        ''' Display the totals at the bottom of the table '''

        # We're down to having nothing left to deliver.
        if (totals['Required'] - totals['Delivered']) == 0:
            if len(tracked) == 1: # Nothing at all, remove the entire frame
                self.frame.grid_remove()
            else: # Just this one build? Hide the table
                self.table_frame.grid_remove()
            return

        for col in self.headings.keys():
            row[col]['text'] = self.get_value(col, totals['Required'], totals['Delivered'], totals['Cargo'], 0 if 'Carrier' not in totals else totals['Carrier']) if col != 'Commodity' else _("Total")
            self.weight(row[col])
            row[col].grid()

        # Update the progress graphs
        self.progvar.set(totals['Delivered'] * 100 / totals['Required'])
<<<<<<< HEAD
        #self.progcols['Required'].set((totals['Required'] - totals['Delivered']) * 100 / totals['Required'])
        #self.progcols['Delivered'].set(totals['Delivered'] * 100 / totals['Required'])
        #self.progcols['Cargo'].set(totals['Cargo'] * 100 / self.colonisation.cargo_capacity)
        #if (totals['Required'] - totals['Delivered']) > 0 'Carrier' in self.progcols:
=======
        self.progcols['Required'].set((totals['Required'] - totals['Delivered']) * 100 / totals['Required'])
        self.progcols['Delivered'].set(totals['Delivered'] * 100 / totals['Required'])
        self.progcols['Cargo'].set(totals['Cargo'] * 100 / self.colonisation.cargo_capacity)
        if (totals['Required'] - totals['Delivered']) > 0:
>>>>>>> 3b620e59
            # @TODO: Figure out carrier space for a better progress display
        #    self.progcols['Carrier'].set(totals['Carrier'] * 100 / (totals['Required'] - totals['Delivered']))
        return


    def get_value(self, column:str, required:int, delivered:int, cargo:int, carrier:int) -> str:
        ''' Calculate and format the commodity amount depending on the column and the units '''
        remaining:int = required - delivered

        match self.units[column]:
<<<<<<< HEAD
            case ProgressUnits.REMAINING if column == 'Required': valstr = f"{remaining:,}{_('t')}"
            case ProgressUnits.REMAINING if column == 'Delivered': valstr = f"{max(remaining-cargo-carrier, 0):,}{_('t')}"
            case ProgressUnits.REMAINING if column == 'Cargo': valstr = f"{max(remaining-cargo, 0):,}{_('t')}"
            case ProgressUnits.REMAINING if column == 'Carrier': valstr = f"{max(remaining-carrier,0):,}{_('t')}"

            case ProgressUnits.LOADS if column == 'Required':
                if ceil(remaining / self.colonisation.cargo_capacity) > 1:
                    valstr = f"{ceil(remaining / self.colonisation.cargo_capacity)}{_('L')}"
                else:
                    valstr = f"{remaining:,}{_('t')}"
            case ProgressUnits.LOADS if column == 'Delivered':
                if ceil(delivered / self.colonisation.cargo_capacity) > 1:
                    valstr = f"{ceil(delivered / self.colonisation.cargo_capacity)}{_('L')}"
                else:
                    valstr = f"{delivered:,}{_('t')}"
            case ProgressUnits.LOADS if column == 'Cargo': valstr = f"{ceil(cargo / self.colonisation.cargo_capacity)}{_('L')}"
            case ProgressUnits.LOADS if column == 'Carrier':
                if ceil(carrier / self.colonisation.cargo_capacity) > 1:
                    valstr = f"{ceil(carrier / self.colonisation.cargo_capacity)}{_('L')}"
                else:
                    valstr = f"{carrier:,}{_('t')}"
=======
            case ProgressUnits.REMAINING if column == 'Required': valstr = f"{remaining:,} {_('t')}"
            case ProgressUnits.REMAINING if column == 'Delivered': valstr = f"{max(remaining-cargo-carrier, 0):,} {_('t')}"
            case ProgressUnits.REMAINING if column == 'Cargo': valstr = f"{max(remaining-cargo, 0):,} {_('t')}"
            case ProgressUnits.REMAINING if column == 'Carrier': valstr = f"{max(remaining-carrier,0):,} {_('t')}"

            case ProgressUnits.LOADS if column == 'Required':
                if ceil(remaining / self.colonisation.cargo_capacity) > 1:
                    valstr = f"{ceil(remaining / self.colonisation.cargo_capacity)} {_('L')}"
                else:
                    valstr = f"{remaining:,} {_('t')}"
            case ProgressUnits.LOADS if column == 'Delivered':
                if ceil(delivered / self.colonisation.cargo_capacity) > 1:
                    valstr = f"{ceil(delivered / self.colonisation.cargo_capacity)} {_('L')}"
                else:
                    valstr = f"{delivered:,} {_('t')}"
            case ProgressUnits.LOADS if column == 'Cargo': valstr = f"{ceil(cargo / self.colonisation.cargo_capacity)} {_('L')}"
            case ProgressUnits.LOADS if column == 'Carrier':
                if ceil(carrier / self.colonisation.cargo_capacity) > 1:
                    valstr = f"{ceil(carrier / self.colonisation.cargo_capacity)} {_('L')}"
                else:
                    valstr = f"{carrier:,} {_('t')}"
>>>>>>> 3b620e59
            case ProgressUnits.PERCENT if column == 'Required': valstr = f"{delivered * 100 / required:.0f}%"
            case ProgressUnits.PERCENT if column == 'Delivered': valstr = f"{delivered * 100 / required:.0f}%"
            case ProgressUnits.PERCENT if column == 'Cargo': valstr = f"{cargo * 100 / cargo:.0f}%"
            case ProgressUnits.PERCENT if column == 'Carrier': valstr = f"{carrier * 100 / required:.0f}%"

            case _ if column == 'Required': valstr = f"{required:,}{_('t')}"
            case _ if column == 'Delivered': valstr = f"{delivered:,}{_('t')}"
            case _ if column == 'Cargo': valstr = f"{cargo:,}{_('t')}"
            case _ if column == 'Carrier': valstr = f"{carrier:,}{_('t')}"

        return valstr


    def weight(self, item, w='bold') -> None:
        ''' Set font weight, defaults to bold '''
        fnt:tkFont.Font = tkFont.Font(font=item['font']).actual()
        item.configure(font=(fnt['family'], fnt['size'], w))


    def highlight_row(self, row:dict, c:str, qty:int = 0) -> None:
        ''' Color rows depending on the state '''
        tobuy:int = qty - self.colonisation.carrier_cargo.get(c, 0) - self.colonisation.cargo.get(c, 0)
        space:int = self.colonisation.cargo_capacity - sum(self.colonisation.cargo.values())

        for col in self.headings.keys():

            # Get the ed:mc default color
            row[col]['fg'] = config.get_str('dark_text') if config.get_int('theme') == 1 else 'black'
            self.weight(row[col], 'normal')

            if qty <= 0: # Nothing left to deliver, grey it out
                row[col]['fg'] = 'grey'; self.weight(row[col], 'normal')
                continue

            if qty <= self.colonisation.cargo.get(c, 0): # Have enough in our hold? green and bold
                row[col]['fg'] = 'green'; self.weight(row[col], 'bold')
                continue

            if tobuy <= 0 : # Gave enough between our hold and the carrier? green and normal
                row[col]['fg'] = 'green'; self.weight(row[col], 'normal')
                continue

            # What's available at this market?
            if self.colonisation.docked == True and self.colonisation.market.get(c, 0): # market!
                row[col]['fg'] = 'steelblue'
                # bold if need any and have room, otherwise normal
                self.weight(row[col], 'bold' if tobuy > 0 and space > 0 else 'normal')
                continue

        return<|MERGE_RESOLUTION|>--- conflicted
+++ resolved
@@ -93,11 +93,6 @@
             self.frame = frame
 
             row:int = 0; col:int = 0
-<<<<<<< HEAD
-=======
-            #ttk.Separator(frame, orient=tk.HORIZONTAL).grid(row=row, column=0, columnspan=5, pady=2, sticky=tk.EW)
-            #row += 1
->>>>>>> 3b620e59
 
             # Overall progress bar chart
             y=tk.LabelFrame(frame, border=1, height=10)
@@ -129,11 +124,7 @@
             view_btn:tk.Label = tk.Label(frame, image=self.bgstally.ui.image_icon_change_view, cursor="hand2")
             view_btn.bind("<Button-1>", partial(self.event, "change"))
             view_btn.grid(row=row, column=col, sticky=tk.E)
-<<<<<<< HEAD
             ToolTip(view_btn, text=_("Cycle commodity list order")) # LANG: tooltip for the commodity header
-=======
-            ToolTip(view_btn, text=_("Cycle commodity list filter views")) # LANG: tooltip for the change view icon (full, reduced, minimal, none)
->>>>>>> 3b620e59
             col += 1
 
             next_btn:tk.Label = tk.Label(frame, image=self.bgstally.ui.image_icon_right_arrow, cursor="hand2")
@@ -163,7 +154,6 @@
 
             #for i, col in enumerate(self.headings.keys()):
                 # Progress bar chart
-<<<<<<< HEAD
                 #if col == 'Commodity':
                 #    continue
                 #fr:tk.LabelFrame = tk.LabelFrame(table_frame, border=1, height=10, width=70)
@@ -174,19 +164,6 @@
                 #self.progcols[col] = tk.IntVar()
                 #pbar:ttk.Progressbar = ttk.Progressbar(fr, orient=tk.HORIZONTAL, variable=self.progcols[col], maximum=100, length=70, mode='determinate', style='blue.Horizontal.TProgressbar')
                 #pbar.grid(row=0, column=i, pady=0, ipady=0, sticky=tk.EW)
-=======
-                if col == 'Commodity':
-                    continue
-                fr:tk.LabelFrame = tk.LabelFrame(table_frame, border=1, height=10, width=70)
-                fr.grid(row=row, column=i, pady=0, sticky=tk.EW)
-                fr.grid_rowconfigure(0, weight=1)
-                fr.grid_propagate(0)
-
-                self.progcols[col] = tk.IntVar()
-                pbar:ttk.Progressbar = ttk.Progressbar(fr, orient=tk.HORIZONTAL, variable=self.progcols[col], maximum=100, length=70, mode='determinate', style='blue.Horizontal.TProgressbar')
-                pbar.grid(row=0, column=i, pady=0, ipady=0, sticky=tk.EW)
-
->>>>>>> 3b620e59
             row += 1
 
             # Go through the complete list of possible commodities and make a row for each and hide it.
@@ -241,12 +218,7 @@
                     if self.build_index < 0: self.build_index = max
                 case 'change':
                     self.view = ProgressView((self.view.value + 1) % len(ProgressView))
-<<<<<<< HEAD
             self.colonisation.save()
-=======
-                    self.colonisation.save()
-
->>>>>>> 3b620e59
             self.update_display()
 
         except Exception as e:
@@ -261,10 +233,6 @@
                 case 'Commodity':
                     self.comm_order = CommodityOrder((self.comm_order.value + 1) % len(CommodityOrder))
                 case _:
-<<<<<<< HEAD
-=======
-
->>>>>>> 3b620e59
                     self.units[column] = ProgressUnits((self.units[column].value + 1) % (len(ProgressUnits)))
                     # Loads is meaningless for cargo!
                     if column == 'Cargo' and self.units[column] == ProgressUnits.LOADS:
@@ -303,7 +271,6 @@
             Debug.logger.error(traceback.format_exc())
 
 
-<<<<<<< HEAD
     def ctc(self, comm:str, event) -> None:
         ''' Copy to clipboard '''
         try:
@@ -315,9 +282,6 @@
 
 
     def update_display(self) -> None:
-=======
-    def update_display(self):
->>>>>>> 3b620e59
         ''' Main display update function. '''
         try:
             tracked:list = self.colonisation.get_tracked_builds()
@@ -394,10 +358,7 @@
                 if (reqcnt <= 0) or \
                     (remaining <= 0 and self.view != ProgressView.FULL) or \
                     (tobuy <= 0 and self.view == ProgressView.MINIMAL) or \
-<<<<<<< HEAD
                     (self.colonisation.docked == True and self.colonisation.market != {} and self.colonisation.market.get(c, 0) == 0 and self.view == ProgressView.MINIMAL) or \
-=======
->>>>>>> 3b620e59
                     rc > MAX_ROWS:
                     for col in self.headings.keys():
                         row[col].grid_remove()
@@ -425,10 +386,6 @@
                     row[col].grid()
                     self.highlight_row(row, c, reqcnt - delcnt)
                 rc += 1
-<<<<<<< HEAD
-
-=======
->>>>>>> 3b620e59
             self.display_totals(self.rows[i+1], tracked, totals)
             return
 
@@ -455,17 +412,10 @@
 
         # Update the progress graphs
         self.progvar.set(totals['Delivered'] * 100 / totals['Required'])
-<<<<<<< HEAD
         #self.progcols['Required'].set((totals['Required'] - totals['Delivered']) * 100 / totals['Required'])
         #self.progcols['Delivered'].set(totals['Delivered'] * 100 / totals['Required'])
         #self.progcols['Cargo'].set(totals['Cargo'] * 100 / self.colonisation.cargo_capacity)
         #if (totals['Required'] - totals['Delivered']) > 0 'Carrier' in self.progcols:
-=======
-        self.progcols['Required'].set((totals['Required'] - totals['Delivered']) * 100 / totals['Required'])
-        self.progcols['Delivered'].set(totals['Delivered'] * 100 / totals['Required'])
-        self.progcols['Cargo'].set(totals['Cargo'] * 100 / self.colonisation.cargo_capacity)
-        if (totals['Required'] - totals['Delivered']) > 0:
->>>>>>> 3b620e59
             # @TODO: Figure out carrier space for a better progress display
         #    self.progcols['Carrier'].set(totals['Carrier'] * 100 / (totals['Required'] - totals['Delivered']))
         return
@@ -476,7 +426,6 @@
         remaining:int = required - delivered
 
         match self.units[column]:
-<<<<<<< HEAD
             case ProgressUnits.REMAINING if column == 'Required': valstr = f"{remaining:,}{_('t')}"
             case ProgressUnits.REMAINING if column == 'Delivered': valstr = f"{max(remaining-cargo-carrier, 0):,}{_('t')}"
             case ProgressUnits.REMAINING if column == 'Cargo': valstr = f"{max(remaining-cargo, 0):,}{_('t')}"
@@ -498,29 +447,7 @@
                     valstr = f"{ceil(carrier / self.colonisation.cargo_capacity)}{_('L')}"
                 else:
                     valstr = f"{carrier:,}{_('t')}"
-=======
-            case ProgressUnits.REMAINING if column == 'Required': valstr = f"{remaining:,} {_('t')}"
-            case ProgressUnits.REMAINING if column == 'Delivered': valstr = f"{max(remaining-cargo-carrier, 0):,} {_('t')}"
-            case ProgressUnits.REMAINING if column == 'Cargo': valstr = f"{max(remaining-cargo, 0):,} {_('t')}"
-            case ProgressUnits.REMAINING if column == 'Carrier': valstr = f"{max(remaining-carrier,0):,} {_('t')}"
-
-            case ProgressUnits.LOADS if column == 'Required':
-                if ceil(remaining / self.colonisation.cargo_capacity) > 1:
-                    valstr = f"{ceil(remaining / self.colonisation.cargo_capacity)} {_('L')}"
-                else:
-                    valstr = f"{remaining:,} {_('t')}"
-            case ProgressUnits.LOADS if column == 'Delivered':
-                if ceil(delivered / self.colonisation.cargo_capacity) > 1:
-                    valstr = f"{ceil(delivered / self.colonisation.cargo_capacity)} {_('L')}"
-                else:
-                    valstr = f"{delivered:,} {_('t')}"
-            case ProgressUnits.LOADS if column == 'Cargo': valstr = f"{ceil(cargo / self.colonisation.cargo_capacity)} {_('L')}"
-            case ProgressUnits.LOADS if column == 'Carrier':
-                if ceil(carrier / self.colonisation.cargo_capacity) > 1:
-                    valstr = f"{ceil(carrier / self.colonisation.cargo_capacity)} {_('L')}"
-                else:
-                    valstr = f"{carrier:,} {_('t')}"
->>>>>>> 3b620e59
+
             case ProgressUnits.PERCENT if column == 'Required': valstr = f"{delivered * 100 / required:.0f}%"
             case ProgressUnits.PERCENT if column == 'Delivered': valstr = f"{delivered * 100 / required:.0f}%"
             case ProgressUnits.PERCENT if column == 'Cargo': valstr = f"{cargo * 100 / cargo:.0f}%"
