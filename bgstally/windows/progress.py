import tkinter as tk
import tkinter.font as tkFont
import traceback
import webbrowser
from enum import Enum, auto
from functools import partial
from math import ceil
from tkinter import ttk
from urllib.parse import quote

from bgstally.constants import TAG_OVERLAY_HIGHLIGHT, CommodityOrder, ProgressUnits, ProgressView
from bgstally.debug import Debug
from bgstally.utils import _, str_truncate
from config import config
from thirdparty.Tooltip import ToolTip

MAX_ROWS = 20

class ProgressWindow:
    '''
    Frame for displaying colonisation construction progress.

    This creates a frame within the ED:MC main window, as part of the BGS-Tally section,
    and displays the commodities required for a build (or all tracked builds),
    their amounts, and progress towards completion.

    It also provides a progress bar for the overall progress of the build (or builds).
    '''
    def __init__(self, bgstally):
        self.bgstally = bgstally
        self.colonisation = None

        # The current units for each column. This is saved in the colonisation json file.
        self.units:dict = {'Commodity': ProgressUnits.TONNES, 'Required': ProgressUnits.TONNES,
                           'Delivered': ProgressUnits.TONNES, 'Cargo': ProgressUnits.TONNES,
                           'Carrier': ProgressUnits.TONNES}

        # The headings for each column, with the meanings for each unit type.
        # These are saved in the colonisation json file.
        self.headings:dict = {
            'Commodity': {
                ProgressUnits.TONNES: f"{_('Commodity'):<11}", # LANG: Commodity
                ProgressUnits.REMAINING: f"{_('Commodity'):<11}",
                ProgressUnits.PERCENT: f"{_('Commodity'):<11}",
                ProgressUnits.LOADS: f"{_('Commodity'):<11}",
                'Sticky': tk.W
                },
            'Required': {
                ProgressUnits.TONNES: f"{_('Required'):>10}", # LANG: Required amount
                ProgressUnits.REMAINING: f"{_('Needed'):>10}", # LANG: Amount still needed
                ProgressUnits.PERCENT: f"{_('Percent'):>11}", # LANG: Percentage
                ProgressUnits.LOADS: f"{_('Loads'):>12}", # LANG: number of cargo loads
                'Sticky': tk.E
                },
            'Delivered': {
                ProgressUnits.TONNES: f"{_('Delivered'):>10}", # LANG: Amount delivered
                ProgressUnits.REMAINING: f"{_('To Buy'):>11}", # LANG: Amount still left to buy
                ProgressUnits.PERCENT: f"{_('Percent'):>11}",
                ProgressUnits.LOADS: f"{_('Loads'):>12}",
                'Sticky': tk.E
                },
            'Cargo': {
                ProgressUnits.TONNES: f"{_('Cargo'):>1}", # LANG: amount in ship's Cargo
                ProgressUnits.REMAINING: f"{_('Needed'):>9}",
                ProgressUnits.PERCENT: f"{_('Percent'):>11}",
                ProgressUnits.LOADS: f"{_('Loads'):>12}",
                'Sticky': tk.E
                },
            'Carrier': {
                ProgressUnits.TONNES: f"{_('Carrier'):>11}", # LANG: Amount in your Fleet Carrier
                ProgressUnits.REMAINING: f"{_('Needed'):>9}",
                ProgressUnits.PERCENT: f"{_('Percent'):>11}",
                ProgressUnits.LOADS: f"{_('Loads'):>12}",
                'Sticky': tk.E
                }
            }
        # By removing the carrier from here we remove it everywhere
        if not self.bgstally.fleet_carrier.available():
            del self.headings['Carrier']

        # UI components
        self.frame:tk.Frame = None
        self.frame_row:int = 0 # Row in the parent frame
        self.table_frame:tk.Frame = None # Table frame
        self.scrollbar:tk.Scrollbar = None # Scrollbar for the commodity list
        self.title:tk.Label = None # Title object
        self.colheadings:dict = {} # Column headings
        self.rows:list = []
        self.progvar:tk.IntVar = None
        self.progcols:dict = {} # Progress bar variables
        self.build_index:int = 0 # Which build we're showing
        self.view:ProgressView = ProgressView.REDUCED # Full, reduced, or no list of commodities
        self.comm_order:CommodityOrder = CommodityOrder.DEFAULT # Commodity order
        self.default_fg = None


    def create_frame(self, parent_frame:tk.Frame, start_row:int, column_count:int) -> None:
        ''' Create the progress frame. This is called by ui.py on startup. '''
        try:
            self.colonisation = self.bgstally.colonisation
            tracked:dict = self.colonisation.get_tracked_builds()

            self.frame_row = start_row
            frame:tk.Frame = tk.Frame(parent_frame)
            frame.grid(row=start_row, column=0, columnspan=20, sticky=tk.EW)
            self.frame = frame

            row:int = 0; col:int = 0

            # Overall progress bar chart
            y=tk.LabelFrame(frame, border=1, height=10)
            y.grid(row=row, column=col, columnspan=5, pady=0, sticky=tk.EW)
            y.grid_rowconfigure(0, weight=1)
            y.grid_propagate(0)
            self.progvar = tk.IntVar()
            progbar:ttk.Progressbar = ttk.Progressbar(y, orient=tk.HORIZONTAL, variable=self.progvar, maximum=100, length=450, mode='determinate')
            progbar.grid(row=0, column=0, columnspan=20, pady=0, ipady=0, sticky=tk.EW)
            progbar.rowconfigure(0, weight=1)
            row += 1; col = 0

            lbl:tk.Label = tk.Label(frame, text=_("Builds") + ":", anchor=tk.W) # LANG: Builds/bases
            lbl.grid(row=row, column=0, sticky=tk.W)
            self._set_weight(lbl)
            col += 1

            self.title = tk.Label(frame, text=_("None"), justify=tk.CENTER, anchor=tk.CENTER, cursor="hand2") # LANG: None
            self.title.config(foreground=config.get_str('dark_text') if config.get_int('theme') == 1 else 'black')
            self.title.bind("<Button-1>", partial(self.event, "copy"))
            self.title.grid(row=row, column=col, sticky=tk.EW)
            frame.columnconfigure(col, weight=1)
            ToolTip(self.title, text=_("Current build, click to copy to clipboard")) # LANG: tooltip for the build name
            col += 1

            prev_btn:tk.Label = tk.Label(frame, image=self.bgstally.ui.image_icon_left_arrow, cursor="hand2")
            prev_btn.bind("<Button-1>", partial(self.event, "prev"))
            prev_btn.grid(row=row, column=col, sticky=tk.W)
            ToolTip(prev_btn, text=_("Show previous build")) # LANG: tooltip for the previous build icon
            col += 1

            view_btn:tk.Label = tk.Label(frame, image=self.bgstally.ui.image_icon_change_view, cursor="hand2")
            view_btn.bind("<Button-1>", partial(self.event, "change"))
            view_btn.grid(row=row, column=col, sticky=tk.E)
            ToolTip(view_btn, text=_("Cycle commodity list details")) # LANG: tooltip for the commodity header
            col += 1

            next_btn:tk.Label = tk.Label(frame, image=self.bgstally.ui.image_icon_right_arrow, cursor="hand2")
            next_btn.bind("<Button-1>", partial(self.event, "next"))
            next_btn.grid(row=row, column=col, sticky=tk.E)
            ToolTip(next_btn, text=_("Show next build")) # LANG: tooltip for the next build icon
            row += 1; col = 0

            table_frame:tk.Frame = tk.Frame(frame)
            table_frame.columnconfigure(0, weight=1)
            table_frame.grid(row=row, column=col, columnspan=5, sticky=tk.NSEW)
            scr:tk.Scrollbar = tk.Scrollbar(table_frame, orient=tk.VERTICAL)
            self.scrollbar = scr
            self.table_frame = table_frame

            # Column headings
            row = 0
            for i, (k, v) in enumerate(self.headings.items()):
                c = tk.Label(table_frame, text=_(v.get(ProgressUnits.TONNES)), cursor='hand2')
                c.grid(row=row, column=i, sticky=v.get('Sticky'))
                c.bind("<Button-1>", partial(self.change_view, k))
                c.config(foreground=config.get_str('dark_text') if config.get_int('theme') == 1 else 'black')
                ToolTip(c, text=_("Cycle commodity list filter views")) # LANG: tooltip for the column headings in the progress view indicating that clicking on the headings will cycle through the available views
                self._set_weight(c)
                self.colheadings[k] = c
            row += 1

            # Progress bars, not in use, maybe later.
            #for i, col in enumerate(self.headings.keys()):
            #    # Progress bar chart
            #    if col == 'Commodity':
            #        continue
            #    fr:tk.LabelFrame = tk.LabelFrame(table_frame, border=1, height=10, width=70)
            #    fr.grid(row=row, column=i, pady=0, sticky=tk.EW)
            #    fr.grid_rowconfigure(0, weight=1)
            #    fr.grid_propagate(0)

            #    self.progcols[col] = tk.IntVar()
            #    pbar:ttk.Progressbar = ttk.Progressbar(fr, orient=tk.HORIZONTAL, variable=self.progcols[col], maximum=100, length=70, mode='determinate', style='blue.Horizontal.TProgressbar')
            #    pbar.grid(row=0, column=i, pady=0, ipady=0, sticky=tk.EW)
            #row += 1

            # Go through the complete list of possible commodities and make a row for each and hide it.
            for c in self.colonisation.get_commodity_list('All'):
                r:dict = {}

                for i, (col, val) in enumerate(self.headings.items()):
                    lbl:tk.Label = tk.Label(table_frame, text='')
                    lbl.grid(row=row, column=i, sticky=val.get('Sticky'))
                    if col == 'Commodity':
                        lbl.bind("<Button-1>", partial(self.link, c, None))
                        lbl.bind("<Button-3>", partial(self.ctc, self.colonisation.commodities[c].get('Name', c)))
                        ToolTip(lbl, text=_("Left click for Inara market, right click to copy")) # LANG: tooltip for the inara market commodity links and copy to clipboard
                        lbl.config(cursor='hand2', foreground=config.get_str('dark_text') if config.get_int('theme') == 1 else 'black')

                    r[col] = lbl
                self.rows.append(r)
                row += 1

            # Totals at the bottom
            r:dict = {}
            for i, (col, val) in enumerate(self.headings.items()):
                r[col] = tk.Label(table_frame, text=_("Total")) # LANG: Total amounts
                r[col].grid(row=row, column=i, sticky=val.get('Sticky'))
                self._set_weight(r[col])

            self.rows.append(r)

            # No builds or no commodities so hide the frame entirely
            if len(tracked) == 0 or len(self.colonisation.get_required(tracked)) == 0:
                Debug.logger.info("No builds or commodities, hiding progress frame")
                frame.grid_remove()
                return

            self.update_display()

        except Exception as e:
            Debug.logger.info(f"Error creating frame {e}")
            Debug.logger.error(traceback.format_exc())


    def as_text(self, discord:bool = True) -> str:
        ''' Return a text representation of the progress window '''
        try:
<<<<<<< HEAD
            self.colonisation = self.bgstally.colonisation
            if self.colonisation == None:
                return _("No colonisation data available") # LANG: No colonisation data available
=======
            output:str = ""
            if self.colonisation is None: return output
>>>>>>> 15988b60

            tracked:list = self.colonisation.get_tracked_builds()
            required:dict = self.colonisation.get_required(tracked)
            delivered:dict = self.colonisation.get_delivered(tracked)

            if discord:
                output += "```"
            else:
                output += TAG_OVERLAY_HIGHLIGHT

            if self.build_index < len(tracked):
                b:dict = tracked[self.build_index]
                sn:str = b.get('Plan', _('Unknown')) # Unknown system name
                bn:str = b.get('Name', '') if b.get('Name','') != '' else b.get('Base Type', '')
                output += f"{sn}, {bn}\n"
            else:
                output += _("All builds") + "\n" # LANG: all tracked builds

            output += f"{_('Progress')}: {self.progvar.get():.0f}%\n"
            output += "\n"
            if discord:
                output += f"{_('Commodity'): <30} | {_('Category'):<20} | {_('Remaining'):<7} |\n"

            output += "-" * 67 + "\n"

            for i, c in enumerate(self.colonisation.get_commodity_list('All', CommodityOrder.CATEGORY)):
                reqcnt:int = required[self.build_index].get(c, 0) if len(required) > self.build_index else 0
                delcnt:int = delivered[self.build_index].get(c, 0) if len(delivered) > self.build_index else 0
                remaining:int = reqcnt - delcnt
                if remaining > 0:
                    name:str = self.colonisation.commodities[c].get('Name', c)
                    cat:str = self.colonisation.commodities[c].get('Category', c)
                    if discord:
                        output += f"{name} | {cat:<20} | {remaining: 7,} {_('t')} |\n"
                    else:
                        output += f"{name}: {remaining} {_('t')}\n"

            if discord: output += "```\n"
            return output.strip()

        except Exception as e:
            Debug.logger.info(f"Error generating text output {e}")
            Debug.logger.error(traceback.format_exc())


    def event(self, event:str, tkEvent) -> None:
        ''' Process events from the buttons in the progress frame. '''
        try:
            tracked:dict = self.colonisation.get_tracked_builds()
            max:int = len(tracked) -1 if len(tracked) < 2 else len(tracked) # "All" if more than one build
            match event:
                case 'next':
                    self.build_index += 1
                    if self.build_index > max: self.build_index = 0
                case 'prev':
                    self.build_index -= 1
                    if self.build_index < 0: self.build_index = max
                case 'change':
                    self.view = ProgressView((self.view.value + 1) % len(ProgressView))
                    self.colonisation.save()
                case 'copy':
                    self.title.clipboard_clear()
                    self.title.clipboard_append(self.as_text())
            self.update_display()

        except Exception as e:
            Debug.logger.info(f"Error processing event {e}")
            Debug.logger.error(traceback.format_exc())


    def change_view(self, column:str, tkEvent) -> None:
        ''' Change the view of the column when clicked. This cycles between tonnes, remaining, loads, etc. '''
        try:
            match column:
                case 'Commodity':
                    self.comm_order = CommodityOrder((self.comm_order.value + 1) % len(CommodityOrder))
                case _:
                    self.units[column] = ProgressUnits((self.units[column].value + 1) % (len(ProgressUnits)))
                    # Loads is meaningless for cargo!
                    if column == 'Cargo' and self.units[column] == ProgressUnits.LOADS:
                        self.units[column] = ProgressUnits((self.units[column].value + 1) % (len(ProgressUnits)))
                    # Percent is only meaningful for Delivered and Carrier
                    if column not in ['Delivered', 'Carrier'] and self.units[column] == ProgressUnits.PERCENT:
                        self.units[column] = ProgressUnits((self.units[column].value + 1) % (len(ProgressUnits)))
            self.update_display()

        except Exception as e:
            Debug.logger.info(f"Error changing view {e}")
            Debug.logger.error(traceback.format_exc())



    def link(self, comm:str, src:str, tkEvent) -> None:
        ''' Open the link to Inara for nearest location for the commodity. '''
        try:
            comm_id = self.colonisation.base_costs['All'].get(comm)
            sys:str = self.colonisation.current_system if self.colonisation.current_system != None and src == None else src
            if src == None: sys = 'sol'

            # pi3=3 - large, pi3=2 - medium
            size:int = 2 if self.colonisation.cargo_capacity < 407 else 3

            # pi7=5000 - supply (100, 500, 1000, 2500, 5000, 10000, 50000)
            tracked:dict = self.colonisation.get_tracked_builds()
            required:dict = self.colonisation.get_required(tracked)
            delivered:dict = self.colonisation.get_delivered(tracked)
            rem:int = (required[self.build_index].get(comm, 0) if len(required) > self.build_index else 0) - (delivered[self.build_index].get(comm, 0) if len(delivered) > self.build_index else 0)
            for min in [500, 1000, 2500, 5000, 10000, 50000]:
                if min > rem: break

            url:str = f"https://inara.cz/elite/commodities/?formbrief=1&pi1=1&pa1[]={comm_id}&ps1={quote(sys)}&pi10=3&pi11=0&pi3={size}&pi9=0&pi4=0&pi14=0&pi5=720&pi12=0&pi7={min}&pi8=0&pi13=0"
            webbrowser.open(url)

        except Exception as e:
            Debug.logger.info(f"Error processing link {e}")
            Debug.logger.error(traceback.format_exc())


    def ctc(self, comm:str, event) -> None:
        ''' Copy to clipboard '''
        try:
            self.frame.clipboard_clear()
            self.frame.clipboard_append(comm)
        except Exception as e:
            Debug.logger.error(f"Error in ctc() {e}")
            Debug.logger.error(traceback.format_exc())


    def update_display(self) -> None:
        ''' Main display update function. '''
        try:
            tracked:list = self.colonisation.get_tracked_builds()
            required:dict = self.colonisation.get_required(tracked)
            delivered:dict = self.colonisation.get_delivered(tracked)

            if len(tracked) == 0 or self.colonisation.cargo_capacity < 8:
                self.frame.grid_remove()
                Debug.logger.info("No builds or commodities, hiding progress frame")
                return

            self.frame.grid(row=self.frame_row, column=0, columnspan=20, sticky=tk.EW)
            self.table_frame.grid(row=3, column=0, columnspan=5, sticky=tk.NSEW)

            # Set the build name (system name and plan name)
            name = _('All') # LANG: all builds
            sn:str = _('Unknown') # LANG: Unknown system name
            if self.build_index < len(tracked):
                b:dict = tracked[self.build_index]
                bn:str = b.get('Name', '') if b.get('Name','') != '' else b.get('Base Type', '')
                pn:str = b.get('Plan', _('Unknown')) # Unknown system name
                sn:str = b.get('StarSystem', _('Unknown')) # Unknown system name
                name:str = ', '.join([pn, bn])
            else:
                self.build_index = 0 # Just in case it gets confused


            self.title.config(text=name[-50:])

            # Hide the table but not the progress frame so the change view icon is still available
            if self.view == ProgressView.NONE:
                self.table_frame.grid_remove()
                Debug.logger.info("Progress view none, hiding table")
                return

            # Set the column headings according to the selected units
            totals:dict = {}
            for col in self.headings.keys():
                if col == 'Carrier' and not self.bgstally.fleet_carrier.available():
                    continue

                self.colheadings[col]['text'] = self.headings[col][self.units[col]]
                self.colheadings[col].grid()
                totals[col] = 0

            totals['Commodity'] = _("Total")  # LANG: total commodities

            # Go through each commodity and show or hide it as appropriate and display the appropriate values
            comms:list = []
            if self.colonisation.docked == True and self.comm_order == CommodityOrder.DEFAULT:
                comms = self.colonisation.get_commodity_list('All', CommodityOrder.CATEGORY)
            else:
                comms = self.colonisation.get_commodity_list('All', self.comm_order)

            if comms == None or comms == []:
                Debug.logger.info(f"No commodities found")
                return

            all_req:int = 0
            all_deliv:int = 0
            rc:int = 0
            for i, c in enumerate(comms):
                row:dict = self.rows[i]
                reqcnt:int = required[self.build_index].get(c, 0) if len(required) > self.build_index else 0
                delcnt:int = delivered[self.build_index].get(c, 0) if len(delivered) > self.build_index else 0
                remaining:int = reqcnt - delcnt

                all_deliv += delcnt
                all_req += reqcnt

                cargo:int = self.colonisation.cargo.get(c, 0)
                carrier:int = self.colonisation.carrier_cargo.get(c, 0)
                tobuy:int = reqcnt - carrier - cargo

                # We only show relevant (required) items. But.
                # If the view is reduced we don't show ones that are complete. Also.
                # If we're in minimal view we only show ones we still need to buy.
                if (reqcnt <= 0) or \
                    (remaining <= 0 and self.view != ProgressView.FULL) or \
                    (tobuy <= 0 and cargo == 0 and carrier == 0 and self.view == ProgressView.MINIMAL) or \
                    (self.colonisation.docked == True and self.colonisation.market != {} and self.colonisation.market.get(c, 0) == 0 and self.view == ProgressView.MINIMAL) or \
                    rc > MAX_ROWS:
                    for col in self.headings.keys():
                        row[col].grid_remove()
                    continue

                if reqcnt > 0:
                    totals['Required'] += reqcnt
                    totals['Delivered'] += delcnt
                if remaining > 0:
                    totals['Cargo'] += cargo
                    if 'Carrier' in totals: totals['Carrier'] += min(carrier, remaining-cargo)

                if rc == MAX_ROWS:
                    for col in self.headings.keys():
                        row[col]['text'] = '… '
                        row[col].grid()
                    rc += 1
                    continue

                for col in self.headings.keys():
                    if col == 'Commodity':
                        # Shorten and display the commodity name
                        colstr:str = self.colonisation.commodities[c].get('Name', c)
                        colstr = str_truncate(colstr, 25)

                        row['Commodity']['text'] = colstr
                        row['Commodity'].bind("<Button-1>", partial(self.link, c, None))
                        row['Commodity'].bind("<Button-2>", partial(self.link, c, sn))
                        row['Commodity'].bind("<Button-3>", partial(self.ctc, self.colonisation.commodities[c].get('Name', c)))
                        row['Commodity'].grid()
                        continue

                    row[col]['text'] = self._get_value(col, reqcnt, delcnt, cargo, carrier)
                    row[col].grid()
                    self._highlight_row(row, c, reqcnt - delcnt)
                rc += 1

            self._display_totals(self.rows[i+1], tracked, totals)
            if all_req > 0: self.progvar.set(all_deliv * 100 / all_req)

        except Exception as e:
            Debug.logger.info(f"Error updating display")
            Debug.logger.error(traceback.format_exc())


    def _display_totals(self, row:dict, tracked:list, totals:dict) -> None:
        ''' Display the totals at the bottom of the table '''

        # We're down to having nothing left to deliver.
        if (totals['Required'] - totals['Delivered']) == 0:
            if len(tracked) == 1: # Nothing at all, remove the entire frame
                self.frame.grid_remove()
            else: # Just this one build? Hide the table
                self.table_frame.grid_remove()
            return

        for col in self.headings.keys():
            row[col]['text'] = self._get_value(col, totals['Required'], totals['Delivered'], totals['Cargo'], 0 if 'Carrier' not in totals else totals['Carrier']) if col != 'Commodity' else _("Total")
            self._set_weight(row[col])
            row[col].grid()

        # Update the progress graphs
        #self.progcols['Required'].set((totals['Required'] - totals['Delivered']) * 100 / totals['Required'])
        #self.progcols['Delivered'].set(totals['Delivered'] * 100 / totals['Required'])
        #self.progcols['Cargo'].set(totals['Cargo'] * 100 / self.colonisation.cargo_capacity)
        #if (totals['Required'] - totals['Delivered']) > 0:
        #    # @TODO: Figure out carrier space for a better progress display
        #    self.progcols['Carrier'].set(totals['Carrier'] * 100 / (totals['Required'] - totals['Delivered']))
        return


    def _get_value(self, column:str, required:int, delivered:int, cargo:int, carrier:int) -> str:
        ''' Calculate and format the commodity amount depending on the column and the units '''
        remaining:int = required - delivered

        match self.units[column]:
            case ProgressUnits.REMAINING if column == 'Required': valstr = f"{remaining:,}{_('t')}"
            case ProgressUnits.REMAINING if column == 'Delivered': valstr = f"{max(remaining-cargo-carrier, 0):,}{_('t')}"
            case ProgressUnits.REMAINING if column == 'Cargo': valstr = f"{max(remaining-cargo, 0):,}{_('t')}"
            case ProgressUnits.REMAINING if column == 'Carrier': valstr = f"{max(remaining-carrier,0):,}{_('t')}"

            case ProgressUnits.LOADS if column == 'Required':
                if ceil(remaining / self.colonisation.cargo_capacity) > 1:
                    valstr = f"{ceil(remaining / self.colonisation.cargo_capacity)}{_('L')}"
                else:
                    valstr = f"{remaining:,}{_('t')}"
            case ProgressUnits.LOADS if column == 'Delivered':
                if ceil(delivered / self.colonisation.cargo_capacity) > 1:
                    valstr = f"{ceil(delivered / self.colonisation.cargo_capacity)}{_('L')}"
                else:
                    valstr = f"{delivered:,}{_('t')}"
            case ProgressUnits.LOADS if column == 'Cargo': valstr = f"{ceil(cargo / self.colonisation.cargo_capacity)}{_('L')}"
            case ProgressUnits.LOADS if column == 'Carrier':
                if ceil(carrier / self.colonisation.cargo_capacity) > 1:
                    valstr = f"{ceil(carrier / self.colonisation.cargo_capacity)}{_('L')}"
                else:
                    valstr = f"{carrier:,}{_('t')}"
            case ProgressUnits.PERCENT if column == 'Required': valstr = f"{delivered * 100 / required:.0f}%"
            case ProgressUnits.PERCENT if column == 'Delivered': valstr = f"{delivered * 100 / required:.0f}%"
            case ProgressUnits.PERCENT if column == 'Cargo': valstr = f"{cargo * 100 / cargo:.0f}%"
            case ProgressUnits.PERCENT if column == 'Carrier': valstr = f"{carrier * 100 / required:.0f}%"

            case _ if column == 'Required': valstr = f"{required:,}{_('t')}"
            case _ if column == 'Delivered': valstr = f"{delivered:,}{_('t')}"
            case _ if column == 'Cargo': valstr = f"{cargo:,}{_('t')}"
            case _ if column == 'Carrier': valstr = f"{carrier:,}{_('t')}"
        return valstr


    def _set_weight(self, item, w='bold') -> None:
        ''' Set font weight, defaults to bold '''
        fnt:tkFont.Font = tkFont.Font(font=item['font']).actual()
        item.configure(font=(fnt['family'], fnt['size'], w))


    def _highlight_row(self, row:dict, c:str, qty:int = 0) -> None:
        ''' Color rows depending on the state '''
        tobuy:int = qty - self.colonisation.carrier_cargo.get(c, 0) - self.colonisation.cargo.get(c, 0)
        space:int = self.colonisation.cargo_capacity - sum(self.colonisation.cargo.values())

        for col in self.headings.keys():

            # Get the ed:mc default color
            row[col]['fg'] = config.get_str('dark_text') if config.get_int('theme') == 1 else 'black'
            self._set_weight(row[col], 'normal')

            if qty <= 0: # Nothing left to deliver, grey it out
                row[col]['fg'] = 'grey'; self._set_weight(row[col], 'normal')
                continue

            if qty <= self.colonisation.cargo.get(c, 0): # Have enough in our hold? green and bold
                row[col]['fg'] = 'green'; self._set_weight(row[col], 'bold')
                continue

            if tobuy <= 0 : # Have enough between our hold and the carrier? green and normal
                row[col]['fg'] = 'green'; self._set_weight(row[col], 'normal')
                continue

            # We're at our carrier, highlight what's available
            if self.colonisation.docked == True and self.colonisation.market_id == self.bgstally.fleet_carrier.carrier_id and self.colonisation.market.get(c, 0) > 0:
                row[col]['fg'] = 'goldenrod3'
                # bold if need any and have room, otherwise normal
                self._set_weight(row[col], 'bold' if tobuy > 0 and space > 0 else 'normal')
                continue

            # What's available at this market?
            if self.colonisation.docked == True and self.colonisation.market.get(c, 0): # market!
                row[col]['fg'] = 'steelblue'
                # bold if need any and have room, otherwise normal
                self._set_weight(row[col], 'bold' if tobuy > 0 and space > 0 else 'normal')
                continue
<|MERGE_RESOLUTION|>--- conflicted
+++ resolved
@@ -225,15 +225,11 @@
     def as_text(self, discord:bool = True) -> str:
         ''' Return a text representation of the progress window '''
         try:
-<<<<<<< HEAD
             self.colonisation = self.bgstally.colonisation
             if self.colonisation == None:
                 return _("No colonisation data available") # LANG: No colonisation data available
-=======
+
             output:str = ""
-            if self.colonisation is None: return output
->>>>>>> 15988b60
-
             tracked:list = self.colonisation.get_tracked_builds()
             required:dict = self.colonisation.get_required(tracked)
             delivered:dict = self.colonisation.get_delivered(tracked)
