--- conflicted
+++ resolved
@@ -4,14 +4,10 @@
 
 ### New Features:
 
-<<<<<<< HEAD
 * Localisation. The plugin is now translated into French, German, Italian, Spanish and Turkish. For the user interface, it will pick up the language you have set EDMC to use. If anyone would like to help translate into other languages, please post a message on the BGS-Tally Discord.
 * Independent language for Discord posts. You can separately set the language that is used for Discord posts, in case the Discord server has a different preferred language to the one you run EDMC in.
-* Add logo to main window and all window icons
-=======
 * Added logo to main window and all window icons
 * Added options to only post your BGS activity, only your TW activity or both (defaults to both), for CMDRs who want to selectively post a single type of activity.
->>>>>>> ce870102
 
 ### Changes:
 
