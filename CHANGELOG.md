# Change Log

## v5.2.0-xx - xxxx-xx-xx

### Bug fixes:

* Fixed repetetive update bug with empty values from Raven Colonial
* Fixed situation where progress might not get associated with an existing project
* Improved build fuzzy matching
* Fixed removal of projects that nolonger exist in RC


## v5.2.0-b4 - 2025-10-21

<<<<<<< HEAD
=======
### Bug fixes:

* Fixed repetetive update bug with empty values from Raven Colonial
* Fixed situation where progress might not get associated with an existing project
* Improved build fuzzy matching
* Fixed removal of projects that nolonger exist in RC


## v5.2.0-b3 - 2025-10-18

>>>>>>> 42048800
### Changes:

* Reduce time betwen automatic Discord posts from 5 mins to 1 min.
* Tidy up Discord hooks presentation in settings panel.

### Bug fixes:

* Fixed bug with removing builds that have been deleted in Raven Colonial
* Made debug logging only in dev_mode
* Fixed situation where a site might not get associated with the appropriate projectid
* Fix for missing rare surface station update situation


## v5.2.0-b2 - 2025-10-12

### New features:

* Added synchronisation of marketIDs with Raven Colonial now it supports them
* Better edit validation
* In progress builds can be deleted from Raven Colonial
* Added Surface/Orbital indicator to Colonisation window
* Added synchronous update when Refresh button is pressed
* Added recording of final build costs for bases
* Added removal of planned builds that have been removed in RC.

### Bug fixes:

* Fixed bug with commodity display for non-fleetcarrier owners
* Fixed issue with a long translation string
* Fixed bug with deactivating the first system and removing tracking of hidden systems
* Fixed repetetive update bug with empty values from Raven Colonial


## v5.2.0-b1 - 2025-09-29

### New features:

* Colonisation: Added insert & remove menu options for adding/deleting builds

### Bug fixes:

* Fixed fleet carrier cargo bug
* Improved migration of data
* Fixed an overlay runtime error
* Swapped order of planned and completed to be more logical
* Small fixes for creating plans when logged out

### API Changes ([v1.7](https://studio-ws.apicur.io/sharing/xxxxxxxxxxxxxxxxxxxxxxx)):

* `/activites` endpoint: `influence` percentage added to faction information for each faction.


## v5.2.0-a2 - 2025-09-20

### New features:

* Colonisation: Added RavenColonial markets window for linked builds
* Colonisation: Added flexible sorting of bases popup
* Added highlighting of missing base layout
* Improved the tooltips for commodity lists
* Improved a few RavenColonial integration in coordination with RC developer
  
### Bug fixes:

* Colonisation: Fixed issue with initial migration of data throwing an error
* Colonisation: Fixed qty based sorting
* Colonisation: Improved commodity filtering
* Colonisation: Improved colonisation ship name display
* Background threads now wait before they do anything, which avoids some possible errors on startup.


## v5.2.0-a1 - 2025-09-07

### New Features:

* Colonisation RavenColonial integration:
  * Bi-directional, realtime integration with RC
  * Importation of existing system plans from RC
  * Creation of system plans and projects in RC
  * Bi-directional synchronisation of system plans and project progress
  * Submission of carrier cargo to RC
  * Per-plan activation/deactivation of synchronisation at anytime
* Colonisation window:
  * The plan edit dialog enables toggling of RavenColonial syncing and plan deactivation
  * The "+" (add plan) tab enables toggling of RavenColonial syncing and reactivation of deactivated plans
  * Plan names go blue and link to RavenColonial when a plan is synced with RavenColonial
  * Synced plans have a refresh button to force reading from RavenColonial
  * Plans include an architect and the specific base layout
  * System details (population, economy, etc.) are retreived from Spansh for better accuracy
  * System and body links offer a dropdown menu for a range of destinations
* Colonisation Overlay:
    * When visiting a market it switches to purchase view and lists only available commodities
* Now tracks and reports your Powerplay merits earned each daily tick.
* New Discord channel for Powerplay reporting.

### Changes:

* Colonisation Progress view:
  * All three columns can show any of: Required, Delivered, Remaining, Purchase, Cargo and Carrier
  * Left clicking toggles through the views
  * Right clicking toggles between tonnes and loads
  * The loads view shows tonnes if less than one load
  * Maximum commodities to show is a configuration option
  * Build names adapt to fit width and include the build type
  * Tooltips are adaptive showing the current option
* Colonisation window:
  * Column widths auto-adapt to content
  * Base types popup column widths auto-adapt to content
  * If a base type is a surface station, bodies dropdown will only list landable ones
  * Builds are automatically sorted to Complete first, then In Progress, then Planned
  * Multiple cells may be selected (useful for copying data)
  * Plan sheet has a right click for edit, cut, copy, paste & delete


## v5.1.0 - 2025-09-05

### New Features:

* Colonisation: The remaining materials to be hauled to reach your current target are now displayed on a new panel in the in-game overlay.
* Additional overlay configuration: If you are having trouble with positioning of overlay panels in-game, most commonly caused by having global scaling in Windows set to something other than 100%, you can now override various global overlay positioning settings (width, height, line height, character width etc.) which should allow you to lay everything out more precisely.
* Automatic posting of BGS and TW activity to Discord. There is now a checkbox in the settings to switch this on (defaults to `Off`). Discord applies strict limits to the number of posts we can send (which is across all users posting to any particular Discord server), so automatic posting is limited to a maximum of one post every 5 minutes.
* Cartography values are now editible in activity windows, this is to work around a game bug where it doesn't always log cartography sales.
* Space CZ side objectives are now editable in activity windows.
* Translation is now supported for commodity names.
* Added shortcuts for East India Co and Spectrum in API config.
* For all API shortcuts, added a link through to the website for the related organisation.
* Integrated click-through to the new EDGIS system map from the Elite Dangereuse project, on activity windows and colonisation window.

### Changes:

* There is now a setting to show and hide the 'Objectives' overlay panel in BGS-Tally settings.
* Colonisation: Notes window now saves on close
* [Internal] Standardised on `BGST_` prefix for all Windows Registry entries and deleted old Registry entries with `X` prefix. Should be zero impact on users, but now conforms to EDMC guidelines for Registry naming.
* When posting your fleet carrier jump information to Discord, it now uses a Discord dynamic timestamp, showing the relative time to the jump (e.g. "In 6 minutes")
* Colonisation: New tooltips on main window to help with column modes.
* Inara link now a logo button on activity windows - looks better alongside the new EDGIS button.
* Change URL for journal documentation to Jixxed's latest schemas in Github, which is kept very up to date.

### Bug Fixes:

* Colonisation: All commodities list was sometimes not displaying correctly
* Colonisation: Bioreducing lichen Inara link was incorrectly linking to Animal meat
* Colonisation: Fix for missing body information.
* Colonisation: Fix for column width resizing.
* Colonisation: Various other minor bug fixes.
* East India Co API URL fixed
* Squadron carrier data was being incorrectly stored as a personal carrier. If you have a personal carrier, some information was being overwritten while if you don't have a personal carrier, you would have magically gained one.


## v5.0.0 - 2025-07-25

### New Features:

* Colonisation Tracking. Your active builds in progress, with targets, are summarised on the main EDMC window and all your colonisation plans are available in a separate window accessed from a button on the main EDMC window, together with separate windows for possible bases, general notes and help.
* Conflict states are highlighted in the activity window: Elections in orange and wars in red.
* The individual tick time **for each system** is now reported on the activity window and on the overlay in-game.
* You can now customise the Discord avatar image for your Discord posts, if you want to override the default BGS-Tally icon.
* The Fleet Carrier window now lists your full cargo and materials, in addition to those with buy or sell orders. You have the choice of what to post to Discord across all the inventory windows.
* Objectives. If you use the API to connect to a server that supports them (API ≥ v1.6.0) then your squadron or group can define shared missions that multiple CMDRs can work towards. _Note that this feature was developed before Frontier announced the upcoming Vanguards. We don't know what's coming in that update, but will adapt when the time comes._
    - Missions can be of various types (for example - `win a war` or `boost a faction`) and each mission can have one or more targets (for example - `win xx space CZs` or `generate yyy CR in trade profit`).
    - Objectives are shown in a new window accessible from the main EDMC window - click the 𖦏 button. The layout is a bit basic at the moment, it will probably improve in future.
    - If you use the in-game overlay, Objectives are also displayed on a new overlay panel in-game.

### Changes:

* When multiple systems are pinned to the in-game overlay, they are now formatted more elegantly, with all system names shown as coloured titles.
* Fleet carrier cargo is now updated whenever you transfer cargo to/from your carrier. This gives a more up to date cargo manifest than just relying on CAPI (with it's 15 minute cooldown and reliance on visiting your carrier management screen) but it is still not perfect as doesn't account for other players using your carrier.
* API configuration window is now scrollable and resizable to allow for smaller screen resolutions

### Bug Fixes:

* The tick time was not being sent in `/event` API calls.
* Any Search and Rescue (e.g. escape pods) would cause the overlay to stop displaying your work in that system.
* When abandoning of failing a mission that was not logged when it was originally accepted (e.g. when BGS-Tally was not running), and sending events to an API, the API call would fail.
* Fixed bug which would cause the Fleetcarrier window to fail to load properly if newer Trailblazers or Thargoid war commodities had buy or sell orders set.
* Fix an occasional initial loading issue with the API configuration window

### API Changes ([v1.6](https://studio-ws.apicur.io/sharing/4cc039a5-fcdf-4bdb-adb3-1cd4b78f70d8)):

* New `/objectives` endpoint.
* `/events` endpoint: Synthetic events added for certain activities in game that the game itself doesn't log in the journal:
    - `SyntheticCZ`: Sent when a Space CZ is won.
    - `SyntheticCZObjective`: Sent when an objective is completed in a Space CZ (cap ship / spec ops / enemy captain / enemy correspondent).
    - `SyntheticGroundCZ`: Sent when a Ground CZ is won.
    - `SyntheticScenario`: Sent when a scenario is won (only Megaship scenarios for the moment, Installation scenarios cannot be tracked).


## v4.2.2 - 2025-05-17

### Bug Fixes:

* Fix failure of BGS preview and discord reporting when running with EDMC 5.13 and above


## v4.2.1 - 2025-05-17

### Changes:

* Added a tooltop to the 'Post to Discord' button giving reasons why it's disabled


## v4.2.0 - 2024-12-22

### New Features:

* Added new Discord formatter supporting the Celestial Light Brigade's preferred Discord structure and layout for BGS reports.
* Each faction now has its influence % shown in the on-screen activity window.
* Factions are shown ordered by % influence, highest first in the on-screen activity window.
* Added Hungarian translation.

### Changes:

* Only check for a new tick once per minute, not on every FSD jump.
* Split "BM Prof" heading on activity windows onto two lines for more efficient use of space.

### Bug Fixes:

* If the check for a new plugin version was failing, this would throw several exceptions to the EDMC log.
* Murders of police ships were not being tracked.
* Any API key entered by the user is now cleaned up and truncated to avoid problems with bad inputs.


## v4.1.1 - 2024-09-27

### Bug Fixes:

* The Discord report was blank if the Discord language was set to anything other than English
* INF numbers in legend / help window weren't showing the new ones implemented in v4.1.0


## v4.1.0 - 2024-09-26

### New Features:

* Added ability to set the position of all in-game overlay panels. If you are finding you don't like where BGS-Tally positions the in-game information, or they overlap with other plugins, you can now override the default positions. If you would like to do this, take a look at the instructions in the `config\userconfig.template.ini` file.
* Added options to only post your carrier materials, only your carrier commodities or both (defaults to both).
* Added Russian translation.

### Changes:

* Updated layout of Discord posts to include link back to BGS-Tally wiki page.
* Switched to a new tick detector created by CMDR Zoy. The old elitebgs.app detector was occasionally unreliable and the new detector also gives further advantages that BGS-Tally may be able to take advantage of in future.
* Changed label on Discord report heading to make it clearer that it's clickable to show the legend / help window.
* The Legend (help) window is now scrollable.
* Detailed INF reports now use clearer numbers for the +INF levels: 1️⃣2️⃣3️⃣4️⃣5️⃣ instead of ➊➋➌➍➎
* Translation updates.

### Bug Fixes:

* In-game overlay would stop working when certain activities were completed (murders, ground murders, scenarios or mission fails)
* A change in the latest release of EDMC (5.12.0) stopped the settings panel from loading


## v4.0.1 - 2024-06-11

### Changes:

* Updated Thargoid Scout bond value to 80k due to an unannounced change in game version v18.06. This was causing scout kills to not be tallied.

### Bug Fixes:

* The new font for the Discord preview wasn't working very well for some Linux distributions, so it's now only used on Windows.
* The plugin settings pane was failing to display and translated Discord posts were failing to post if the BGS-Tally folder name was not "BGS-Tally".


## v4.0.0 - 2024-06-07

### New Features:

* Localisation. The plugin is now translated into French, German, Italian, Portuguese (Portugal), Portuguese (Brazil), Serbian (Latin), Spanish and Turkish. For the user interface, it will pick up the language you have set EDMC to use. If anyone would like to help translate into other languages, please post a message on the BGS-Tally Discord.
* Independent language for Discord posts. You can separately set the language that is used for Discord posts, in case the Discord server has a different preferred language to the one you run EDMC in.
* Added logo to main window and all window icons
* Added options to only post your BGS activity, only your TW activity or both (defaults to both), for CMDRs who want to selectively post a single type of activity.
* Now track and report Search and Rescue (SandR) hand-ins for the BGS, tallied against the controlling faction at the station handed in.
* Now track side objectives in space conflict zones, but with some caveats:
    * Capital ship defeats 👑 should be 100% reliable
    * Spec ops wing kills 🔠 are tallied as soon as BGS-Tally finds the **first detectable kill** in the spec ops wing. This may not be the first spec ops kill you make because the order of events logged by the game is not predictable, so we need to tally as soon as we spot a kill. Just make sure you finish off those spec ops wings CMDRs!
    * Enemy captain kills 👨‍✈️ will sometimes be tallied and sometimes not, for the same reason.
    * Enemy propagandist wing kills ✒️ are also tallied as soon as BGS-Tally spots the **first detectable kill** in the propagandist wing, for the same reason.
* Added tooltips (hover text) to all abbreviations on screen, and a few of the controls and buttons that are not self-explanatory.
* Added support for different Discord post formats. So if your squadron or group would like your discord activity posts to look different, this can be done. Currently it's a programming job to create a new format (so ask your friendly Python developer to get in touch, or send in a suggestion for a new format to the BGS-Tally Discord server).
* Added popup CMDR information on the in-game overlay when you interact with a CMDR.
* Added 'Copy to Clipboard' button on CMDRs information window.
* Added 'Copy to Clipboard' button on Fleet Carrier information window.

### Changes:

* Added new logo as avatar for all posts.
* Removed 'modified by Aussi' references, as Tez (the original author of BGS-Tally) is now recommending this version to users.
* Each trade buy / sell band is only reported if it is non-zero, avoiding clutter in the report.
* Changed the font used in the Discord preview panel on activity windows to a font that supports more emoji and more closely matches Discord posts.
* Tweaked the discord webhooks layout in settings to include horizontal lines for better clarity.
* Unfortunately had to remove the functionality to log CMDRs scanned while in a dropship / taxi as we can no longer get the CMDR name from the game journal.
* The layout of the CMDR information panel in the CMDRs window has been tidied up.
* Only enable the 'Post to Discord' button on all windows if a Discord username is set in the settings.
* A warning is now displayed on the Fleet Carrier window if you have not enabled the correct setting in EDMC.
* Tidied up layout of Discord options on activity windows.
* Update kill bond values for Thargoid interceptor kills for game version v18.06.
* The default +INF assigned for war missions that are missing INF values in the game journal has been increased to 2 (from 1).
* Replaced 'Active / Paused' status label with icons on main window and refresh immediately preference is changed.

### Bug Fixes:

* The Fleet Carrier info Discord post was breaking because the data was duplicated in the post.
* Fleet Carrier window was failing to initialise if the carrier's current system wasn't set.
* Protect against rare situation where null data can cause the Activity window to fail to load.
* The 'Delete' button was hard to read when disabled on the CMDRs window.
* Thargoid War VIP passenger evac missions weren't being counted.
* Was incorrectly reporting BGS activity in TW systems.
* Was incorrectly reporting TW search and rescue collection in non-TW systems.
* Activity window wasn't showing all trade purchase and profit bands.
* If you changed your Discord webhook settings after previously successfully posting to Discord, then tried to post again in the same tick, it would fail.
* If any Discord post got bigger than the limits imposed by Discord, it would silently fail to post. Now, the post is truncated to the Discord limit and '...' appended to the end.
* The 'Post to Discord' button on the CMDRs information window was sometimes becoming enabled even if there were no valid discord webhooks set up.

### API Changes ([v1.5](https://studio-ws.apicur.io/sharing/0f4472d2-d6b8-4718-8d38-205fc4539402)):

* `/activities` endpoint: Search and Rescue handins now included at `systems/[system]/factions/[faction]/sandr`, containing `damagedpods`, `occupiedpods`, `thargoidpods`, `blackboxes`, `wreckagecomponents`, `personaleffects`, `politicalprisoners` and `hostages` as properties.


## v3.6.2 - 2024-05-31

### Changes:

* Update kill bond values for Thargoid interceptor kills for game version v18.06.


## v3.6.1 - 2024-04-07

### Bug Fixes:

* For some CMDRS, TW system and station data was omitted for some systems.


## v3.6.0 - 2024-03-23

### New Features:

* BGS-Tally now tracks carrier commodity buy and sell orders (in addition to the existing bartender materials buy and sell orders). These are tracked in real time as you change your carrier orders. They are posted to Discord with your materials orders.
* You can now pin one or more systems to the in-game overlay, to permanently show your work in those systems.
* Adding a friend is now logged as a CMDR interaction.
* Thargoid Titan bio pod collection and hand-in tracking 🏮. You can hand them in at any rescue ship, but they are tallied in the system they were collected.
* If you accidentally target an ally ship in a space CZ, you now get a warning on screen.

### Changes:

* The tracking of bartender materials buy and sell orders is now updated in real time, as you change them in your carrier. Previously, you would have to wait for the next CAPI carrier data update, which would be at the most every 15 minutes.
* The Carrier information window has been reorganised to show commodities and materials.
* All 'Post to Discord' buttons now only allow a single click. They temporarily disable themselves for a few seconds after posting, to avoid accidental multiple posts.
* No longer report BGS work for systems in Thargoid War.
* Activity windows no longer show BGS factions and data for Thargoid War systems, instead now showing a message stating that the system is in TW state.
* Activity windows no longer show a spurious 'Enable' checkbox (which didn't do anything) for systems that have no factions, instead now showing a message stating it is an empty system.

### Bug Fixes:

* Wasn't omitting BGS activity from systems in TW state in 'modern' style Discord posts, only text posts. Now omitted in both.
* Not all thargoid activity was being omitted when a system was switched off.
* A lot of special characters used in TW reports were not displaying correctly in the in-game overlay.
* Fixed a rare crash that would stop the in-game overlay working.
* Sometimes BGS-Tally wasn't realising you had left a megaship scenario.

### API Changes ([v1.4](https://studio-ws.apicur.io/sharing/3164656a-eea9-4588-a9b9-e3f5f7ee66bc)):

* `/activities` endpoint: Added `thargoidpods` to `systems/[system]/twsandr`.


## v3.5.0 - 2024-02-27

### New Features:

* New 'detailed INF' report. This is optional and is off by default, but when enabled gives a detailed breakdown of the number of missions completed at each +INF level. For example: `INF +19 (➋ x 4 ➌ x 2 ➎ x 1)` means you completed 4 missions awarding ++, 2 mission awarding +++ and 1 mission awarding +++++. Manually tallied INF is simply added or removed from the overall total.
* When secondary INF reporting is switched on, now indicate which INF is primary `🅟` and which is secondary `🅢`. This can also combine with detailed INF reporting to give a full breakdown of primary and secondary INF.
* New 'detailed Trade' checkbox, which is on by default and when enabled shows the full trade breakdown into brackets 🆉 | 🅻 | 🅼 | 🅷, when disabled all brackets are combined into simple totals for trade purchase and trade profit.
* When multiple CMDRs are selected in the CMDR window, 'Post to Discord' now posts a concise table containing all the CMDRs in the list, with Inara and Inara squadron links where available. With a single CMDR selected, posting is exactly the same as it was.

### Changes:

* Activity windows (latest Tally / previous Tally) will now remember their positions within a game session. Height and width is still automatic to avoid truncated content if it's larger than the last time you opened the window.
* Re-opening an already open activity window (latest Tally / previous Tally) will no longer open two copies of the same window. Instead, the old one will be closed and a new fresh window with latest data opened at the same position and size on screen.


## v3.4.0 - 2024-02-09

### New Features:

* Discord webhooks completely re-worked. Now, instead of a single, fixed webhook for each type of Discord post, there is a fully flexible table of webhooks which you can set up any way you like - a single webhook for all Discord posts; a webhook for each type of Discord post; multiple webhooks for each type, or any combination of these. As one example, this would allow you to send your BGS reports to multiple Discord servers if you wish.
* The system title and a link to the Inara page for the system are now shown at the top of every activity panel.

### Changes:

* Heading styles have been standardised across all windows. And headings are now purple, yay!
* URL link styles have been standardised across all windows.
* When posting CMDR info to Discord, now include how you interacted with them, colour coded.
* The 'Post to Discord' button is now always visible (but greyed out if not usable) on Fleet Carrier and CMDR Information windows.

### Bug Fixes:

* Thargoid vessel types in mission reports were still showing if they were 0. These are now omitted.
* Fix error when fetching carrier data when carrier has no sell orders.
* If an `/events` API client sets an event filter using an integer as the filter, e.g. `3`, this was throwing an error and the event was not sent.


## v3.3.0 - 2023-12-09

### New Features:

* Targeting a player in a taxi will now log the player name and attempt lookup on Inara.
* Now log the details of any CMDR who interdicts you, sends a message in local chat, invites you to a team, kills you solo or kills you in a team.
* The CMDR listing window now has an extra 'Interaction' column which describes how you interacted with the other CMDR (scanned, interdicted by etc.).
* Thargoid War banshee kills are now tallied.

### Changes:

* Faction name abbreviations are less obscure when the faction name contains a number or a dash.
* Thargoid vessel types are omitted if they are 0, both for kills and for missions. This creates shorter and clearer reports.
* No longer include Exobiology sales in discord reports.
* Plugin no longer terminates if it cannot fetch the tick from elitebgs.app on initial load. Not an ideal situation as we know nothing about the current tick, but at least BGS-Tally is still usable in this situation.

### Bug Fixes:

* Fix (another) crash in code that detects drop from supercruise at megaships.

### API Changes ([v1.3](https://studio-ws.apicur.io/sharing/d352797e-c40e-4f91-bcd8-773a14f40fc0)):

* `/events` endpoint: All localised fields are now stripped before sending. i.e. fields who's name ends with `_Localised`.
* `/activities` endpoint: Added `banshee` to `systems/[system]/twkills`.
* `/activities` endpoint: Added `scythe-glaive` to `systems/[system]/twkills`.


## v3.2.0 - 2023-10-21

### New Features:

* In-game overlay now briefly displays a BGS summary for the current system when doing BGS work.
* Space Conflict Zones are now tracked automatically. As with Ground CZs, the game doesn't give us enough information to detect whether you've actually **won** the CZ, so if you drop in and log a kill within 5 minutes, this is tallied as a win. Manual controls are still available to adjust if you need.
* Thargoid War system progress is now displayed as a progress bar on the in-game overlay when in a TW active system.
* An activity indicator now briefly flashes green on the overlay when BGS-Tally logs BGS or TW activity.
* Thargoid War reactivation (settlement reboot) missions are now tracked: both for the station issuing the mission (`🛠️ x n missions`) and for the system where the settlement was reactivated (`🛠️ x n settlements`).
* Added a new setting to allow you to switch off reporting for new systems you visit. This is for CMDRs who regularly only want to report a subset of their work - it means you don't have to switch off a load of systems, you can just switch on the few you need.
* Forced ticks are now labelled clearly, including in Discord posts.
* Allow each overlay panel to be individually hidden or shown.
* Automatically attempt to track megaship scenarios.  As with Ground CZs, the game doesn't give us enough information to detect whether you've actually **won** the scenario, so if you drop in and log a kill within 5 minutes, this is tallied as a win for the faction that's at war with the first ship you kill.
* Added quick-setup button for [Comguard](https://comguard.app/) in API configuration window.

### Changes:

* Pop-up legend window now contains a list of the Thargoid vessel type abbreviations.
* Show a hand cursor 👆 over help text to make it clearer you can click it to show the legend window.
* Pop-up legend window now includes 🛠️ for TW reactivation missions.
* Trade purchase is now reported in three brackets rather than two: 🅻 | 🅼 | 🅷
* Trade profit is now reported in four brackets rather than three: 🆉 | 🅻 | 🅼 | 🅷

### Bug Fixes:

* Some Orthrus kills were not being tallied because the bond value logged was 40m instead of the previous 25m. We can only detect the type of Thargoid via the bond value logged by the game, so BGS-Tally will now tally an Orthrus for both kill values.
* Trade purchase, sale and profit was not being logged if you previously disembarked from your ship on foot, took a taxi or dropship somewhere, returned to your ship and then traded.
* Forcing a tick (via the settings panel), though still not recommended unless automatic tick detection has **definitely** missed a tick, should now be much more reliable:
    * It would cause your previously logged activity for the current tick to be lost and replaced by activity after the forced tick. Now, a 'proper' new tick is created so your earlier activity should be kept and available in the previous ticks dropdown menu.
    * If an automatic tick arrived with an earlier tick time than your forced tick, this could cause BGS-Tally to get confused. We now ignore any incoming ticks that have an older tick time than your forced tick.
    * Forced ticks are now handled more elegantly when sending data via the BGS-Tally API, as we generate a fake `tickid` for the forced tick.
* Due to a game bug, some illegal massacre and assassination missions were not tallying negative INF correctly against the target faction. Implemented a workaround for this.
* Due to a game bug, some ship murders were not being tallied against the target ship faction. Implemented a workaround for this.
* BGS-Tally now handles cargo ejection for Thargoid S&R operations. Previously, it could mis-tally to the wrong system because it hadn't realised the cargo scooped in that system had been destroyed by ejection.
* If you quit EDMC, jumped to a new system, then relaunched EDMC, any activity would be tallied to the last system you visited before quitting EDMC. BGS-Tally now realises that you are in a new system. Please note however, although it now knows you're in a new system, it can't get hold of faction or conflict information in this situation, so if you plan to work in the new system and haven't visited it before in this tick, you should jump to another system and back, or re-log to the main menu, either of which will properly load up the factions and conflicts.
* `/events/` API wasn't augmenting `StationFaction` correctly for `MissionFailed` and `MissionAbandoned` events (per API spec v1.1).
* Thargoid S&R operations cargo tracking now cleared down properly when your cargo hold is empty. Previously, it could mis-tally to the wrong system.
* Don't clear Thargoid S&R delivery tally if you are killed.
* Fix crash in code that detects drop from supercruise at megaships.


### API Changes ([v1.2](https://studio-ws.apicur.io/sharing/cc3753c2-6569-4d74-8448-8fb9363898ce)):

* `/activities` endpoint: Thargoid War reactivation missions now included in `systems/[system]/factions/[faction]/stations/[station]/twreactivate`
* `/activities` endpoint: Thargoid War number of settlements reactivated now included in `systems/[system]/twreactivate`
* `/activities` endpoint: `Activity` now has a `ticktime` timestamp in addition to `tickid`.
* `/activities` endpoint: When the user forces a tick, a new `tickid` is generated by BGS-Tally that conforms to the 24-character elitebgs.app tickid standard but starts with six zeroes '000000' to distinguish it as a forced tick.
* `/events` endpoint: `Event` now has a `ticktime` timestamp in addition to `tickid`.
* `/events` endpoint: When the user forces a tick, a new `tickid` is generated by BGS-Tally that conforms to the 24-character elitebgs.app tickid standard but starts with six zeroes '000000' to distinguish it as a forced tick.
* `/events` endpoint: Ensure `StationFaction` is not overwritten if it is already present from the journal event.
* `/events` endpoint **breaking change**: `StationFaction` is now always an object with a single `Name` property, and is never a simple string.


## v3.1.1 - 2023-08-23

### Bug Fixes:

* Fixed the Fleet Carrier screen, which was showing empty buy and sell order panels if your carrier had _either_ no buy or sell orders.


## v3.1.0 - 2023-08-13

### New Features:

* Thargoid War kills are now tracked for each vessel type: `💀 (kills)`. But **please be aware**: BGS-Tally will only count a kill if it is logged in your game journal. This reliably happens if you solo kill a Thargoid, and usually happens (since game update 16) when you kill in a Team or with others.
* Thargoid War Search and Rescue collection and hand-in tracking. BGS-Tally now tracks where you pick up occupied and damaged escape pods ⚰️, black boxes ⬛ and tissue samples 🌱. You can hand them in anywhere, but they are tallied in the system they were collected.
* You can now delete CMDRs from the CMDR target list history.
* Targets older than 90 days are automatically removed from the CMDR target list history.
* When a friend request is received from another player, their details are looked up on Inara and they are added to the target log. Note that the squadron ID and legal status will be shown as '----' as that information is not available for friend requests.
* Carrier jump reporting implemented, automatically reporting your carrier jumps (and cancelled jumps) to a Discord channel of your choice.
* Thargoid War Revenant kills are now tracked (`R` in report).
* Thargoid War Scythe and Glaive kills are now tracked (`S/G` in report).
* Track the new TW evacuation mission released in Update 16.

### Changes:

* Thargoid War massacre missions are now labelled slightly differently - `💀 (missions)` - in line with the labelling for kills - `💀 (kills)`.
* Posting targeted CMDR information on Discord now goes to a separate 'CMDR Information' channel, if you configure one. It will fall back to using the BGS channel.
* Posting information on Discord now goes to a separate 'CMDR Information' channel, if you configure one. It will fall back to using the BGS channel.
* Exploration data tallying now takes into account not just the `TotalEarnings` logged but also the `BaseValue` and `Bonus`. The larger value is used if these differ.  Note this is now the same logic that EDDiscovery uses.
* If there is a new version of BGS-Tally available, it is downloaded and prepared during **launch** of the plugin instead of **shutdown**. You still need to relaunch EDMC to get the new version, but this change should mean that if there is a critical plugin bug that kills the plugin, we should be able to fix it with an auto-update.

### Bug Fixes:

* BGS-Tally was crashing on load when running on Linux. This is now fixed.
* Fix failure of networking thread, and therefore all subsequent networking calls, if an API discovery request detects new API features during startup.
* TW kills were not being logged to the correct system if it was a zero-population system. This was because historically BGST only dealt with BGS logging, so ignored zero-pop systems.  We now create tracking entries for these systems.
* Harden all file loading and JSON parsing to protect against corrupted data on disk.
* Potential fix for mis-tallying of ground CZs when other commanders are fighting.
* Check for main UI frame before attempting to update the status text. Protects against rare errors where the status bar was updated before the main window has fully initialised.

### API Changes ([v1.1](https://studio-ws.apicur.io/sharing/c2adeddc-f874-42d3-b450-49bd59ed1a79)):

* `/activities` endpoint: Thargoid war kills now included in `systems/[system]/twkills`
* `/activities` endpoint: Thargoid search and rescue counts now included in `systems/[system]/twsandr`
* `/events` endpoint: `StationFaction` is now an empty string "" when undocked.


## v3.0.2 - 2023-04-11

### Bug Fixes:

* Fix crashing bug which was affecting some CMDRs, stopping Discord posting. Unfortunate side effect was that it also stopped auto-updating, so this version will have to be installed manually.


## v3.0.1 - 2023-04-11

### Bug Fixes:

* Trade purchasing at 'High' supply stock bracket wasn't being reported.


## v3.0.0 - 2023-04-09

### New Features:

* Plugin auto-update. From this version on, when a new version of the plugin is released, it will automatically be downloaded and update itself the next time you launch EDMarketConnector. You will need to install this version 3.0.0 manually, but that should be the last time you ever have to do a manual update unless you want to test pre-release versions (i.e. alphas or betas).
* Fleet Carrier materials tracking. BGS-Tally will now track your Fleet Carrier materials for sale and for purchase, with the ability to post to Discord. For this to work, you need to be using EDMC v5.8.0 or greater, authenticate EDMC with your Frontier account, own a Fleet Carrier (!) and visit your Fleet Carrier management screen in-game.
* API. This allows BGS-Tally to send data to a server of your choice, to allow your squadron or another player group to collect and analyse your activity. If the server provides information about itself, this is shown to you and you are **always explicitly asked** to approve the connection.
* On-foot murders are now tracked and are independent from ship murders.
* Trade demand. Trade purchase and profit is now tracked and reported against the levels of demand: 🅻 / 🅷 for purchases and 🆉 / 🅻 / 🅷 for sales (🆉 is zero demand, i.e. when you sell cargo that the market doesn't list).
* In-game overlay: The tick warning has been enhanced, with various levels depending on when the last tick was.
* Legend. There is now a key / legend popup showing all the various Discord icons used in reports and what they mean. Access this by clicking the ❓ icon in any activity window.
* New Discord preview. The Discord preview has been completely re-worked to much more closely match the look and colouring of the final Discord post.

### Changes:

* Limit the 'Previous Ticks' dropdown to just the last 20 activity logs. Previous logs are still available, find them in `activitydata/archive/` in the BGS-Tally folder.
* Old `Today data.txt` and `Yesterday Data.txt` files from previous versions of BGS-Tally will now be deleted if found (after conversion to latest format).
* BGS-Tally is now more efficient in saving changes to activity files - it only saves to disk when something has changed or you have done some activity in a tick.
* Plugin name and plugin foldername are now properly separated, so if you change the plugin's folder name, Inara API calls and the plugin name in Discord posts will still correctly say 'BGS-Tally'.
* The plain text Discord post text now has the plugin name and version included in the footer.
* Re-worked the way BGS-Tally makes network requests, so they are now able to be queued and handled in a background thread. This means the plugin won't lock up EDMC if it's waiting for a slow response from a server. Migrating existing requests will be done in stages. So far, Inara requests when scanning CMDRs, all Discord posting, and all API requests are done in the background.
* Discord changed its colour scheme for code blocks to be largely light blue and white, so re-worked all Discord posts to use new colours (`ansi` blocks instead of `css`).
* Sizing and layout of activity window has been reworked so the window is always the optimum size.

### Bug Fixes:

* In-game overlay: Fixed occasional flickering of the tick time.
* No longer allow multiple copies of the CMDRs list window to be opened at the same time.
* No longer carry forward the contents of the notes field from one tick to the next.
* Fixed rare problem where trying to save activity data when the tickID is invalid.
* Fixed very rare and unusual bug where ground settlement data was invalid, killing the tally window.
* No longer perform any journal processing if game is a public beta test version.
* Ensure buttons in activity window don't get overwritten by other content.


## v2.2.1 - 2023-01-04

### Bug Fixes:

* The CMDR list window wasn't listing scanned commanders. This was due to a missing config file, which should have contained the Inara API key. DOH!
* In some circumstances, Thargoid War mission counts and commodity / passenger counts could be over-inflated. This is now fixed.


## v2.2.0 - 2023-01-02

### New Features:

* Thargoid War mission tracking 🍀. BGS-Tally now tracks your Thargoid War passenger 🧍, cargo 📦, injured ⚕️, wounded ❕ and critically wounded ❗ (escape pod) missions as well as Thargoid Massacre Missions for each Thargoid vessel type. There are options to report just BGS, just Thargoid War or all combined activity, as well as an option to have a separate Discord channel when reporting Thargoid War activity.
* Additional notes field. There is a new text field in the activity window to allow you to add notes and comments to your Discord post(s).

### Changes:

* When displaying information about a CMDR, or posting to Discord, use the latest information we know about that CMDR (squadron membership, for example).
* When displaying CMDR ship type, try to use the localised name if present, instead of internal ship name (e.g. `Type-10 Defender` instead of `type9_military`).
* The text report field is no longer manually editable. Keeping this editable wasn't possible with the splitting of the reports into BGS and Thargoid War, and was a bit of an oddity anyway, as it only worked for legacy (text) format posts and also any edits were always overwritten by any changes and lost when the window was closed. If you need to edit your post, copy it and edit it at the destination after pasting. Note that the new Discord Notes field (see above) now allows you to add comments to your posts, and these are stored between sessions.
* When listing ground CZs, use a ⚔️ icon against each to easily differentiate them.
* Tweaks to post titles and footers.
* Whitespace is now stripped from Discord URLs to minimise user error (thanks @steaksauce-).
* The 'Post to Discord' button is now enabled / disabled rather than hidden completely.

### Bug Fixes:

* If a selected CMDR has a squadron tag, but that squadron isn't available in Inara, still show the tag when displaying or posting the CMDR info to Discord.
* Moved the overlay text - both tick time and tick alerts - a little to the left to allow for differences in text placement between machines.
* When using new modern Discord format, don't create empty posts and delete previous post if content is empty.
* Minor change to 'CMDRs' button image to make it clearer in dark mode.
* A limit of 60 is now applied to the number of tabs shown in the activity window, as too many tabs could crash the plugin.
* Latest activity window would fail to display if a file is expected on disk but it has been deleted. In this circumstance, just clear down and start from zero.
* When a new tick is detected, we now ensure that there is a tab displayed for the player's current system in the new window, so activity can be logged straight after the tick.


## v2.1.0 - 2022-12-05

### New Features:

* CMDR Spotting. The plugin now keeps track of the players you target and scan, together with when it happened and in which system. It also looks up any public CMDR and Squadron information on Inara. All this information is presented in a new window where you can review the list of all CMDRs you've targeted. There is also a 'Post to Discord' feature so you can post the CMDR information to your Discord server if you wish (manual only).
* New format available for Discord posts. The (I think) neater and clearer look uses Discord message embeds. The old text-only format is still available from the settings if you prefer it.

### Changes:

* After the game mode split in Odyssey Update 14, BGS-Tally only operates in `Live` game mode, not `Legacy`.
* Additional data files created by BGS-Tally (such as the mission log) are now saved in an `otherdata` subfolder to keep the top level folder as tidy as possible.

### Bug Fixes:

* BGS-Tally was intentionally omitting secondary INF when a faction was in conflict, but it turns out some mission types can have -ve INF effects on those factions. So we now report all secondary INF.
* The game was not including expiry dates in some mission types (why?), and BGS-Tally was throwing errors when it encountered these. Now we don't require an expiry date.


## v2.0.2 - 2022-10-27

### Bug Fixes:

* Some state was not being initialised correctly on first install of BGS-Tally.


## v2.0.1 - 2022-10-22

### Bug Fixes:

* The latest activity window was failing to display on a clean install of BGS-Tally.


## v2.0.0 - 2022-10-22

### New Features:

* In game overlay implemented!  Currently this just displays the current tick time, and if the next predicted tick is in the next hour, will alert that it's upcoming. The overlay requires *either* installing the separate [EDMCOverlay plugin from here](https://github.com/inorton/EDMCOverlay/releases/latest) *or* having another plugin running that has EDMCOverlay built in (for example the EDR plugin). _Many more things are planned for the overlay in future versions of BGS-Tally_.
* In the activity window, there are now markers against every system, showing at a glance whether there is activity (&#129001; / &#11036;) and also whether you are reporting all, some, or none of the activity (&#9745; / &#9632; / &#9633;).
* The system you are currently in is always displayed as the first tab in the activity log, whether or not you've done any activity in it and whether or not you have "Show Inactive Systems" switched on. This allows you to always add activity manually in the system you're in, e.g. Space CZ wins.
* The 'Previous BGS Tally' button has been replaced by a 'Previous BGS Tallies &#x25bc;' selector, where you can look at all your history of previous work.

### Changes:

* Changed the tick date / time format in main EDMC window to make it more compact.
* Changed the date / time format in Discord posts to avoid localised text (days of week and month names).
* Big improvement in detecting new ticks. Previously, it would only check when you jump to a new system. Now, it checks every minute. This means that even if you stay in the same place (e.g. doing multiple CZs in one system), the tick should tock correctly.
* This version includes a complete and fundamental rewrite of the code for ease of maintenance. This includes a change in how activity is stored on disk - the plugin is now no longer limited to just 'Latest' and 'Previous' activity, but activity logs are kept for many previous ticks - all stored in the `activitydata` folder.
* Revamped the plugin settings panel.

### Bug Fixes:

* Murders were being counted against the system faction. Now count them against the faction of the target ship instead.
* Using the mini scroll-left and scroll-right arrows in the tab bar was throwing errors if there weren't enough tabs to scroll.
* A full fix has now been implemented to work around the game bug where the game reports an odd number of factions in conflicts in a system (1, 3, 5 etc.) which is obviously not possible. BGS-Tally now pairs up factions, and ignores any conflicts that only have a single faction.


## v1.10.0 - 2022-08-11

### New Features:

* Now use scrollable tabs and a drop-down tab selector. Tabs for systems are sorted alphabetically by name, prioritising systems that have any BGS activity first.
* Every Discord post now includes a date and time at the bottom of the post, to make it clear exactly when the user posted (suggested by @Tobytoolbag)
* There is now a 'Force Tick' button in the settings, which can be used if the tick detector has failed to detect a tick but you know one has happened. This can occur on patch days or if the tick detector is down.

### Changes:

* Now use an automated GitHub action to build the zip file on every new release.
* Tidy up and narrow the BGS-Tally display in the EDMC main window, to reduce the width used (thank you @Athanasius for this change).

### Bug Fixes:

* Workaround for game bug where factions are incorrectly reported at war (if only a single faction is reported at war in a system, ignore the war) now works for elections too.


## v1.9.0 - 2022-04-23

### New Features:

* Now track Scenario wins (Megaship / Space Installation) - unfortunately manual tracking only, because we cannot track these automatically.

### Bug Fixes:

* If a faction state changed post-tick, this was not spotted by the plugin if you have already visited the system since the tick. Most noticeable case was when a war starts if you were already in the system - no CZ tallies or manual controls appeared. This is fixed.
* Better handling of network failures (when plugin version checking and tick checking).
* Now accepts Discord webhooks that reference more domains: `discord.com`, `discordapp.com`, `ptb.discord.com`, `canary.discord.com`. This was stopping the _Post to Discord_ button from appearing for some users (thank you @Sakurax64 for this fix).

### Changes:

* Simplified the `README`, moving more information into the wiki.


## v1.8.0 - 2022-02-23

### New Features:

* Now track Black Market trading separately to normal trading.
* Now track trade purchases at all markets, as buying commodities now affacts the BGS since Odyssey update 10.

### Bug Fixes:

* Never track on-foot CZs when in Horizons, to help reduce false positives.
* Fix error being thrown to the log when closing EDMC settings panel.
* Add workaround for game bug where factions are incorrectly reported at war - if only a single faction is reported at war in a system, ignore the war.

### Changes:

* Faction name abbreviations are slightly better when dealing with numbers, as they are no longer abbreviated. For example `Nobles of LTT 420` is now shortened to `NoL420` instead of `NoL4`.
* Layout tweaks to the columns in the report windows.


## v1.7.1 - 2021-12-21

### Bug Fixes:

* Fix plugin failure if tick happens while in-game, and you try to hand in BGS work before jumping to another system.


## v1.7.0 - 2021-11-01

### New Features:

* Now track (and report) names of on-foot CZs fought at, automatically determine CZ Low / Med / High, and automatically increment counts. Note that we still can't determine whether you've actually _won_ the CZ, so we count it as a win if you've fought there.
* Now track Exobiology data sold.
* New setting to show/hide tabs for systems that have no BGS activity, default to show.

### Changes:

* Bounty vouchers redeemed on Fleet Carriers now count only 50% of the value.
* Added scrollbar to Discord report.
* When plugin is launched for the very first time, default it to 'Enabled' so it's immediately active.
* Reorganisation and tidy up of settings panel, and add link to help pages.
* The Discord text field and fields in the settings panel now have right-click context menus to Copy, Paste etc.


## v1.6.0 - 2021-10-03

### New Features:

* Now count primary and secondary mission INF separately: Primary INF is for the original mission giving faction and secondary INF is for any target faction(s) affected by the mission. An option is included to exclude secondary INF from the Discord report *
* Discord options are now shown on the main tally windows as well as in the settings.

### Bug Fixes:

* Only count `War` or `Civilwar` missions for the originating faction (thanks @RichardCsiszarik for diagnosing and fixing this).

### Changes:

* Added on-foot scavenger missions and on-foot covert assassination missions to those that count when in `War` or `CivilWar` states.
* Tweaks to window layouts and wording.
* No longer allow mouse wheel to change field values, to help avoid accidental changes.
* Since Odyssey update 7, +INF is now reported for missions for factions in `Election`, `War` and `CivilWar` states. We still report this +INF separately from normal +INF, but have changed the wording to `ElectionINF` / `WarINF` instead of `ElectionMissions` and `WarMissions`.

_* Note that the plugin only tracks primary and secondary INF from this version onwards - all INF in older reports will still be categorised as primary INF._


## v1.5.0 - 2021-09-16

### New features:

* Now count and report certain mission types for factions in the `War` or `CivilWar` states, similarly to how some mission types in `Election` state are counted (gathering a full list of mission types that count when the faction is in conflict is still a work in progress).
* If faction is in state `Election`, `War` or `CivilWar`, don't report fake +INF, instead state the number of election / war missions completed, to avoid confusion.

### Changes:

* Tweaks to window layouts and wording.


## v1.4.0 - 2021-09-09

### New features:

* Can integrate directly with Discord to post messages to a channel, using a user-specified Discord webhook.
* Prefix positive INF with '+'.
* Mission INF is now manually editable as well as automatically updated.
* 'Select all' / 'Select none' checkbox at the top of each system to quickly enable / disable all factions for a system.
* Added 'Failed Missions' to Discord text.

### Bug Fixes:

* Apostrophes in Discord text no longer breaks the colouring.


## v1.3.0 - 2021-09-06

### New features:

* Conflict Zone options are now only presented for factions in `CivilWar` or `War` states.
* The option is now provided to omit individual factions from the report.
* There is a new option in the settings panel to switch on shortening of faction names to their abbreviations. This makes the report less readable but more concise.
* As a suggestion from a user (thanks CMDR Strasnylada!), we now use CSS coloured formatting blocks in the Discord text, which makes it look cleaner and clearer.

### Changes:

* The on-screen layout of the tally table has been improved.


## v1.2.0 - 2021-09-03

### New features:

* Ability to manually add High, Medium and Low on-foot and in-space Conflict Zone wins to the Discord report by clicking on-screen buttons.

### Changes:

* Now include a lot more non-violent mission types when counting missions for a faction in the `Election` state (gathering a full list of non-violent mission types is still a work in progress).
* Improvements to layout of window.
* Rename buttons and windows to 'Latest BGS Tally' and 'Previous BGS Tally'.
* The last tick date and time presentation has been improved.


## v1.1.1 - 2021-08-31

### Bug Fixes:

* Now honour the 'Trend' for mission Influence rewards: `UpGood` and `DownGood` are now treated as *+INF* while `UpBad` and `DownBad` are treated as *-INF*.

### Changes:

* Report both +INF and -INF in Discord message.
* Various improvements to README:
    * Improved installation instructions.
    * Added instructions for upgrading from previous version.
    * Added personal data and privacy section.


## v1.1.0 - 2021-08-31

### Changes:

* Changed 'Missions' to 'INF' in Discord text.
* Removed 'Failed Missions' from Discord text.
* Made windows a bit wider to accommodate longer faction names.
* Changed plugin name to just 'BGS Tally' in settings.
* Improvements to the usage instructions in README.
* Renamed buttons to 'Latest Tick Data' and 'Earlier Tick Data' to more clearly describe what each does, avoiding the use of day-based terms 'Yesterday' and 'Today'.


## v1.0.0 - 2021-08-27

Initial release, based on original BGS-Tally-v2.0 project by tezw21.

### New features:

* Now creates a Discord-ready string for copying and pasting into a Discord chat.
* _Copy to Clipboard_ button to streamline copying the Discord text.

### Bug fixes:

* Typo in 'Missions' fixed

### Other changes:

* Now logs to the EDMC log file, as per latest EDMC documentation recommendations.<|MERGE_RESOLUTION|>--- conflicted
+++ resolved
@@ -12,8 +12,6 @@
 
 ## v5.2.0-b4 - 2025-10-21
 
-<<<<<<< HEAD
-=======
 ### Bug fixes:
 
 * Fixed repetetive update bug with empty values from Raven Colonial
@@ -24,7 +22,6 @@
 
 ## v5.2.0-b3 - 2025-10-18
 
->>>>>>> 42048800
 ### Changes:
 
 * Reduce time betwen automatic Discord posts from 5 mins to 1 min.
