import tkinter as tk
from datetime import datetime, timedelta
from functools import partial
from os import path
from threading import Thread
from time import sleep
from tkinter import PhotoImage, ttk
from tkinter.messagebox import askyesno
from typing import List, Optional

import myNotebook as nb
import semantic_version
from ttkHyperlinkLabel import HyperlinkLabel

from bgstally.activity import Activity
from bgstally.constants import FOLDER_ASSETS, FONT_HEADING, CheckStates, DiscordActivity, DiscordPostStyle, UpdateUIPolicy
from bgstally.debug import Debug
from bgstally.widgets import EntryPlus
from bgstally.windows.activity import WindowActivity
from bgstally.windows.cmdrs import WindowCMDRs
from bgstally.windows.fleetcarrier import WindowFleetCarrier
from config import config

DATETIME_FORMAT_OVERLAY = "%Y-%m-%d %H:%M"
SIZE_BUTTON_PIXELS = 30
TIME_WORKER_PERIOD_S = 2
TIME_TICK_ALERT_M = 60
URL_LATEST_RELEASE = "https://github.com/aussig/BGS-Tally/releases/latest"
URL_WIKI = "https://github.com/aussig/BGS-Tally/wiki"

class UI:
    """
    Display the user's activity
    """

    def __init__(self, bgstally):
        self.bgstally = bgstally

        self.image_blank = PhotoImage(file = path.join(self.bgstally.plugin_dir, FOLDER_ASSETS, "blank.png"))
        self.image_button_dropdown_menu = PhotoImage(file = path.join(self.bgstally.plugin_dir, FOLDER_ASSETS, "button_dropdown_menu.png"))
        self.image_button_cmdrs = PhotoImage(file = path.join(self.bgstally.plugin_dir, FOLDER_ASSETS, "button_cmdrs.png"))
        self.image_button_carrier = PhotoImage(file = path.join(self.bgstally.plugin_dir, FOLDER_ASSETS, "button_carrier.png"))

        self.thread: Optional[Thread] = Thread(target=self._worker, name="BGSTally UI worker")
        self.thread.daemon = True
        self.thread.start()


    def shut_down(self):
        """
        Shut down all worker threads.
        """


    def get_plugin_frame(self, parent_frame:tk.Frame):
        """
        Return a TK Frame for adding to the EDMC main window
        """
        self.frame = tk.Frame(parent_frame)

        current_row = 0
        tk.Label(self.frame, text="BGS Tally (Aussi)").grid(row=current_row, column=0, sticky=tk.W)
        self.label_version = HyperlinkLabel(self.frame, text=f"v{str(self.bgstally.version)}", background=nb.Label().cget('background'), url=URL_LATEST_RELEASE, underline=True)
        self.label_version.grid(row=current_row, column=1, columnspan=2, sticky=tk.W)
        current_row += 1
        self.button_latest_tick: tk.Button = tk.Button(self.frame, text="Latest BGS Tally", height=SIZE_BUTTON_PIXELS-2, image=self.image_blank, compound=tk.RIGHT, command=partial(self._show_activity_window, self.bgstally.activity_manager.get_current_activity()))
        self.button_latest_tick.grid(row=current_row, column=0, padx=3)
        self.button_previous_ticks: tk.Button = tk.Button(self.frame, text="Previous BGS Tallies ", height=SIZE_BUTTON_PIXELS-2, image=self.image_button_dropdown_menu, compound=tk.RIGHT, command=self._previous_ticks_popup)
        self.button_previous_ticks.grid(row=current_row, column=1, padx=3)
        tk.Button(self.frame, image=self.image_button_cmdrs, height=SIZE_BUTTON_PIXELS, width=SIZE_BUTTON_PIXELS, command=self._show_cmdr_list_window).grid(row=current_row, column=2, padx=3)
        if self.bgstally.capi_fleetcarrier_available():
            self.button_carrier: tk.Button = tk.Button(self.frame, image=self.image_button_carrier, state=('normal' if self.bgstally.fleet_carrier.available() else 'disabled'), height=SIZE_BUTTON_PIXELS, width=SIZE_BUTTON_PIXELS, command=self._show_fc_window)
            self.button_carrier.grid(row=current_row, column=3, padx=3)
        else:
            self.button_carrier: tk.Button = None
        current_row += 1
        tk.Label(self.frame, text="BGS Tally Status:").grid(row=current_row, column=0, sticky=tk.W)
        tk.Label(self.frame, textvariable=self.bgstally.state.Status).grid(row=current_row, column=1, sticky=tk.W)
        current_row += 1
        tk.Label(self.frame, text="Last BGS Tick:").grid(row=current_row, column=0, sticky=tk.W)
        self.label_tick: tk.Label = tk.Label(self.frame, text=self.bgstally.tick.get_formatted())
        self.label_tick.grid(row=current_row, column=1, sticky=tk.W)
        current_row += 1

        return self.frame


    def update_plugin_frame(self):
        """
        Update the tick time label, current activity button and carrier button in the plugin frame
        """
        if self.bgstally.update_manager.update_available:
            self.label_version.configure(text="Update will be installed on shutdown", foreground='red')
        self.label_tick.config(text=self.bgstally.tick.get_formatted())
        self.button_latest_tick.config(command=partial(self._show_activity_window, self.bgstally.activity_manager.get_current_activity()))
        if self.button_carrier is not None:
            self.button_carrier.config(state=('normal' if self.bgstally.fleet_carrier.available() else 'disabled'))


    def get_prefs_frame(self, parent_frame: tk.Frame):
        """
        Return a TK Frame for adding to the EDMC settings dialog
        """

        frame = nb.Frame(parent_frame)
        # Make the second column fill available space
        frame.columnconfigure(1, weight=1)

        current_row = 1
<<<<<<< HEAD
        nb.Label(frame, text=f"BGS Tally (modified by Aussi) v{str(self.bgstally.version)}", font=self.heading_font).grid(row=current_row, column=0, padx=10, sticky=tk.W)
        HyperlinkLabel(frame, text="Instructions for Use", background=nb.Label().cget('background'), url=URL_WIKI, underline=True).grid(row=current_row, column=1, padx=10, sticky=tk.W); current_row += 1

        ttk.Separator(frame, orient=tk.HORIZONTAL).grid(row=current_row, columnspan=2, padx=10, pady=1, sticky=tk.EW); current_row += 1
        nb.Label(frame, text="General", font=self.heading_font).grid(row=current_row, column=0, padx=10, sticky=tk.W)
        nb.Checkbutton(frame, text="BGS Tally Active", variable=self.bgstally.state.Status, onvalue="Active", offvalue="Paused").grid(row=current_row, column=1, padx=10, sticky=tk.W); current_row += 1
        nb.Checkbutton(frame, text="Show Systems with Zero Activity", variable=self.bgstally.state.ShowZeroActivitySystems, onvalue=CheckStates.STATE_ON, offvalue=CheckStates.STATE_OFF).grid(row=current_row, column=1, padx=10, sticky=tk.W); current_row += 1

        ttk.Separator(frame, orient=tk.HORIZONTAL).grid(row=current_row, columnspan=2, padx=10, pady=1, sticky=tk.EW); current_row += 1
        nb.Label(frame, text="Discord", font=self.heading_font).grid(row=current_row, column=0, padx=10, sticky=tk.W); current_row += 1
=======
        nb.Label(frame, text=f"BGS Tally (modified by Aussi) v{str(self.bgstally.version)}", font=FONT_HEADING).grid(column=0, padx=10, sticky=tk.W)
        HyperlinkLabel(frame, text="Instructions for Use", background=nb.Label().cget('background'), url=URL_WIKI, underline=True).grid(row=current_row, column=1, padx=10, sticky=tk.W); current_row += 1

        ttk.Separator(frame, orient=tk.HORIZONTAL).grid(columnspan=2, padx=10, pady=1, sticky=tk.EW); current_row += 1
        nb.Label(frame, text="General", font=FONT_HEADING).grid(column=0, padx=10, sticky=tk.W); current_row += 1
        nb.Checkbutton(frame, text="BGS Tally Active", variable=self.bgstally.state.Status, onvalue="Active", offvalue="Paused").grid(column=1, padx=10, sticky=tk.W); current_row += 1
        nb.Checkbutton(frame, text="Show Systems with Zero Activity", variable=self.bgstally.state.ShowZeroActivitySystems, onvalue=CheckStates.STATE_ON, offvalue=CheckStates.STATE_OFF).grid(column=1, padx=10, sticky=tk.W); current_row += 1

        ttk.Separator(frame, orient=tk.HORIZONTAL).grid(columnspan=2, padx=10, pady=1, sticky=tk.EW); current_row += 1
        nb.Label(frame, text="Discord", font=FONT_HEADING).grid(column=0, padx=10, sticky=tk.W); current_row += 1
>>>>>>> f418781e
        nb.Label(frame, text="Post Format").grid(row=current_row, column=0, padx=10, sticky=tk.W)
        nb.Radiobutton(frame, text="Modern", variable=self.bgstally.state.DiscordPostStyle, value=DiscordPostStyle.EMBED).grid(row=current_row, column=1, padx=10, sticky=tk.W); current_row += 1
        nb.Radiobutton(frame, text="Legacy", variable=self.bgstally.state.DiscordPostStyle, value=DiscordPostStyle.TEXT).grid(row=current_row, column=1, padx=10, sticky=tk.W); current_row += 1
        nb.Label(frame, text="Activity to Include").grid(row=current_row, column=0, padx=10, sticky=tk.W)
        nb.Radiobutton(frame, text="BGS", variable=self.bgstally.state.DiscordActivity, value=DiscordActivity.BGS).grid(row=current_row, column=1, padx=10, sticky=tk.W); current_row += 1
        nb.Radiobutton(frame, text="Thargoid War", variable=self.bgstally.state.DiscordActivity, value=DiscordActivity.THARGOIDWAR).grid(row=current_row, column=1, padx=10, sticky=tk.W); current_row += 1
        nb.Radiobutton(frame, text="Both", variable=self.bgstally.state.DiscordActivity, value=DiscordActivity.BOTH).grid(row=current_row, column=1, padx=10, sticky=tk.W); current_row += 1
        nb.Label(frame, text="Other Options").grid(row=current_row, column=0, padx=10, sticky=tk.W)
        nb.Checkbutton(frame, text="Abbreviate Faction Names", variable=self.bgstally.state.AbbreviateFactionNames, onvalue=CheckStates.STATE_ON, offvalue=CheckStates.STATE_OFF).grid(row=current_row, column=1, padx=10, sticky=tk.W); current_row += 1
        nb.Checkbutton(frame, text="Include Secondary INF", variable=self.bgstally.state.IncludeSecondaryInf, onvalue=CheckStates.STATE_ON, offvalue=CheckStates.STATE_OFF).grid(row=current_row, column=1, padx=10, sticky=tk.W); current_row += 1
        nb.Label(frame, text="Discord BGS Webhook URL").grid(row=current_row, column=0, padx=10, sticky=tk.W)
        EntryPlus(frame, textvariable=self.bgstally.state.DiscordBGSWebhook).grid(row=current_row, column=1, padx=10, pady=1, sticky=tk.EW); current_row += 1
        #nb.Label(frame, text="Discord FC Webhook URL").grid(row=current_row, column=0, padx=10, sticky=tk.W)
        #EntryPlus(frame, textvariable=self.bgstally.state.DiscordFCWebhook).grid(row=current_row, column=1, padx=10, pady=1, sticky=tk.EW); current_row += 1
        nb.Label(frame, text="Discord Thargoid War Webhook URL").grid(row=current_row, column=0, padx=10, sticky=tk.W)
        EntryPlus(frame, textvariable=self.bgstally.state.DiscordTWWebhook).grid(row=current_row, column=1, padx=10, pady=1, sticky=tk.EW); current_row += 1
        nb.Label(frame, text="Discord Post as User").grid(row=current_row, column=0, padx=10, sticky=tk.W)
        EntryPlus(frame, textvariable=self.bgstally.state.DiscordUsername).grid(row=current_row, column=1, padx=10, pady=1, sticky=tk.W); current_row += 1

<<<<<<< HEAD
        ttk.Separator(frame, orient=tk.HORIZONTAL).grid(row=current_row, columnspan=2, padx=10, pady=1, sticky=tk.EW); current_row += 1
        nb.Label(frame, text="In-game Overlay", font=self.heading_font).grid(row=current_row, column=0, padx=10, sticky=tk.W)
        nb.Checkbutton(frame, text="Show In-game Overlay", variable=self.bgstally.state.EnableOverlay, state="disabled" if self.bgstally.overlay.edmcoverlay == None else "enabled", onvalue=CheckStates.STATE_ON, offvalue=CheckStates.STATE_OFF, command=self.bgstally.state.refresh).grid(row=current_row, column=1, padx=10, sticky=tk.W); current_row += 1
        if self.bgstally.overlay.edmcoverlay == None:
            nb.Label(frame, text="In-game overlay support requires the separate EDMCOverlay plugin to be installed - see the instructions for more information.").grid(columnspan=2, padx=10, sticky=tk.W); current_row += 1

        ttk.Separator(frame, orient=tk.HORIZONTAL).grid(row=current_row, columnspan=2, padx=10, pady=1, sticky=tk.EW); current_row += 1
        nb.Label(frame, text="Integrations", font=self.heading_font).grid(row=current_row, column=0, padx=10, sticky=tk.W); current_row += 1
        nb.Label(frame, text="Activities API URL").grid(row=current_row, column=0, padx=10, sticky=tk.W)
        EntryPlus(frame, textvariable=self.bgstally.state.APIActivitiesURL).grid(row=current_row, column=1, padx=10, pady=1, sticky=tk.EW); current_row += 1
        nb.Label(frame, text="Activities API Key").grid(row=current_row, column=0, padx=10, sticky=tk.W)
        EntryPlus(frame, textvariable=self.bgstally.state.APIActivitiesKey).grid(row=current_row, column=1, padx=10, pady=1, sticky=tk.EW); current_row += 1
        nb.Label(frame, text="Events API URL").grid(row=current_row, column=0, padx=10, sticky=tk.W)
        EntryPlus(frame, textvariable=self.bgstally.state.APIEventsURL).grid(row=current_row, column=1, padx=10, pady=1, sticky=tk.EW); current_row += 1
        nb.Label(frame, text="Events API Key").grid(row=current_row, column=0, padx=10, sticky=tk.W)
        EntryPlus(frame, textvariable=self.bgstally.state.APIEventsKey).grid(row=current_row, column=1, padx=10, pady=1, sticky=tk.EW); current_row += 1

        ttk.Separator(frame, orient=tk.HORIZONTAL).grid(row=current_row, columnspan=2, padx=10, pady=1, sticky=tk.EW); current_row += 1
        nb.Label(frame, text="Advanced", font=self.heading_font).grid(row=current_row, column=0, padx=10, sticky=tk.W)
        tk.Button(frame, text="FORCE Tick", command=self._confirm_force_tick, bg="red", fg="white").grid(row=current_row, column=1, padx=10, sticky=tk.W); current_row += 1
=======
        ttk.Separator(frame, orient=tk.HORIZONTAL).grid(columnspan=2, padx=10, pady=1, sticky=tk.EW); current_row += 1
        nb.Label(frame, text="In-game Overlay", font=FONT_HEADING).grid(column=0, padx=10, sticky=tk.W); current_row += 1
        nb.Checkbutton(frame, text="Show In-game Overlay", variable=self.bgstally.state.EnableOverlay, state="disabled" if self.bgstally.overlay.edmcoverlay == None else "enabled", onvalue=CheckStates.STATE_ON, offvalue=CheckStates.STATE_OFF, command=self.bgstally.state.refresh).grid(column=1, padx=10, sticky=tk.W); current_row += 1
        if self.bgstally.overlay.edmcoverlay == None:
            nb.Label(frame, text="In-game overlay support requires the separate EDMCOverlay plugin to be installed - see the instructions for more information.").grid(columnspan=2, padx=10, sticky=tk.W); current_row += 1

        ttk.Separator(frame, orient=tk.HORIZONTAL).grid(columnspan=2, padx=10, pady=1, sticky=tk.EW); current_row += 1
        nb.Label(frame, text="Advanced", font=FONT_HEADING).grid(column=0, padx=10, sticky=tk.W); current_row += 1
        tk.Button(frame, text="FORCE Tick", command=self._confirm_force_tick, bg="red", fg="white").grid(column=1, padx=10, sticky=tk.W, row=current_row); current_row += 1
>>>>>>> f418781e

        return frame


    def _worker(self) -> None:
        """
        Handle thread work for overlay
        """
        Debug.logger.debug("Starting UI Worker...")

        while True:
            if config.shutting_down:
                Debug.logger.debug("Shutting down UI Worker...")
                return

            self.bgstally.overlay.display_message("tick", f"Curr Tick: {self.bgstally.tick.get_formatted(DATETIME_FORMAT_OVERLAY)}", True)
            minutes_delta:int = int((datetime.utcnow() - self.bgstally.tick.next_predicted()) / timedelta(minutes=1))

            if datetime.utcnow() > self.bgstally.tick.next_predicted() + timedelta(minutes = TIME_TICK_ALERT_M):
                self.bgstally.overlay.display_message("tickwarn", f"Tick {minutes_delta}m Overdue (Estimated)", True)
            elif datetime.utcnow() > self.bgstally.tick.next_predicted():
                self.bgstally.overlay.display_message("tickwarn", f"Past Estimated Tick Time", True, text_colour_override="#FFA500")
            elif datetime.utcnow() > self.bgstally.tick.next_predicted() - timedelta(minutes = TIME_TICK_ALERT_M):
                self.bgstally.overlay.display_message("tickwarn", f"Within {TIME_TICK_ALERT_M}m of Next Tick (Estimated)", True, text_colour_override="yellow")

            sleep(TIME_WORKER_PERIOD_S)


    def _previous_ticks_popup(self):
        """
        Display a menu of activity for previous ticks
        """
        menu = tk.Menu(self.frame, tearoff = 0)

        activities: List = self.bgstally.activity_manager.get_previous_activities()

        for activity in activities:
            menu.add_command(label=activity.tick_time, command=partial(self._show_activity_window, activity))

        try:
            menu.tk_popup(self.button_previous_ticks.winfo_rootx(), self.button_previous_ticks.winfo_rooty())
        finally:
            menu.grab_release()


    def _show_cmdr_list_window(self):
        """
        Display the CMDR list window
        """
        WindowCMDRs(self.bgstally, self)


    def _show_activity_window(self, activity: Activity):
        """
        Display the activity data window, using data from the passed in activity object
        """
        WindowActivity(self.bgstally, self, activity)


    def _show_fc_window(self):
        """
        Display the Fleet Carrier Window
        """
        WindowFleetCarrier(self.bgstally, self)


    def _confirm_force_tick(self):
        """
        Force a tick when user clicks button
        """
        answer = askyesno(title="Confirm FORCE a New Tick", message="This will move your current activity into the previous tick, and clear activity for the current tick.\n\nWARNING: It is not usually necessary to force a tick. Only do this if you know FOR CERTAIN there has been a tick but BGS-Tally is not showing it.\n\nAre you sure that you want to do this?", default="no")
        if answer: self.bgstally.new_tick(True, UpdateUIPolicy.IMMEDIATE)<|MERGE_RESOLUTION|>--- conflicted
+++ resolved
@@ -107,29 +107,16 @@
         frame.columnconfigure(1, weight=1)
 
         current_row = 1
-<<<<<<< HEAD
-        nb.Label(frame, text=f"BGS Tally (modified by Aussi) v{str(self.bgstally.version)}", font=self.heading_font).grid(row=current_row, column=0, padx=10, sticky=tk.W)
+        nb.Label(frame, text=f"BGS Tally (modified by Aussi) v{str(self.bgstally.version)}", font=FONT_HEADING).grid(row=current_row, column=0, padx=10, sticky=tk.W)
         HyperlinkLabel(frame, text="Instructions for Use", background=nb.Label().cget('background'), url=URL_WIKI, underline=True).grid(row=current_row, column=1, padx=10, sticky=tk.W); current_row += 1
 
         ttk.Separator(frame, orient=tk.HORIZONTAL).grid(row=current_row, columnspan=2, padx=10, pady=1, sticky=tk.EW); current_row += 1
-        nb.Label(frame, text="General", font=self.heading_font).grid(row=current_row, column=0, padx=10, sticky=tk.W)
+        nb.Label(frame, text="General", font=FONT_HEADING).grid(row=current_row, column=0, padx=10, sticky=tk.W)
         nb.Checkbutton(frame, text="BGS Tally Active", variable=self.bgstally.state.Status, onvalue="Active", offvalue="Paused").grid(row=current_row, column=1, padx=10, sticky=tk.W); current_row += 1
         nb.Checkbutton(frame, text="Show Systems with Zero Activity", variable=self.bgstally.state.ShowZeroActivitySystems, onvalue=CheckStates.STATE_ON, offvalue=CheckStates.STATE_OFF).grid(row=current_row, column=1, padx=10, sticky=tk.W); current_row += 1
 
         ttk.Separator(frame, orient=tk.HORIZONTAL).grid(row=current_row, columnspan=2, padx=10, pady=1, sticky=tk.EW); current_row += 1
-        nb.Label(frame, text="Discord", font=self.heading_font).grid(row=current_row, column=0, padx=10, sticky=tk.W); current_row += 1
-=======
-        nb.Label(frame, text=f"BGS Tally (modified by Aussi) v{str(self.bgstally.version)}", font=FONT_HEADING).grid(column=0, padx=10, sticky=tk.W)
-        HyperlinkLabel(frame, text="Instructions for Use", background=nb.Label().cget('background'), url=URL_WIKI, underline=True).grid(row=current_row, column=1, padx=10, sticky=tk.W); current_row += 1
-
-        ttk.Separator(frame, orient=tk.HORIZONTAL).grid(columnspan=2, padx=10, pady=1, sticky=tk.EW); current_row += 1
-        nb.Label(frame, text="General", font=FONT_HEADING).grid(column=0, padx=10, sticky=tk.W); current_row += 1
-        nb.Checkbutton(frame, text="BGS Tally Active", variable=self.bgstally.state.Status, onvalue="Active", offvalue="Paused").grid(column=1, padx=10, sticky=tk.W); current_row += 1
-        nb.Checkbutton(frame, text="Show Systems with Zero Activity", variable=self.bgstally.state.ShowZeroActivitySystems, onvalue=CheckStates.STATE_ON, offvalue=CheckStates.STATE_OFF).grid(column=1, padx=10, sticky=tk.W); current_row += 1
-
-        ttk.Separator(frame, orient=tk.HORIZONTAL).grid(columnspan=2, padx=10, pady=1, sticky=tk.EW); current_row += 1
-        nb.Label(frame, text="Discord", font=FONT_HEADING).grid(column=0, padx=10, sticky=tk.W); current_row += 1
->>>>>>> f418781e
+        nb.Label(frame, text="Discord", font=FONT_HEADING).grid(row=current_row, column=0, padx=10, sticky=tk.W); current_row += 1
         nb.Label(frame, text="Post Format").grid(row=current_row, column=0, padx=10, sticky=tk.W)
         nb.Radiobutton(frame, text="Modern", variable=self.bgstally.state.DiscordPostStyle, value=DiscordPostStyle.EMBED).grid(row=current_row, column=1, padx=10, sticky=tk.W); current_row += 1
         nb.Radiobutton(frame, text="Legacy", variable=self.bgstally.state.DiscordPostStyle, value=DiscordPostStyle.TEXT).grid(row=current_row, column=1, padx=10, sticky=tk.W); current_row += 1
@@ -149,15 +136,14 @@
         nb.Label(frame, text="Discord Post as User").grid(row=current_row, column=0, padx=10, sticky=tk.W)
         EntryPlus(frame, textvariable=self.bgstally.state.DiscordUsername).grid(row=current_row, column=1, padx=10, pady=1, sticky=tk.W); current_row += 1
 
-<<<<<<< HEAD
-        ttk.Separator(frame, orient=tk.HORIZONTAL).grid(row=current_row, columnspan=2, padx=10, pady=1, sticky=tk.EW); current_row += 1
-        nb.Label(frame, text="In-game Overlay", font=self.heading_font).grid(row=current_row, column=0, padx=10, sticky=tk.W)
+        ttk.Separator(frame, orient=tk.HORIZONTAL).grid(row=current_row, columnspan=2, padx=10, pady=1, sticky=tk.EW); current_row += 1
+        nb.Label(frame, text="In-game Overlay", font=FONT_HEADING).grid(row=current_row, column=0, padx=10, sticky=tk.W)
         nb.Checkbutton(frame, text="Show In-game Overlay", variable=self.bgstally.state.EnableOverlay, state="disabled" if self.bgstally.overlay.edmcoverlay == None else "enabled", onvalue=CheckStates.STATE_ON, offvalue=CheckStates.STATE_OFF, command=self.bgstally.state.refresh).grid(row=current_row, column=1, padx=10, sticky=tk.W); current_row += 1
         if self.bgstally.overlay.edmcoverlay == None:
             nb.Label(frame, text="In-game overlay support requires the separate EDMCOverlay plugin to be installed - see the instructions for more information.").grid(columnspan=2, padx=10, sticky=tk.W); current_row += 1
 
         ttk.Separator(frame, orient=tk.HORIZONTAL).grid(row=current_row, columnspan=2, padx=10, pady=1, sticky=tk.EW); current_row += 1
-        nb.Label(frame, text="Integrations", font=self.heading_font).grid(row=current_row, column=0, padx=10, sticky=tk.W); current_row += 1
+        nb.Label(frame, text="Integrations", font=FONT_HEADING).grid(row=current_row, column=0, padx=10, sticky=tk.W); current_row += 1
         nb.Label(frame, text="Activities API URL").grid(row=current_row, column=0, padx=10, sticky=tk.W)
         EntryPlus(frame, textvariable=self.bgstally.state.APIActivitiesURL).grid(row=current_row, column=1, padx=10, pady=1, sticky=tk.EW); current_row += 1
         nb.Label(frame, text="Activities API Key").grid(row=current_row, column=0, padx=10, sticky=tk.W)
@@ -168,19 +154,8 @@
         EntryPlus(frame, textvariable=self.bgstally.state.APIEventsKey).grid(row=current_row, column=1, padx=10, pady=1, sticky=tk.EW); current_row += 1
 
         ttk.Separator(frame, orient=tk.HORIZONTAL).grid(row=current_row, columnspan=2, padx=10, pady=1, sticky=tk.EW); current_row += 1
-        nb.Label(frame, text="Advanced", font=self.heading_font).grid(row=current_row, column=0, padx=10, sticky=tk.W)
+        nb.Label(frame, text="Advanced", font=FONT_HEADING).grid(row=current_row, column=0, padx=10, sticky=tk.W)
         tk.Button(frame, text="FORCE Tick", command=self._confirm_force_tick, bg="red", fg="white").grid(row=current_row, column=1, padx=10, sticky=tk.W); current_row += 1
-=======
-        ttk.Separator(frame, orient=tk.HORIZONTAL).grid(columnspan=2, padx=10, pady=1, sticky=tk.EW); current_row += 1
-        nb.Label(frame, text="In-game Overlay", font=FONT_HEADING).grid(column=0, padx=10, sticky=tk.W); current_row += 1
-        nb.Checkbutton(frame, text="Show In-game Overlay", variable=self.bgstally.state.EnableOverlay, state="disabled" if self.bgstally.overlay.edmcoverlay == None else "enabled", onvalue=CheckStates.STATE_ON, offvalue=CheckStates.STATE_OFF, command=self.bgstally.state.refresh).grid(column=1, padx=10, sticky=tk.W); current_row += 1
-        if self.bgstally.overlay.edmcoverlay == None:
-            nb.Label(frame, text="In-game overlay support requires the separate EDMCOverlay plugin to be installed - see the instructions for more information.").grid(columnspan=2, padx=10, sticky=tk.W); current_row += 1
-
-        ttk.Separator(frame, orient=tk.HORIZONTAL).grid(columnspan=2, padx=10, pady=1, sticky=tk.EW); current_row += 1
-        nb.Label(frame, text="Advanced", font=FONT_HEADING).grid(column=0, padx=10, sticky=tk.W); current_row += 1
-        tk.Button(frame, text="FORCE Tick", command=self._confirm_force_tick, bg="red", fg="white").grid(column=1, padx=10, sticky=tk.W, row=current_row); current_row += 1
->>>>>>> f418781e
 
         return frame
 
