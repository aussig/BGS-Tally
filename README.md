--- conflicted
+++ resolved
@@ -57,13 +57,9 @@
 
 _* The plugin will honor `INF` values if they are present for completed missions in the player journal. However, if no `INF` value is reported, non-violent mission types are still counted as +1 `INF` when a Faction is in Election. Gathering a full list of non-violent mission types is still a work in progress._
 
-<<<<<<< HEAD
 The `State` column shows each faction state to give an indication on how missions are being counted.
 
-All the above are totalled during the _Latest Tally_ session and transfer to _Previous Tally_ at server tick.
-=======
 All the above are totalled during the _Latest BGS Tally_ session and transfer to _Previous BGS Tally_ at server tick.
->>>>>>> 2eaf30cd
 
 ## Manual Stuff
 
