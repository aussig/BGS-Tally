import tkinter as tk
from functools import partial
from tkinter import ttk

from bgstally.constants import (COLOUR_HEADING_1, COLOUR_WARNING, FONT_HEADING_1, FONT_HEADING_2, FONT_TEXT, CheckStates,
                                DiscordChannel, FleetCarrierItemType)
from bgstally.debug import Debug
from bgstally.fleetcarrier import FleetCarrier
from bgstally.utils import _, __
from bgstally.widgets import TextPlus
from config import config
from thirdparty.colors import *
from thirdparty.Tooltip import ToolTip

class WindowFleetCarrier:
    """
    Handles the Fleet Carrier window
    """

    def __init__(self, bgstally):
        self.bgstally = bgstally

        self.toplevel: tk.Toplevel = None


    def show(self):
        """
        Show our window
        """
        if self.toplevel is not None and self.toplevel.winfo_exists():
            self.toplevel.lift()
            return

        fc: FleetCarrier = self.bgstally.fleet_carrier

        self.toplevel = tk.Toplevel(self.bgstally.ui.frame)
        self.toplevel.title(_("{plugin_name} - Carrier {carrier_name} ({carrier_callsign}) in system: {system_name}").format(plugin_name=self.bgstally.plugin_name, carrier_name=fc.name, carrier_callsign=fc.callsign, system_name=fc.data.get('currentStarSystem', "Unknown"))) # LANG: Carrier window title
        self.toplevel.iconphoto(False, self.bgstally.ui.image_logo_bgstally_32, self.bgstally.ui.image_logo_bgstally_16)
        self.toplevel.geometry("800x800")

        frm_container: ttk.Frame = ttk.Frame(self.toplevel)
        frm_container.pack(fill=tk.BOTH, expand=True)

        ttk.Label(frm_container, text=_("System: {current_system} - Docking: {docking_access} - Notorious Allowed: {notorious}").format(current_system=fc.data.get('currentStarSystem', "Unknown"), docking_access=fc.human_format_dockingaccess(False), notorious=fc.human_format_notorious(False)), font=FONT_HEADING_1, foreground=COLOUR_HEADING_1).pack(anchor=tk.NW) # LANG: Label on carrier window

        if not config.get_bool('capi_fleetcarrier'):
            ttk.Label(frm_container, text=_("Some information cannot be updated. Enable Fleet Carrier CAPI Queries in File -> Settings -> Configuration"), foreground=COLOUR_WARNING).pack(anchor=tk.NW) # LANG: Label on carrier window

        frm_items: ttk.Frame = ttk.Frame(frm_container)
        frm_items.pack(fill=tk.BOTH, padx=5, pady=5, expand=True)

        frm_buttons: ttk.Frame = ttk.Frame(frm_container)
        frm_buttons.pack(fill=tk.X, padx=5, pady=5, side=tk.BOTTOM)

        current_row = 0

        s: ttk.Style = ttk.Style()
        s.configure('This.TCheckbutton', font=FONT_HEADING_2)

        ttk.Checkbutton(frm_items, text=_("Selling Materials"), style='This.TCheckbutton', variable=self.bgstally.state.FcSellingMaterials, onvalue=CheckStates.STATE_ON, \
                        offvalue=CheckStates.STATE_OFF, command=partial(self.bgstally.state.FcSellingMaterials.set)).grid(row=current_row, column=0, padx=10, sticky=tk.W)

        ttk.Checkbutton(frm_items, text=_("Buying Materials"), style='This.TCheckbutton', variable=self.bgstally.state.FcBuyingMaterials, onvalue=CheckStates.STATE_ON, \
                        offvalue=CheckStates.STATE_OFF, command=partial(self.bgstally.state.FcBuyingMaterials.set)).grid(row=current_row, column=1, padx=10, sticky=tk.W)

        current_row += 1

        frm_materials_selling: ttk.Frame = ttk.Frame(frm_items)
        txt_materials_selling: TextPlus = TextPlus(frm_materials_selling, wrap=tk.WORD, height=1, font=FONT_TEXT)
        sb_materials_selling: tk.Scrollbar = tk.Scrollbar(frm_materials_selling, orient=tk.VERTICAL, command=txt_materials_selling.yview)
        txt_materials_selling['yscrollcommand'] = sb_materials_selling.set
        sb_materials_selling.pack(fill=tk.Y, side=tk.RIGHT)
        txt_materials_selling.pack(fill=tk.BOTH, side=tk.LEFT, expand=True)

        txt_materials_selling.insert(tk.INSERT, fc.get_items_plaintext(FleetCarrierItemType.MATERIALS_SELLING))
        txt_materials_selling.configure(state='disabled')
        frm_materials_selling.grid(row=current_row, column=0, sticky=tk.NSEW)

        frm_materials_buying: ttk.Frame = ttk.Frame(frm_items)
        txt_materials_buying: TextPlus = TextPlus(frm_materials_buying, wrap=tk.WORD, height=1, font=FONT_TEXT)
        sb_materials_buying: tk.Scrollbar = tk.Scrollbar(frm_materials_buying, orient=tk.VERTICAL, command=txt_materials_buying.yview)
        txt_materials_buying['yscrollcommand'] = sb_materials_buying.set
        sb_materials_buying.pack(fill=tk.Y, side=tk.RIGHT)
        txt_materials_buying.pack(fill=tk.BOTH, side=tk.LEFT, expand=True)

        txt_materials_buying.insert(tk.INSERT, fc.get_items_plaintext(FleetCarrierItemType.MATERIALS_BUYING))
        txt_materials_buying.configure(state='disabled')
        frm_materials_buying.grid(row=current_row, column=1, sticky=tk.NSEW)

        current_row += 1

        ttk.Checkbutton(frm_items, text=_("Selling Commodities"), style='This.TCheckbutton', variable=self.bgstally.state.FcSellingCommodities, onvalue=CheckStates.STATE_ON, \
                        offvalue=CheckStates.STATE_OFF, command=partial(self.bgstally.state.FcSellingCommodities.set)).grid(row=current_row, column=0, padx=10, sticky=tk.W)

        ttk.Checkbutton(frm_items, text=_("Buying Commodities"), style='This.TCheckbutton', variable=self.bgstally.state.FcBuyingCommodities, onvalue=CheckStates.STATE_ON, \
                        offvalue=CheckStates.STATE_OFF, command=partial(self.bgstally.state.FcBuyingCommodities.set)).grid(row=current_row, column=1, padx=10, sticky=tk.W)

        current_row += 1

        frm_commodities_selling: ttk.Frame = ttk.Frame(frm_items)
        txt_commodities_selling: TextPlus = TextPlus(frm_commodities_selling, wrap=tk.WORD, height=1, font=FONT_TEXT)
        sb_commodities_selling: tk.Scrollbar = tk.Scrollbar(frm_commodities_selling, orient=tk.VERTICAL, command=txt_commodities_selling.yview)
        txt_commodities_selling['yscrollcommand'] = sb_commodities_selling.set
        sb_commodities_selling.pack(fill=tk.Y, side=tk.RIGHT)
        txt_commodities_selling.pack(fill=tk.BOTH, side=tk.LEFT, expand=True)

        txt_commodities_selling.insert(tk.INSERT, fc.get_items_plaintext(FleetCarrierItemType.COMMODITIES_SELLING))
        txt_commodities_selling.configure(state='disabled')
        frm_commodities_selling.grid(row=current_row, column=0, sticky=tk.NSEW)

        frm_commodities_buying: ttk.Frame = ttk.Frame(frm_items)
        txt_commodities_buying: TextPlus = TextPlus(frm_commodities_buying, wrap=tk.WORD, height=1, font=FONT_TEXT)
        sb_commodities_buying: tk.Scrollbar = tk.Scrollbar(frm_commodities_buying, orient=tk.VERTICAL, command=txt_commodities_buying.yview)
        txt_commodities_buying['yscrollcommand'] = sb_commodities_buying.set
        sb_commodities_buying.pack(fill=tk.Y, side=tk.RIGHT)
        txt_commodities_buying.pack(fill=tk.BOTH, side=tk.LEFT, expand=True)

        txt_commodities_buying.insert(tk.INSERT, fc.get_items_plaintext(FleetCarrierItemType.COMMODITIES_BUYING))
        txt_commodities_buying.configure(state='disabled')
        frm_commodities_buying.grid(row=current_row, column=1, sticky=tk.NSEW)

        current_row += 1
        ttk.Checkbutton(frm_items, text=_("Cargo"), style='This.TCheckbutton', variable=self.bgstally.state.FcCargo, onvalue=CheckStates.STATE_ON, \
                        offvalue=CheckStates.STATE_OFF, command=partial(self.bgstally.state.FcCargo.set)).grid(row=current_row, column=0, padx=10, sticky=tk.W)

        ttk.Checkbutton(frm_items, text=_("Locker"), style='This.TCheckbutton', variable=self.bgstally.state.FcLocker, onvalue=CheckStates.STATE_ON, \
                        offvalue=CheckStates.STATE_OFF, command=partial(self.bgstally.state.FcLocker.set)).grid(row=current_row, column=1, padx=10, sticky=tk.W)


        current_row += 1

        frm_cargo: ttk.Frame = ttk.Frame(frm_items)
        txt_cargo: TextPlus = TextPlus(frm_cargo, wrap=tk.WORD, height=1, font=FONT_TEXT)
        sb_cargo: tk.Scrollbar = tk.Scrollbar(frm_cargo, orient=tk.VERTICAL, command=txt_cargo.yview)
        txt_cargo['yscrollcommand'] = sb_cargo.set
        sb_cargo.pack(fill=tk.Y, side=tk.RIGHT)
        txt_cargo.pack(fill=tk.BOTH, side=tk.LEFT, expand=True)

        txt_cargo.insert(tk.INSERT, fc.get_items_plaintext(FleetCarrierItemType.CARGO))
        txt_cargo.configure(state='disabled')
        frm_cargo.grid(row=current_row, column=0, sticky=tk.NSEW)

        frm_locker: ttk.Frame = ttk.Frame(frm_items)
        txt_locker: TextPlus = TextPlus(frm_locker, wrap=tk.WORD, height=1, font=FONT_TEXT)
        sb_locker: tk.Scrollbar = tk.Scrollbar(frm_locker, orient=tk.VERTICAL, command=txt_locker.yview)
        txt_locker['yscrollcommand'] = sb_locker.set
        sb_locker.pack(fill=tk.Y, side=tk.RIGHT)
        txt_locker.pack(fill=tk.BOTH, side=tk.LEFT, expand=True)

        txt_locker.insert(tk.INSERT, fc.get_items_plaintext(FleetCarrierItemType.LOCKER))
        txt_locker.configure(state='disabled')
        frm_locker.grid(row=current_row, column=1, sticky=tk.NSEW)

        frm_items.columnconfigure(0, weight=1) # Make the first column fill available space
        frm_items.columnconfigure(1, weight=1) # Make the second column fill available space
        frm_items.rowconfigure(1, weight=1) # Make the materials text fill available space
        frm_items.rowconfigure(3, weight=1) # Make the commodities text fill available space
        frm_items.rowconfigure(5, weight=1) # Make the cargo/locker text fill available space

        self.btn_copy_to_clipboard: tk.Button = tk.Button(frm_buttons, text=_("Copy to Clipboard"), command=partial(self._copy_to_clipboard, frm_container)) # LANG: Button label
        self.btn_copy_to_clipboard.pack(side=tk.LEFT, padx=5, pady=5)

        self.btn_post_to_discord: tk.Button = tk.Button(frm_buttons, text=_("Post to Discord"), command=partial(self._post_to_discord)) # LANG: Button
        self.btn_post_to_discord.pack(side=tk.RIGHT, padx=5, pady=5)
<<<<<<< HEAD
=======
        if not self._discord_button_available():
            ToolTip(self.btn_post_to_discord, text=_("Both the 'Post to Discord as' field and a Discord webhook\nmust be configured in the settings to allow posting to Discord")) # LANG: Post to Discord button tooltip
        post_types: dict = {DiscordFleetCarrier.BOTH: _("Both Materials and Commodities"), # LANG: Dropdown menu on activity window
                            DiscordFleetCarrier.MATERIALS: _("Materials Only"), # LANG: Dropdown menu on activity window
                            DiscordFleetCarrier.COMMODITIES: _("Commodities Only")} # LANG: Dropdown menu on activity window
        var_post_type: tk.StringVar = tk.StringVar(value=post_types.get(self.bgstally.state.DiscordFleetCarrier.get(), DiscordFleetCarrier.BOTH))
        self.mnu_post_type: ttk.OptionMenu = ttk.OptionMenu(frm_buttons, var_post_type, var_post_type.get(),
                                                            *post_types.values(),
                                                            command=partial(self._post_type_selected, post_types), direction='above')
        self.mnu_post_type.pack(side=tk.RIGHT, pady=5)
        ttk.Label(frm_buttons, text=_("Activity to post:")).pack(side=tk.RIGHT, pady=5) # LANG: Label on activity window
>>>>>>> 674b16f7

        self._enable_post_button()



    def _post_type_selected(self, post_types: dict, value: str):
        """The user has changed the dropdown to choose the type of data to post
        """
        k: str = next(k for k, v in post_types.items() if v == value)
        self.bgstally.state.DiscordFleetCarrier.set(k)


    def _post_to_discord(self):
        """
        Post Fleet Carrier materials list to Discord
        """
        self.btn_post_to_discord.config(state=tk.DISABLED)

        fc: FleetCarrier = self.bgstally.fleet_carrier

        title: str = __("Carrier {carrier_name}", lang=self.bgstally.state.discord_lang).format(carrier_name=fc.name) # LANG: Discord fleet carrier title
        description: str = self._get_as_text(fc, True)

        fields: list = []
        fields.append({'name': __("System", lang=self.bgstally.state.discord_lang), 'value': fc.data.get('currentStarSystem', "Unknown"), 'inline': True}) # LANG: Discord fleet carrier field heading
        fields.append({'name': __("Docking", lang=self.bgstally.state.discord_lang), 'value': fc.human_format_dockingaccess(True), 'inline': True}) # LANG: Discord fleet carrier field heading
        fields.append({'name': __("Notorious Access", lang=self.bgstally.state.discord_lang), 'value': fc.human_format_notorious(True), 'inline': True}) # LANG: Discord fleet carrier field heading

        self.bgstally.discord.post_embed(title, description, fields, None, DiscordChannel.FLEETCARRIER_MATERIALS, None)

        self.btn_post_to_discord.after(5000, self._enable_post_button)


    def _get_as_text(self, fc: FleetCarrier, short: bool = False) -> str:
        """Get a string containing the fleet carrier information

        Args:
            fc (FleetCarrier): The FleetCarrier object
            short (bool): If true, return a short report excluding the carrier name, location and docking access

        Returns:
            str: The fleet carrier information
        """
        text: str = ""

        if not short:
            text += "**" + __("Carrier {carrier_name}", lang=self.bgstally.state.discord_lang).format(carrier_name=fc.name) + "**\n\n" # LANG: Discord fleet carrier title

        materials_selling: str = fc.get_items_plaintext(FleetCarrierItemType.MATERIALS_SELLING)
        materials_buying: str = fc.get_items_plaintext(FleetCarrierItemType.MATERIALS_BUYING)
        commodities_selling: str = fc.get_items_plaintext(FleetCarrierItemType.COMMODITIES_SELLING)
        commodities_buying: str = fc.get_items_plaintext(FleetCarrierItemType.COMMODITIES_BUYING)
        cargo: str = fc.get_items_plaintext(FleetCarrierItemType.CARGO)
        locker: str = fc.get_items_plaintext(FleetCarrierItemType.LOCKER)

        if self.bgstally.state.FcSellingMaterials.get() == CheckStates.STATE_ON and materials_selling != "":
            text += "**" + __("Selling Materials:", lang=self.bgstally.state.discord_lang) + f"**\n```css\n{materials_selling}```\n" # LANG: Discord fleet carrier section heading
        if self.bgstally.state.FcBuyingMaterials.get() == CheckStates.STATE_ON and materials_buying != "":
            text += "**" + __("Buying Materials:", lang=self.bgstally.state.discord_lang) + f"**\n```css\n{materials_buying}```\n" # LANG: Discord fleet carrier section heading
        if self.bgstally.state.FcSellingCommodities.get() == CheckStates.STATE_ON  and commodities_selling != "":
            text += "**" + __("Selling Commodities:", lang=self.bgstally.state.discord_lang) + f"**\n```css\n{commodities_selling}```\n" # LANG: Discord fleet carrier section heading
        if self.bgstally.state.FcBuyingCommodities.get() == CheckStates.STATE_ON  and commodities_buying != "":
            text += "**" + __("Buying Commodities:", lang=self.bgstally.state.discord_lang) + f"**\n```css\n{commodities_buying}```\n" # LANG: Discord fleet carrier section heading
        if self.bgstally.state.FcCargo.get() == CheckStates.STATE_ON  and cargo != "":
            text += "**" + __("Cargo:", lang=self.bgstally.state.discord_lang) + f"**\n```css\n{cargo}```\n" # LANG: Discord fleet carrier section heading
        if self.bgstally.state.FcLocker.get() == CheckStates.STATE_ON  and locker != "":
            text += "**" + __("Locker:", lang=self.bgstally.state.discord_lang) + f"**\n```css\n{locker}```\n" # LANG: Discord fleet carrier section heading

        if not short:
            text += "**" + __("System", lang=self.bgstally.state.discord_lang) + "**: " + fc.data.get('currentStarSystem', "Unknown") + "\n" # LANG: Discord fleet carrier discord post
            text += "**" + __("Docking", lang=self.bgstally.state.discord_lang) + "**: " + fc.human_format_dockingaccess(True) + "\n" # LANG: Discord fleet carrier discord post
            text += "**" + __("Notorious Access", lang=self.bgstally.state.discord_lang) + "**: " + fc.human_format_notorious(True) # LANG: Discord fleet carrier discord post

        return text


    def _enable_post_button(self):
        """
        Re-enable the post to discord button if it should be enabled
        """
        self.btn_post_to_discord.config(state=(tk.NORMAL if self._discord_button_available() else tk.DISABLED))


    def _discord_button_available(self) -> bool:
        """
        Return true if the 'Post to Discord' button should be available
        """
        return (self.bgstally.discord.valid_webhook_available(DiscordChannel.FLEETCARRIER_MATERIALS)
                and self.bgstally.state.DiscordUsername.get() != "")


    def _copy_to_clipboard(self, frm_container: tk.Frame):
        """Get text version of the fleetcarrier information and put it in the Copy buffer

        Args:
            frm_container (tk.Frame): The parent tk Frame
        """


        fc: FleetCarrier = self.bgstally.fleet_carrier
        text: str = self._get_as_text(fc, False)

        frm_container.clipboard_clear()
        frm_container.clipboard_append(text)
        frm_container.update()<|MERGE_RESOLUTION|>--- conflicted
+++ resolved
@@ -162,20 +162,8 @@
 
         self.btn_post_to_discord: tk.Button = tk.Button(frm_buttons, text=_("Post to Discord"), command=partial(self._post_to_discord)) # LANG: Button
         self.btn_post_to_discord.pack(side=tk.RIGHT, padx=5, pady=5)
-<<<<<<< HEAD
-=======
         if not self._discord_button_available():
             ToolTip(self.btn_post_to_discord, text=_("Both the 'Post to Discord as' field and a Discord webhook\nmust be configured in the settings to allow posting to Discord")) # LANG: Post to Discord button tooltip
-        post_types: dict = {DiscordFleetCarrier.BOTH: _("Both Materials and Commodities"), # LANG: Dropdown menu on activity window
-                            DiscordFleetCarrier.MATERIALS: _("Materials Only"), # LANG: Dropdown menu on activity window
-                            DiscordFleetCarrier.COMMODITIES: _("Commodities Only")} # LANG: Dropdown menu on activity window
-        var_post_type: tk.StringVar = tk.StringVar(value=post_types.get(self.bgstally.state.DiscordFleetCarrier.get(), DiscordFleetCarrier.BOTH))
-        self.mnu_post_type: ttk.OptionMenu = ttk.OptionMenu(frm_buttons, var_post_type, var_post_type.get(),
-                                                            *post_types.values(),
-                                                            command=partial(self._post_type_selected, post_types), direction='above')
-        self.mnu_post_type.pack(side=tk.RIGHT, pady=5)
-        ttk.Label(frm_buttons, text=_("Activity to post:")).pack(side=tk.RIGHT, pady=5) # LANG: Label on activity window
->>>>>>> 674b16f7
 
         self._enable_post_button()
 
