# Change Log

<<<<<<< HEAD
## v3.4.0-xx - xxxx-xx-xx

### New Features:

* Discord webhooks completely re-worked. Now, instead of a single, fixed webhook for each type of Discord post, there is a fully flexible table of webhooks which you can set up any way you like - a single webhook for all Discord posts; a webhook for each type of Discord post; multiple webhooks for each type, or any combination of these.
* The system title and an Inara link to the system are now shown at the top of every activity panel.

### Changes:

* Heading styles have been standardised across all windows. And headings are now purple, yay!
* URL link styles have been standardised across all windows.
* When posting CMDR info to Discord, now include how you interacted with them, colour coded.


## v3.3.0-b1 - 2023-12-02

### New Features:

* Now log the details of any CMDR who kills you solo.

### Bug Fixes:

* Don't log NPCs who kill you in a team, only CMDRs, and correctly look up the CMDR name (without the "Cmdr " prefix)


## v3.3.0-a1 - 2023-11-16
=======
## v3.3.0 - 2023-12-09
>>>>>>> ae551fdc

### New Features:

* Targeting a player in a taxi will now log the player name and attempt lookup on Inara.
* Now log the details of any CMDR who interdicts you, sends a message in local chat, invites you to a team, kills you solo or kills you in a team.
* The CMDR listing window now has an extra 'Interaction' column which describes how you interacted with the other CMDR (scanned, interdicted by etc.).
* Thargoid War banshee kills are now tallied.

### Changes:

* Faction name abbreviations are less obscure when the faction name contains a number or a dash.
* Thargoid vessel types are omitted if they are 0, both for kills and for missions. This creates shorter and clearer reports.
* No longer include Exobiology sales in discord reports.
* Plugin no longer terminates if it cannot fetch the tick from elitebgs.app on initial load. Not an ideal situation as we know nothing about the current tick, but at least BGS-Tally is still usable in this situation.

### Bug Fixes:

* Fix (another) crash in code that detects drop from supercruise at megaships.

### API Changes ([v1.3](https://studio-ws.apicur.io/sharing/d352797e-c40e-4f91-bcd8-773a14f40fc0)):

* `/events` endpoint: All localised fields are now stripped before sending. i.e. fields who's name ends with `_Localised`.
* `/activities` endpoint: Added `banshee` to `systems/[system]/twkills`.
* `/activities` endpoint: Added `scythe-glaive` to `systems/[system]/twkills`.


## v3.2.0 - 2023-10-21

### New Features:

* In-game overlay now briefly displays a BGS summary for the current system when doing BGS work.
* Space Conflict Zones are now tracked automatically. As with Ground CZs, the game doesn't give us enough information to detect whether you've actually **won** the CZ, so if you drop in and log a kill within 5 minutes, this is tallied as a win. Manual controls are still available to adjust if you need.
* Thargoid War system progress is now displayed as a progress bar on the in-game overlay when in a TW active system.
* An activity indicator now briefly flashes green on the overlay when BGS-Tally logs BGS or TW activity.
* Thargoid War reactivation (settlement reboot) missions are now tracked: both for the station issuing the mission (`🛠️ x n missions`) and for the system where the settlement was reactivated (`🛠️ x n settlements`).
* Added a new setting to allow you to switch off reporting for new systems you visit. This is for CMDRs who regularly only want to report a subset of their work - it means you don't have to switch off a load of systems, you can just switch on the few you need.
* Forced ticks are now labelled clearly, including in Discord posts.
* Allow each overlay panel to be individually hidden or shown.
* Automatically attempt to track megaship scenarios.  As with Ground CZs, the game doesn't give us enough information to detect whether you've actually **won** the scenario, so if you drop in and log a kill within 5 minutes, this is tallied as a win for the faction that's at war with the first ship you kill.
* Added quick-setup button for [Comguard](https://comguard.app/) in API configuration window.

### Changes:

* Pop-up legend window now contains a list of the Thargoid vessel type abbreviations.
* Show a hand cursor 👆 over help text to make it clearer you can click it to show the legend window.
* Pop-up legend window now includes 🛠️ for TW reactivation missions.
* Trade purchase is now reported in three brackets rather than two: 🅻 | 🅼 | 🅷
* Trade profit is now reported in four brackets rather than three: 🆉 | 🅻 | 🅼 | 🅷

### Bug Fixes:

* Some Orthrus kills were not being tallied because the bond value logged was 40m instead of the previous 25m. We can only detect the type of Thargoid via the bond value logged by the game, so BGS-Tally will now tally an Orthrus for both kill values.
* Trade purchase, sale and profit was not being logged if you previously disembarked from your ship on foot, took a taxi or dropship somewhere, returned to your ship and then traded.
* Forcing a tick (via the settings panel), though still not recommended unless automatic tick detection has **definitely** missed a tick, should now be much more reliable:
    * It would cause your previously logged activity for the current tick to be lost and replaced by activity after the forced tick. Now, a 'proper' new tick is created so your earlier activity should be kept and available in the previous ticks dropdown menu.
    * If an automatic tick arrived with an earlier tick time than your forced tick, this could cause BGS-Tally to get confused. We now ignore any incoming ticks that have an older tick time than your forced tick.
    * Forced ticks are now handled more elegantly when sending data via the BGS-Tally API, as we generate a fake `tickid` for the forced tick.
* Due to a game bug, some illegal massacre and assassination missions were not tallying negative INF correctly against the target faction. Implemented a workaround for this.
* Due to a game bug, some ship murders were not being tallied against the target ship faction. Implemented a workaround for this.
* BGS-Tally now handles cargo ejection for Thargoid S&R operations. Previously, it could mis-tally to the wrong system because it hadn't realised the cargo scooped in that system had been destroyed by ejection.
* If you quit EDMC, jumped to a new system, then relaunched EDMC, any activity would be tallied to the last system you visited before quitting EDMC. BGS-Tally now realises that you are in a new system. Please note however, although it now knows you're in a new system, it can't get hold of faction or conflict information in this situation, so if you plan to work in the new system and haven't visited it before in this tick, you should jump to another system and back, or re-log to the main menu, either of which will properly load up the factions and conflicts.
* `/events/` API wasn't augmenting `StationFaction` correctly for `MissionFailed` and `MissionAbandoned` events (per API spec v1.1).
* Thargoid S&R operations cargo tracking now cleared down properly when your cargo hold is empty. Previously, it could mis-tally to the wrong system.
* Don't clear Thargoid S&R delivery tally if you are killed.
* Fix crash in code that detects drop from supercruise at megaships.


### API Changes ([v1.2](https://studio-ws.apicur.io/sharing/cc3753c2-6569-4d74-8448-8fb9363898ce)):

* `/activities` endpoint: Thargoid War reactivation missions now included in `systems/[system]/factions/[faction]/stations/[station]/twreactivate`
* `/activities` endpoint: Thargoid War number of settlements reactivated now included in `systems/[system]/twreactivate`
* `/activities` endpoint: `Activity` now has a `ticktime` timestamp in addition to `tickid`.
* `/activities` endpoint: When the user forces a tick, a new `tickid` is generated by BGS-Tally that conforms to the 24-character elitebgs.app tickid standard but starts with six zeroes '000000' to distinguish it as a forced tick.
* `/events` endpoint: `Event` now has a `ticktime` timestamp in addition to `tickid`.
* `/events` endpoint: When the user forces a tick, a new `tickid` is generated by BGS-Tally that conforms to the 24-character elitebgs.app tickid standard but starts with six zeroes '000000' to distinguish it as a forced tick.
* `/events` endpoint: Ensure `StationFaction` is not overwritten if it is already present from the journal event.
* `/events` endpoint **breaking change**: `StationFaction` is now always an object with a single `Name` property, and is never a simple string.


## v3.1.1 - 2023-08-23

### Bug Fixes:

* Fixed the Fleet Carrier screen, which was showing empty buy and sell order panels if your carrier had _either_ no buy or sell orders.


## v3.1.0 - 2023-08-13

### New Features:

* Thargoid War kills are now tracked for each vessel type: `💀 (kills)`. But **please be aware**: BGS-Tally will only count a kill if it is logged in your game journal. This reliably happens if you solo kill a Thargoid, and usually happens (since game update 16) when you kill in a Team or with others.
* Thargoid War Search and Rescue collection and hand-in tracking. BGS-Tally now tracks where you pick up occupied and damaged escape pods ⚰️, black boxes ⬛ and tissue samples 🌱. You can hand them in anywhere, but they are tallied in the system they were collected.
* You can now delete CMDRs from the CMDR target list history.
* Targets older than 90 days are automatically removed from the CMDR target list history.
* When a friend request is received from another player, their details are looked up on Inara and they are added to the target log. Note that the squadron ID and legal status will be shown as '----' as that information is not available for friend requests.
* Carrier jump reporting implemented, automatically reporting your carrier jumps (and cancelled jumps) to a Discord channel of your choice.
* Thargoid War Revenant kills are now tracked (`R` in report).
* Thargoid War Scythe and Glaive kills are now tracked (`S/G` in report).
* Track the new TW evacuation mission released in Update 16.

### Changes:

* Thargoid War massacre missions are now labelled slightly differently - `💀 (missions)` - in line with the labelling for kills - `💀 (kills)`.
* Posting targeted CMDR information on Discord now goes to a separate 'CMDR Information' channel, if you configure one. It will fall back to using the BGS channel.
* Posting information on Discord now goes to a separate 'CMDR Information' channel, if you configure one. It will fall back to using the BGS channel.
* Exploration data tallying now takes into account not just the `TotalEarnings` logged but also the `BaseValue` and `Bonus`. The larger value is used if these differ.  Note this is now the same logic that EDDiscovery uses.
* If there is a new version of BGS-Tally available, it is downloaded and prepared during **launch** of the plugin instead of **shutdown**. You still need to relaunch EDMC to get the new version, but this change should mean that if there is a critical plugin bug that kills the plugin, we should be able to fix it with an auto-update.

### Bug Fixes:

* BGS-Tally was crashing on load when running on Linux. This is now fixed.
* Fix failure of networking thread, and therefore all subsequent networking calls, if an API discovery request detects new API features during startup.
* TW kills were not being logged to the correct system if it was a zero-population system. This was because historically BGST only dealt with BGS logging, so ignored zero-pop systems.  We now create tracking entries for these systems.
* Harden all file loading and JSON parsing to protect against corrupted data on disk.
* Potential fix for mis-tallying of ground CZs when other commanders are fighting.
* Check for main UI frame before attempting to update the status text. Protects against rare errors where the status bar was updated before the main window has fully initialised.

### API Changes ([v1.1](https://studio-ws.apicur.io/sharing/c2adeddc-f874-42d3-b450-49bd59ed1a79)):

* `/activities` endpoint: Thargoid war kills now included in `systems/[system]/twkills`
* `/activities` endpoint: Thargoid search and rescue counts now included in `systems/[system]/twsandr`
* `/events` endpoint: `StationFaction` is now an empty string "" when undocked.


## v3.0.2 - 2023-04-11

### Bug Fixes:

* Fix crashing bug which was affecting some CMDRs, stopping Discord posting. Unfortunate side effect was that it also stopped auto-updating, so this version will have to be installed manually.


## v3.0.1 - 2023-04-11

### Bug Fixes:

* Trade purchasing at 'High' supply stock bracket wasn't being reported.


## v3.0.0 - 2023-04-09

### New Features:

* Plugin auto-update. From this version on, when a new version of the plugin is released, it will automatically be downloaded and update itself the next time you launch EDMarketConnector. You will need to install this version 3.0.0 manually, but that should be the last time you ever have to do a manual update unless you want to test pre-release versions (i.e. alphas or betas).
* Fleet Carrier materials tracking. BGS-Tally will now track your fleet carrier materials for sale and for purchase, with the ability to post to Discord. For this to work, you need to be using EDMC v5.8.0 or greater, authenticate EDMC with your Frontier account, own a fleet carrier (!) and visit your fleet carrier management screen in-game.
* API. This allows BGS-Tally to send data to a server of your choice, to allow your squadron or another player group to collect and analyse your activity. If the server provides information about itself, this is shown to you and you are **always explicitly asked** to approve the connection.
* On-foot murders are now tracked and are independent from ship murders.
* Trade demand. Trade purchase and profit is now tracked and reported against the levels of demand: 🅻 / 🅷 for purchases and 🆉 / 🅻 / 🅷 for sales (🆉 is zero demand, i.e. when you sell cargo that the market doesn't list).
* In-game overlay: The tick warning has been enhanced, with various levels depending on when the last tick was.
* Legend. There is now a key / legend popup showing all the various Discord icons used in reports and what they mean. Access this by clicking the ❓ icon in any activity window.
* New Discord preview. The Discord preview has been completely re-worked to much more closely match the look and colouring of the final Discord post.

### Changes:

* Limit the 'Previous Ticks' dropdown to just the last 20 activity logs. Previous logs are still available, find them in `activitydata/archive/` in the BGS-Tally folder.
* Old `Today data.txt` and `Yesterday Data.txt` files from previous versions of BGS-Tally will now be deleted if found (after conversion to latest format).
* BGS-Tally is now more efficient in saving changes to activity files - it only saves to disk when something has changed or you have done some activity in a tick.
* Plugin name and plugin foldername are now properly separated, so if you change the plugin's folder name, Inara API calls and the plugin name in Discord posts will still correctly say 'BGS-Tally'.
* The plain text Discord post text now has the plugin name and version included in the footer.
* Re-worked the way BGS-Tally makes network requests, so they are now able to be queued and handled in a background thread. This means the plugin won't lock up EDMC if it's waiting for a slow response from a server. Migrating existing requests will be done in stages. So far, Inara requests when scanning CMDRs, all Discord posting, and all API requests are done in the background.
* Discord changed its colour scheme for code blocks to be largely light blue and white, so re-worked all Discord posts to use new colours (`ansi` blocks instead of `css`).
* Sizing and layout of activity window has been reworked so the window is always the optimum size.

### Bug Fixes:

* In-game overlay: Fixed occasional flickering of the tick time.
* No longer allow multiple copies of the CMDRs list window to be opened at the same time.
* No longer carry forward the contents of the notes field from one tick to the next.
* Fixed rare problem where trying to save activity data when the tickID is invalid.
* Fixed very rare and unusual bug where ground settlement data was invalid, killing the tally window.
* No longer perform any journal processing if game is a public beta test version.
* Ensure buttons in activity window don't get overwritten by other content.


## v2.2.1 - 2023-01-04

### Bug Fixes:

* The CMDR list window wasn't listing scanned commanders. This was due to a missing config file, which should have contained the Inara API key. DOH!
* In some circumstances, Thargoid War mission counts and commodity / passenger counts could be over-inflated. This is now fixed.


## v2.2.0 - 2023-01-02

### New Features:

* Thargoid War mission tracking 🍀. BGS-Tally now tracks your Thargoid War passenger 🧍, cargo 📦, injured ⚕️, wounded ❕ and critically wounded ❗ (escape pod) missions as well as Thargoid Massacre Missions for each Thargoid vessel type. There are options to report just BGS, just Thargoid War or all combined activity, as well as an option to have a separate Discord channel when reporting Thargoid War activity.
* Additional notes field. There is a new text field in the activity window to allow you to add notes and comments to your Discord post(s).

### Changes:

* When displaying information about a CMDR, or posting to Discord, use the latest information we know about that CMDR (squadron membership, for example).
* When displaying CMDR ship type, try to use the localised name if present, instead of internal ship name (e.g. `Type-10 Defender` instead of `type9_military`).
* The text report field is no longer manually editable. Keeping this editable wasn't possible with the splitting of the reports into BGS and Thargoid War, and was a bit of an oddity anyway, as it only worked for legacy (text) format posts and also any edits were always overwritten by any changes and lost when the window was closed. If you need to edit your post, copy it and edit it at the destination after pasting. Note that the new Discord Notes field (see above) now allows you to add comments to your posts, and these are stored between sessions.
* When listing ground CZs, use a ⚔️ icon against each to easily differentiate them.
* Tweaks to post titles and footers.
* Whitespace is now stripped from Discord URLs to minimise user error (thanks @steaksauce-).
* The 'Post to Discord' button is now enabled / disabled rather than hidden completely.

### Bug Fixes:

* If a selected CMDR has a squadron tag, but that squadron isn't available in Inara, still show the tag when displaying or posting the CMDR info to Discord.
* Moved the overlay text - both tick time and tick alerts - a little to the left to allow for differences in text placement between machines.
* When using new modern Discord format, don't create empty posts and delete previous post if content is empty.
* Minor change to 'CMDRs' button image to make it clearer in dark mode.
* A limit of 60 is now applied to the number of tabs shown in the activity window, as too many tabs could crash the plugin.
* Latest activity window would fail to display if a file is expected on disk but it has been deleted. In this circumstance, just clear down and start from zero.
* When a new tick is detected, we now ensure that there is a tab displayed for the player's current system in the new window, so activity can be logged straight after the tick.


## v2.1.0 - 2022-12-05

### New Features:

* CMDR Spotting. The plugin now keeps track of the players you target and scan, together with when it happened and in which system. It also looks up any public CMDR and Squadron information on Inara. All this information is presented in a new window where you can review the list of all CMDRs you've targeted. There is also a 'Post to Discord' feature so you can post the CMDR information to your Discord server if you wish (manual only).
* New format available for Discord posts. The (I think) neater and clearer look uses Discord message embeds. The old text-only format is still available from the settings if you prefer it.

### Changes:

* After the game mode split in Odyssey Update 14, BGS-Tally only operates in `Live` game mode, not `Legacy`.
* Additional data files created by BGS-Tally (such as the mission log) are now saved in an `otherdata` subfolder to keep the top level folder as tidy as possible.

### Bug Fixes:

* BGS-Tally was intentionally omitting secondary INF when a faction was in conflict, but it turns out some mission types can have -ve INF effects on those factions. So we now report all secondary INF.
* The game was not including expiry dates in some mission types (why?), and BGS-Tally was throwing errors when it encountered these. Now we don't require an expiry date.


## v2.0.2 - 2022-10-27

### Bug Fixes:

* Some state was not being initialised correctly on first install of BGS-Tally.


## v2.0.1 - 2022-10-22

### Bug Fixes:

* The latest activity window was failing to display on a clean install of BGS-Tally.


## v2.0.0 - 2022-10-22

### New Features:

* In game overlay implemented!  Currently this just displays the current tick time, and if the next predicted tick is in the next hour, will alert that it's upcoming. The overlay requires *either* installing the separate [EDMCOverlay plugin from here](https://github.com/inorton/EDMCOverlay/releases/latest) *or* having another plugin running that has EDMCOverlay built in (for example the EDR plugin). _Many more things are planned for the overlay in future versions of BGS-Tally_.
* In the activity window, there are now markers against every system, showing at a glance whether there is activity (&#129001; / &#11036;) and also whether you are reporting all, some, or none of the activity (&#9745; / &#9632; / &#9633;).
* The system you are currently in is always displayed as the first tab in the activity log, whether or not you've done any activity in it and whether or not you have "Show Inactive Systems" switched on. This allows you to always add activity manually in the system you're in, e.g. Space CZ wins.
* The 'Previous BGS Tally' button has been replaced by a 'Previous BGS Tallies &#x25bc;' selector, where you can look at all your history of previous work.

### Changes:

* Changed the tick date / time format in main EDMC window to make it more compact.
* Changed the date / time format in Discord posts to avoid localised text (days of week and month names).
* Big improvement in detecting new ticks. Previously, it would only check when you jump to a new system. Now, it checks every minute. This means that even if you stay in the same place (e.g. doing multiple CZs in one system), the tick should tock correctly.
* This version includes a complete and fundamental rewrite of the code for ease of maintenance. This includes a change in how activity is stored on disk - the plugin is now no longer limited to just 'Latest' and 'Previous' activity, but activity logs are kept for many previous ticks - all stored in the `activitydata` folder.
* Revamped the plugin settings panel.

### Bug Fixes:

* Murders were being counted against the system faction. Now count them against the faction of the target ship instead.
* Using the mini scroll-left and scroll-right arrows in the tab bar was throwing errors if there weren't enough tabs to scroll.
* A full fix has now been implemented to work around the game bug where the game reports an odd number of factions in conflicts in a system (1, 3, 5 etc.) which is obviously not possible. BGS-Tally now pairs up factions, and ignores any conflicts that only have a single faction.


## v1.10.0 - 2022-08-11

### New Features:

* Now use scrollable tabs and a drop-down tab selector. Tabs for systems are sorted alphabetically by name, prioritising systems that have any BGS activity first.
* Every Discord post now includes a date and time at the bottom of the post, to make it clear exactly when the user posted (suggested by @Tobytoolbag)
* There is now a 'FORCE Tick' button in the settings, which can be used if the tick detector has failed to detect a tick but you know one has happened. This can occur on patch days or if the tick detector is down.

### Changes:

* Now use an automated GitHub action to build the zip file on every new release.
* Tidy up and narrow the BGS-Tally display in the EDMC main window, to reduce the width used (thank you @Athanasius for this change).

### Bug Fixes:

* Workaround for game bug where factions are incorrectly reported at war (if only a single faction is reported at war in a system, ignore the war) now works for elections too.


## v1.9.0 - 2022-04-23

### New Features:

* Now track Scenario wins (Megaship / Space Installation) - unfortunately manual tracking only, because we cannot track these automatically.

### Bug Fixes:

* If a faction state changed post-tick, this was not spotted by the plugin if you have already visited the system since the tick. Most noticeable case was when a war starts if you were already in the system - no CZ tallies or manual controls appeared. This is fixed.
* Better handling of network failures (when plugin version checking and tick checking).
* Now accepts Discord webhooks that reference more domains: `discord.com`, `discordapp.com`, `ptb.discord.com`, `canary.discord.com`. This was stopping the _Post to Discord_ button from appearing for some users (thank you @Sakurax64 for this fix).

### Changes:

* Simplified the `README`, moving more information into the wiki.


## v1.8.0 - 2022-02-23

### New Features:

* Now track Black Market trading separately to normal trading.
* Now track trade purchases at all markets, as buying commodities now affacts the BGS since Odyssey update 10.

### Bug Fixes:

* Never track on-foot CZs when in Horizons, to help reduce false positives.
* Fix error being thrown to the log when closing EDMC settings panel.
* Add workaround for game bug where factions are incorrectly reported at war - if only a single faction is reported at war in a system, ignore the war.

### Changes:

* Faction name abbreviations are slightly better when dealing with numbers, as they are no longer abbreviated. For example `Nobles of LTT 420` is now shortened to `NoL420` instead of `NoL4`.
* Layout tweaks to the columns in the report windows.


## v1.7.1 - 2021-12-21

### Bug Fixes:

* Fix plugin failure if tick happens while in-game, and you try to hand in BGS work before jumping to another system.


## v1.7.0 - 2021-11-01

### New Features:

* Now track (and report) names of on-foot CZs fought at, automatically determine CZ Low / Med / High, and automatically increment counts. Note that we still can't determine whether you've actually _won_ the CZ, so we count it as a win if you've fought there.
* Now track Exobiology data sold.
* New setting to show/hide tabs for systems that have no BGS activity, default to show.

### Changes:

* Bounty vouchers redeemed on Fleet Carriers now count only 50% of the value.
* Added scrollbar to Discord report.
* When plugin is launched for the very first time, default it to 'Enabled' so it's immediately active.
* Reorganisation and tidy up of settings panel, and add link to help pages.
* The Discord text field and fields in the settings panel now have right-click context menus to Copy, Paste etc.


## v1.6.0 - 2021-10-03

### New Features:

* Now count primary and secondary mission INF separately: Primary INF is for the original mission giving faction and secondary INF is for any target faction(s) affected by the mission. An option is included to exclude secondary INF from the Discord report *
* Discord options are now shown on the main tally windows as well as in the settings.

### Bug Fixes:

* Only count `War` or `Civilwar` missions for the originating faction (thanks @RichardCsiszarik for diagnosing and fixing this).

### Changes:

* Added on-foot scavenger missions and on-foot covert assassination missions to those that count when in `War` or `CivilWar` states.
* Tweaks to window layouts and wording.
* No longer allow mouse wheel to change field values, to help avoid accidental changes.
* Since Odyssey update 7, +INF is now reported for missions for factions in `Election`, `War` and `CivilWar` states. We still report this +INF separately from normal +INF, but have changed the wording to `ElectionINF` / `WarINF` instead of `ElectionMissions` and `WarMissions`.

_* Note that the plugin only tracks primary and secondary INF from this version onwards - all INF in older reports will still be categorised as primary INF._


## v1.5.0 - 2021-09-16

### New features:

* Now count and report certain mission types for factions in the `War` or `CivilWar` states, similarly to how some mission types in `Election` state are counted (gathering a full list of mission types that count when the faction is in conflict is still a work in progress).
* If faction is in state `Election`, `War` or `CivilWar`, don't report fake +INF, instead state the number of election / war missions completed, to avoid confusion.

### Changes:

* Tweaks to window layouts and wording.


## v1.4.0 - 2021-09-09

### New features:

* Can integrate directly with Discord to post messages to a channel, using a user-specified Discord webhook.
* Prefix positive INF with '+'.
* Mission INF is now manually editable as well as automatically updated.
* 'Select all' / 'Select none' checkbox at the top of each system to quickly enable / disable all factions for a system.
* Added 'Failed Missions' to Discord text.

### Bug Fixes:

* Apostrophes in Discord text no longer breaks the colouring.


## v1.3.0 - 2021-09-06

### New features:

* Conflict Zone options are now only presented for factions in `CivilWar` or `War` states.
* The option is now provided to omit individual factions from the report.
* There is a new option in the settings panel to switch on shortening of faction names to their abbreviations. This makes the report less readable but more concise.
* As a suggestion from a user (thanks CMDR Strasnylada!), we now use CSS coloured formatting blocks in the Discord text, which makes it look cleaner and clearer.

### Changes:

* The on-screen layout of the tally table has been improved.


## v1.2.0 - 2021-09-03

### New features:

* Ability to manually add High, Medium and Low on-foot and in-space Combat Zone wins to the Discord report by clicking on-screen buttons.

### Changes:

* Now include a lot more non-violent mission types when counting missions for a faction in the `Election` state (gathering a full list of non-violent mission types is still a work in progress).
* Improvements to layout of window.
* Rename buttons and windows to 'Latest BGS Tally' and 'Previous BGS Tally'.
* The last tick date and time presentation has been improved.


## v1.1.1 - 2021-08-31

### Bug Fixes:

* Now honour the 'Trend' for mission Influence rewards: `UpGood` and `DownGood` are now treated as *+INF* while `UpBad` and `DownBad` are treated as *-INF*.

### Changes:

* Report both +INF and -INF in Discord message.
* Various improvements to README:
    * Improved installation instructions.
    * Added instructions for upgrading from previous version.
    * Added personal data and privacy section.


## v1.1.0 - 2021-08-31

### Changes:

* Changed 'Missions' to 'INF' in Discord text.
* Removed 'Failed Missions' from Discord text.
* Made windows a bit wider to accommodate longer faction names.
* Changed plugin name to just 'BGS Tally' in settings.
* Improvements to the usage instructions in README.
* Renamed buttons to 'Latest Tick Data' and 'Earlier Tick Data' to more clearly describe what each does, avoiding the use of day-based terms 'Yesterday' and 'Today'.


## v1.0.0 - 2021-08-27

Initial release, based on original [BGS-Tally-v2.0 project by tezw21](https://github.com/tezw21/BGS-Tally-v2.0)

### New features:

* Now creates a Discord-ready string for copying and pasting into a Discord chat.
* _Copy to Clipboard_ button to streamline copying the Discord text.

### Bug fixes:

* Typo in 'Missions' fixed

### Other changes:

* Now logs to the EDMC log file, as per latest EDMC documentation recommendations.<|MERGE_RESOLUTION|>--- conflicted
+++ resolved
@@ -1,6 +1,5 @@
 # Change Log
 
-<<<<<<< HEAD
 ## v3.4.0-xx - xxxx-xx-xx
 
 ### New Features:
@@ -15,21 +14,7 @@
 * When posting CMDR info to Discord, now include how you interacted with them, colour coded.
 
 
-## v3.3.0-b1 - 2023-12-02
-
-### New Features:
-
-* Now log the details of any CMDR who kills you solo.
-
-### Bug Fixes:
-
-* Don't log NPCs who kill you in a team, only CMDRs, and correctly look up the CMDR name (without the "Cmdr " prefix)
-
-
-## v3.3.0-a1 - 2023-11-16
-=======
 ## v3.3.0 - 2023-12-09
->>>>>>> ae551fdc
 
 ### New Features:
 
