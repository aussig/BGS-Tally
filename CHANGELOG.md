# Change Log

<<<<<<< HEAD
## v3.2.0 - 2023-10-21
=======
## x3.3.0-xx - xxxx-xx-xx

### New Features:

* Targeting a player in a taxi will now log the player name and attempt lookup on Inara.
* Now log the details of any CMDR who interdicts you, sends a message in local chat, invites you to a team or kills you in a team.
* The CMDR listing window now has an extra 'Interaction' column which describes how you interacted with the other CMDR (scanned, interdicted by etc.).

### Changes:

* Faction name abbreviations are less obscure when the faction name contains a number or a dash.

### API Changes ([v1.2](https://studio-ws.apicur.io/sharing/281a84ad-dca9-42da-a08b-84e4b9af1b7e)):

* `/events` endpoint: All localised fields are now stripped before sending. i.e. fields who's name ends with `_Localised`.


## v3.2.0-xx - xxxx-xx-xx




## v3.2.0-b3 - 2023-10-14

### Bug Fixes:

* `/events/` API wasn't augmenting `StationFaction` correctly for `MissionFailed` and `MissionAbandoned` events (per API spec v1.1).
* Thargoid S&R operations cargo tracking now cleared down properly when your cargo hold is empty. Previously, it could mis-tally to the wrong system.
* Don't clear Thargoid S&R delivery tally if you are killed.
* Fix crash in code that detects drop from supercruise at megaships.

### API Changes ([v1.2](https://studio-ws.apicur.io/sharing/281a84ad-dca9-42da-a08b-84e4b9af1b7e)):

* `/events` endpoint **breaking change**: `StationFaction` is now always an object with a single `Name` property, and is never a simple string.


## v3.2.0-b2 - 2023-10-07

### New Features:

* Added quick-setup button for [Comguard](https://comguard.app/) in API configuration window.
* Trade profit is now reported in four brackets rather than three: 🆉 | 🅻 | 🅼 | 🅷

### Bug Fixes:

* If you quit EDMC, jumped to a new system, then relaunched EDMC, any activity would be tallied to the last system you visited before quitting EDMC. BGS-Tally now realises that you are in a new system. Please note however, although it now knows you're in a new system, it can't get hold of faction or conflict information in this situation, so if you plan to work in the new system and haven't visited it before in this tick, you should jump to another system and back, or re-log to the main menu, either of which will properly load up the factions and conflicts.

### API Changes ([v1.2](https://studio-ws.apicur.io/sharing/281a84ad-dca9-42da-a08b-84e4b9af1b7e)):

* `/events` endpoint: Ensure `StationFaction` is not overwritten if it is already present from the journal event. Note that this means `StationFaction` can now be _either_ a string _or_ an object.


## v3.2.0-b1 - 2023-09-27

### New Features:

* Allow each overlay panel to be individually hidden or shown.
* Trade purchase is now reported in three brackets rather than two: 🅻 | 🅼 | 🅷
* Automatically attempt to track megaship scenarios.  As with Ground CZs, the game doesn't give us enough information to detect whether you've actually **won** the scenario, so if you drop in and log a kill within 5 minutes, this is tallied as a win for the faction that's at war with the first ship you kill.

### Bug Fixes:

* Now handles cargo ejection for Thargoid S&R operations. Previously, it could mis-tally to the wrong system because it hadn't realised the cargo scooped in that system had been destroyed by ejection.


## v3.2.0-a2 - 2023-09-10

### Changes:

* Pop-up legend window now includes 🛠️ for TW reactivation missions.

### Bug Fixes:

* The new TW reactivation mission tracking wasn't working quite right - it was tallying the missions as cargo instead of reac.


## v3.2.0-a1 - 2023-09-08
>>>>>>> d95a9e6a

### New Features:

* In-game overlay now briefly displays a BGS summary for the current system when doing BGS work.
* Space Conflict Zones are now tracked automatically. As with Ground CZs, the game doesn't give us enough information to detect whether you've actually **won** the CZ, so if you drop in and log a kill within 5 minutes, this is tallied as a win. Manual controls are still available to adjust if you need.
* Thargoid War system progress is now displayed as a progress bar on the in-game overlay when in a TW active system.
* An activity indicator now briefly flashes green on the overlay when BGS-Tally logs BGS or TW activity.
* Thargoid War reactivation (settlement reboot) missions are now tracked: both for the station issuing the mission (`🛠️ x n missions`) and for the system where the settlement was reactivated (`🛠️ x n settlements`).
* Added a new setting to allow you to switch off reporting for new systems you visit. This is for CMDRs who regularly only want to report a subset of their work - it means you don't have to switch off a load of systems, you can just switch on the few you need.
* Forced ticks are now labelled clearly, including in Discord posts.
* Allow each overlay panel to be individually hidden or shown.
* Automatically attempt to track megaship scenarios.  As with Ground CZs, the game doesn't give us enough information to detect whether you've actually **won** the scenario, so if you drop in and log a kill within 5 minutes, this is tallied as a win for the faction that's at war with the first ship you kill.
* Added quick-setup button for [Comguard](https://comguard.app/) in API configuration window.

### Changes:

* Pop-up legend window now contains a list of the Thargoid vessel type abbreviations.
* Show a hand cursor 👆 over help text to make it clearer you can click it to show the legend window.
* Pop-up legend window now includes 🛠️ for TW reactivation missions.
* Trade purchase is now reported in three brackets rather than two: 🅻 | 🅼 | 🅷
* Trade profit is now reported in four brackets rather than three: 🆉 | 🅻 | 🅼 | 🅷

### Bug Fixes:

* Some Orthrus kills were not being tallied because the bond value logged was 40m instead of the previous 25m. We can only detect the type of Thargoid via the bond value logged by the game, so BGS-Tally will now tally an Orthrus for both kill values.
* Trade purchase, sale and profit was not being logged if you previously disembarked from your ship on foot, took a taxi or dropship somewhere, returned to your ship and then traded.
* Forcing a tick (via the settings panel), though still not recommended unless automatic tick detection has **definitely** missed a tick, should now be much more reliable:
    * It would cause your previously logged activity for the current tick to be lost and replaced by activity after the forced tick. Now, a 'proper' new tick is created so your earlier activity should be kept and available in the previous ticks dropdown menu.
    * If an automatic tick arrived with an earlier tick time than your forced tick, this could cause BGS-Tally to get confused. We now ignore any incoming ticks that have an older tick time than your forced tick.
    * Forced ticks are now handled more elegantly when sending data via the BGS-Tally API, as we generate a fake `tickid` for the forced tick.
* Due to a game bug, some illegal massacre and assassination missions were not tallying negative INF correctly against the target faction. Implemented a workaround for this.
* Due to a game bug, some ship murders were not being tallied against the target ship faction. Implemented a workaround for this.
* BGS-Tally now handles cargo ejection for Thargoid S&R operations. Previously, it could mis-tally to the wrong system because it hadn't realised the cargo scooped in that system had been destroyed by ejection.
* If you quit EDMC, jumped to a new system, then relaunched EDMC, any activity would be tallied to the last system you visited before quitting EDMC. BGS-Tally now realises that you are in a new system. Please note however, although it now knows you're in a new system, it can't get hold of faction or conflict information in this situation, so if you plan to work in the new system and haven't visited it before in this tick, you should jump to another system and back, or re-log to the main menu, either of which will properly load up the factions and conflicts.
* `/events/` API wasn't augmenting `StationFaction` correctly for `MissionFailed` and `MissionAbandoned` events (per API spec v1.1).
* Thargoid S&R operations cargo tracking now cleared down properly when your cargo hold is empty. Previously, it could mis-tally to the wrong system.
* Don't clear Thargoid S&R delivery tally if you are killed.
* Fix crash in code that detects drop from supercruise at megaships.


### API Changes ([v1.2](https://studio-ws.apicur.io/sharing/281a84ad-dca9-42da-a08b-84e4b9af1b7e)):

* `/activities` endpoint: Thargoid War reactivation missions now included in `systems/[system]/factions/[faction]/stations/[station]/twreactivate`
* `/activities` endpoint: Thargoid War number of settlements reactivated now included in `systems/[system]/twreactivate`
* `/activities` endpoint: `Activity` now has a `ticktime` timestamp in addition to `tickid`.
* `/activities` endpoint: When the user forces a tick, a new `tickid` is generated by BGS-Tally that conforms to the 24-character elitebgs.app tickid standard but starts with six zeroes '000000' to distinguish it as a forced tick.
* `/events` endpoint: `Event` now has a `ticktime` timestamp in addition to `tickid`.
* `/events` endpoint: When the user forces a tick, a new `tickid` is generated by BGS-Tally that conforms to the 24-character elitebgs.app tickid standard but starts with six zeroes '000000' to distinguish it as a forced tick.
* `/events` endpoint: Ensure `StationFaction` is not overwritten if it is already present from the journal event.
* `/events` endpoint **breaking change**: `StationFaction` is now always an object with a single `Name` property, and is never a simple string.


## v3.1.1 - 2023-08-23

### Bug Fixes:

* Fixed the Fleet Carrier screen, which was showing empty buy and sell order panels if your carrier had _either_ no buy or sell orders.


## v3.1.0 - 2023-08-13

### New Features:

* Thargoid War kills are now tracked for each vessel type: `💀 (kills)`. But **please be aware**: BGS-Tally will only count a kill if it is logged in your game journal. This reliably happens if you solo kill a Thargoid, and usually happens (since game update 16) when you kill in a Team or with others.
* Thargoid War Search and Rescue collection and hand-in tracking. BGS-Tally now tracks where you pick up occupied and damaged escape pods ⚰️, black boxes ⬛ and tissue samples 🌱. You can hand them in anywhere, but they are tallied in the system they were collected.
* You can now delete CMDRs from the CMDR target list history.
* Targets older than 90 days are automatically removed from the CMDR target list history.
* When a friend request is received from another player, their details are looked up on Inara and they are added to the target log. Note that the squadron ID and legal status will be shown as '----' as that information is not available for friend requests.
* Carrier jump reporting implemented, automatically reporting your carrier jumps (and cancelled jumps) to a Discord channel of your choice.
* Thargoid War Revenant kills are now tracked (`R` in report).
* Thargoid War Scythe and Glaive kills are now tracked (`S/G` in report).
* Track the new TW evacuation mission released in Update 16.

### Changes:

* Thargoid War massacre missions are now labelled slightly differently - `💀 (missions)` - in line with the labelling for kills - `💀 (kills)`.
* Posting targeted CMDR information on Discord now goes to a separate 'CMDR Information' channel, if you configure one. It will fall back to using the BGS channel.
* Posting information on Discord now goes to a separate 'CMDR Information' channel, if you configure one. It will fall back to using the BGS channel.
* Exploration data tallying now takes into account not just the `TotalEarnings` logged but also the `BaseValue` and `Bonus`. The larger value is used if these differ.  Note this is now the same logic that EDDiscovery uses.
* If there is a new version of BGS-Tally available, it is downloaded and prepared during **launch** of the plugin instead of **shutdown**. You still need to relaunch EDMC to get the new version, but this change should mean that if there is a critical plugin bug that kills the plugin, we should be able to fix it with an auto-update.

### Bug Fixes:

* BGS-Tally was crashing on load when running on Linux. This is now fixed.
* Fix failure of networking thread, and therefore all subsequent networking calls, if an API discovery request detects new API features during startup.
* TW kills were not being logged to the correct system if it was a zero-population system. This was because historically BGST only dealt with BGS logging, so ignored zero-pop systems.  We now create tracking entries for these systems.
* Harden all file loading and JSON parsing to protect against corrupted data on disk.
* Potential fix for mis-tallying of ground CZs when other commanders are fighting.
* Check for main UI frame before attempting to update the status text. Protects against rare errors where the status bar was updated before the main window has fully initialised.

### API Changes ([v1.1](https://studio-ws.apicur.io/sharing/c2adeddc-f874-42d3-b450-49bd59ed1a79)):

* `/activities` endpoint: Thargoid war kills now included in `systems/[system]/twkills`
* `/activities` endpoint: Thargoid search and rescue counts now included in `systems/[system]/twsandr`
* `/events` endpoint: `StationFaction` is now an empty string "" when undocked.


## v3.0.2 - 2023-04-11

### Bug Fixes:

* Fix crashing bug which was affecting some CMDRs, stopping Discord posting. Unfortunate side effect was that it also stopped auto-updating, so this version will have to be installed manually.


## v3.0.1 - 2023-04-11

### Bug Fixes:

* Trade purchasing at 'High' supply stock bracket wasn't being reported.


## v3.0.0 - 2023-04-09

### New Features:

* Plugin auto-update. From this version on, when a new version of the plugin is released, it will automatically be downloaded and update itself the next time you launch EDMarketConnector. You will need to install this version 3.0.0 manually, but that should be the last time you ever have to do a manual update unless you want to test pre-release versions (i.e. alphas or betas).
* Fleet Carrier materials tracking. BGS-Tally will now track your fleet carrier materials for sale and for purchase, with the ability to post to Discord. For this to work, you need to be using EDMC v5.8.0 or greater, authenticate EDMC with your Frontier account, own a fleet carrier (!) and visit your fleet carrier management screen in-game.
* API. This allows BGS-Tally to send data to a server of your choice, to allow your squadron or another player group to collect and analyse your activity. If the server provides information about itself, this is shown to you and you are **always explicitly asked** to approve the connection.
* On-foot murders are now tracked and are independent from ship murders.
* Trade demand. Trade purchase and profit is now tracked and reported against the levels of demand: 🅻 / 🅷 for purchases and 🆉 / 🅻 / 🅷 for sales (🆉 is zero demand, i.e. when you sell cargo that the market doesn't list).
* In-game overlay: The tick warning has been enhanced, with various levels depending on when the last tick was.
* Legend. There is now a key / legend popup showing all the various Discord icons used in reports and what they mean. Access this by clicking the ❓ icon in any activity window.
* New Discord preview. The Discord preview has been completely re-worked to much more closely match the look and colouring of the final Discord post.

### Changes:

* Limit the 'Previous Ticks' dropdown to just the last 20 activity logs. Previous logs are still available, find them in `activitydata/archive/` in the BGS-Tally folder.
* Old `Today data.txt` and `Yesterday Data.txt` files from previous versions of BGS-Tally will now be deleted if found (after conversion to latest format).
* BGS-Tally is now more efficient in saving changes to activity files - it only saves to disk when something has changed or you have done some activity in a tick.
* Plugin name and plugin foldername are now properly separated, so if you change the plugin's folder name, Inara API calls and the plugin name in Discord posts will still correctly say 'BGS-Tally'.
* The plain text Discord post text now has the plugin name and version included in the footer.
* Re-worked the way BGS-Tally makes network requests, so they are now able to be queued and handled in a background thread. This means the plugin won't lock up EDMC if it's waiting for a slow response from a server. Migrating existing requests will be done in stages. So far, Inara requests when scanning CMDRs, all Discord posting, and all API requests are done in the background.
* Discord changed its colour scheme for code blocks to be largely light blue and white, so re-worked all Discord posts to use new colours (`ansi` blocks instead of `css`).
* Sizing and layout of activity window has been reworked so the window is always the optimum size.

### Bug Fixes:

* In-game overlay: Fixed occasional flickering of the tick time.
* No longer allow multiple copies of the CMDRs list window to be opened at the same time.
* No longer carry forward the contents of the notes field from one tick to the next.
* Fixed rare problem where trying to save activity data when the tickID is invalid.
* Fixed very rare and unusual bug where ground settlement data was invalid, killing the tally window.
* No longer perform any journal processing if game is a public beta test version.
* Ensure buttons in activity window don't get overwritten by other content.


## v2.2.1 - 2023-01-04

### Bug Fixes:

* The CMDR list window wasn't listing scanned commanders. This was due to a missing config file, which should have contained the Inara API key. DOH!
* In some circumstances, Thargoid War mission counts and commodity / passenger counts could be over-inflated. This is now fixed.


## v2.2.0 - 2023-01-02

### New Features:

* Thargoid War mission tracking 🍀. BGS-Tally now tracks your Thargoid War passenger 🧍, cargo 📦, injured ⚕️, wounded ❕ and critically wounded ❗ (escape pod) missions as well as Thargoid Massacre Missions for each Thargoid vessel type. There are options to report just BGS, just Thargoid War or all combined activity, as well as an option to have a separate Discord channel when reporting Thargoid War activity.
* Additional notes field. There is a new text field in the activity window to allow you to add notes and comments to your Discord post(s).

### Changes:

* When displaying information about a CMDR, or posting to Discord, use the latest information we know about that CMDR (squadron membership, for example).
* When displaying CMDR ship type, try to use the localised name if present, instead of internal ship name (e.g. `Type-10 Defender` instead of `type9_military`).
* The text report field is no longer manually editable. Keeping this editable wasn't possible with the splitting of the reports into BGS and Thargoid War, and was a bit of an oddity anyway, as it only worked for legacy (text) format posts and also any edits were always overwritten by any changes and lost when the window was closed. If you need to edit your post, copy it and edit it at the destination after pasting. Note that the new Discord Notes field (see above) now allows you to add comments to your posts, and these are stored between sessions.
* When listing ground CZs, use a ⚔️ icon against each to easily differentiate them.
* Tweaks to post titles and footers.
* Whitespace is now stripped from Discord URLs to minimise user error (thanks @steaksauce-).
* The 'Post to Discord' button is now enabled / disabled rather than hidden completely.

### Bug Fixes:

* If a selected CMDR has a squadron tag, but that squadron isn't available in Inara, still show the tag when displaying or posting the CMDR info to Discord.
* Moved the overlay text - both tick time and tick alerts - a little to the left to allow for differences in text placement between machines.
* When using new modern Discord format, don't create empty posts and delete previous post if content is empty.
* Minor change to 'CMDRs' button image to make it clearer in dark mode.
* A limit of 60 is now applied to the number of tabs shown in the activity window, as too many tabs could crash the plugin.
* Latest activity window would fail to display if a file is expected on disk but it has been deleted. In this circumstance, just clear down and start from zero.
* When a new tick is detected, we now ensure that there is a tab displayed for the player's current system in the new window, so activity can be logged straight after the tick.


## v2.1.0 - 2022-12-05

### New Features:

* CMDR Spotting. The plugin now keeps track of the players you target and scan, together with when it happened and in which system. It also looks up any public CMDR and Squadron information on Inara. All this information is presented in a new window where you can review the list of all CMDRs you've targeted. There is also a 'Post to Discord' feature so you can post the CMDR information to your Discord server if you wish (manual only).
* New format available for Discord posts. The (I think) neater and clearer look uses Discord message embeds. The old text-only format is still available from the settings if you prefer it.

### Changes:

* After the game mode split in Odyssey Update 14, BGS-Tally only operates in `Live` game mode, not `Legacy`.
* Additional data files created by BGS-Tally (such as the mission log) are now saved in an `otherdata` subfolder to keep the top level folder as tidy as possible.

### Bug Fixes:

* BGS-Tally was intentionally omitting secondary INF when a faction was in conflict, but it turns out some mission types can have -ve INF effects on those factions. So we now report all secondary INF.
* The game was not including expiry dates in some mission types (why?), and BGS-Tally was throwing errors when it encountered these. Now we don't require an expiry date.


## v2.0.2 - 2022-10-27

### Bug Fixes:

* Some state was not being initialised correctly on first install of BGS-Tally.


## v2.0.1 - 2022-10-22

### Bug Fixes:

* The latest activity window was failing to display on a clean install of BGS-Tally.


## v2.0.0 - 2022-10-22

### New Features:

* In game overlay implemented!  Currently this just displays the current tick time, and if the next predicted tick is in the next hour, will alert that it's upcoming. The overlay requires *either* installing the separate [EDMCOverlay plugin from here](https://github.com/inorton/EDMCOverlay/releases/latest) *or* having another plugin running that has EDMCOverlay built in (for example the EDR plugin). _Many more things are planned for the overlay in future versions of BGS-Tally_.
* In the activity window, there are now markers against every system, showing at a glance whether there is activity (&#129001; / &#11036;) and also whether you are reporting all, some, or none of the activity (&#9745; / &#9632; / &#9633;).
* The system you are currently in is always displayed as the first tab in the activity log, whether or not you've done any activity in it and whether or not you have "Show Inactive Systems" switched on. This allows you to always add activity manually in the system you're in, e.g. Space CZ wins.
* The 'Previous BGS Tally' button has been replaced by a 'Previous BGS Tallies &#x25bc;' selector, where you can look at all your history of previous work.

### Changes:

* Changed the tick date / time format in main EDMC window to make it more compact.
* Changed the date / time format in Discord posts to avoid localised text (days of week and month names).
* Big improvement in detecting new ticks. Previously, it would only check when you jump to a new system. Now, it checks every minute. This means that even if you stay in the same place (e.g. doing multiple CZs in one system), the tick should tock correctly.
* This version includes a complete and fundamental rewrite of the code for ease of maintenance. This includes a change in how activity is stored on disk - the plugin is now no longer limited to just 'Latest' and 'Previous' activity, but activity logs are kept for many previous ticks - all stored in the `activitydata` folder.
* Revamped the plugin settings panel.

### Bug Fixes:

* Murders were being counted against the system faction. Now count them against the faction of the target ship instead.
* Using the mini scroll-left and scroll-right arrows in the tab bar was throwing errors if there weren't enough tabs to scroll.
* A full fix has now been implemented to work around the game bug where the game reports an odd number of factions in conflicts in a system (1, 3, 5 etc.) which is obviously not possible. BGS-Tally now pairs up factions, and ignores any conflicts that only have a single faction.


## v1.10.0 - 2022-08-11

### New Features:

* Now use scrollable tabs and a drop-down tab selector. Tabs for systems are sorted alphabetically by name, prioritising systems that have any BGS activity first.
* Every Discord post now includes a date and time at the bottom of the post, to make it clear exactly when the user posted (suggested by @Tobytoolbag)
* There is now a 'FORCE Tick' button in the settings, which can be used if the tick detector has failed to detect a tick but you know one has happened. This can occur on patch days or if the tick detector is down.

### Changes:

* Now use an automated GitHub action to build the zip file on every new release.
* Tidy up and narrow the BGS-Tally display in the EDMC main window, to reduce the width used (thank you @Athanasius for this change).

### Bug Fixes:

* Workaround for game bug where factions are incorrectly reported at war (if only a single faction is reported at war in a system, ignore the war) now works for elections too.


## v1.9.0 - 2022-04-23

### New Features:

* Now track Scenario wins (Megaship / Space Installation) - unfortunately manual tracking only, because we cannot track these automatically.

### Bug Fixes:

* If a faction state changed post-tick, this was not spotted by the plugin if you have already visited the system since the tick. Most noticeable case was when a war starts if you were already in the system - no CZ tallies or manual controls appeared. This is fixed.
* Better handling of network failures (when plugin version checking and tick checking).
* Now accepts Discord webhooks that reference more domains: `discord.com`, `discordapp.com`, `ptb.discord.com`, `canary.discord.com`. This was stopping the _Post to Discord_ button from appearing for some users (thank you @Sakurax64 for this fix).

### Changes:

* Simplified the `README`, moving more information into the wiki.


## v1.8.0 - 2022-02-23

### New Features:

* Now track Black Market trading separately to normal trading.
* Now track trade purchases at all markets, as buying commodities now affacts the BGS since Odyssey update 10.

### Bug Fixes:

* Never track on-foot CZs when in Horizons, to help reduce false positives.
* Fix error being thrown to the log when closing EDMC settings panel.
* Add workaround for game bug where factions are incorrectly reported at war - if only a single faction is reported at war in a system, ignore the war.

### Changes:

* Faction name abbreviations are slightly better when dealing with numbers, as they are no longer abbreviated. For example `Nobles of LTT 420` is now shortened to `NoL420` instead of `NoL4`.
* Layout tweaks to the columns in the report windows.


## v1.7.1 - 2021-12-21

### Bug Fixes:

* Fix plugin failure if tick happens while in-game, and you try to hand in BGS work before jumping to another system.


## v1.7.0 - 2021-11-01

### New Features:

* Now track (and report) names of on-foot CZs fought at, automatically determine CZ Low / Med / High, and automatically increment counts. Note that we still can't determine whether you've actually _won_ the CZ, so we count it as a win if you've fought there.
* Now track Exobiology data sold.
* New setting to show/hide tabs for systems that have no BGS activity, default to show.

### Changes:

* Bounty vouchers redeemed on Fleet Carriers now count only 50% of the value.
* Added scrollbar to Discord report.
* When plugin is launched for the very first time, default it to 'Enabled' so it's immediately active.
* Reorganisation and tidy up of settings panel, and add link to help pages.
* The Discord text field and fields in the settings panel now have right-click context menus to Copy, Paste etc.


## v1.6.0 - 2021-10-03

### New Features:

* Now count primary and secondary mission INF separately: Primary INF is for the original mission giving faction and secondary INF is for any target faction(s) affected by the mission. An option is included to exclude secondary INF from the Discord report *
* Discord options are now shown on the main tally windows as well as in the settings.

### Bug Fixes:

* Only count `War` or `Civilwar` missions for the originating faction (thanks @RichardCsiszarik for diagnosing and fixing this).

### Changes:

* Added on-foot scavenger missions and on-foot covert assassination missions to those that count when in `War` or `CivilWar` states.
* Tweaks to window layouts and wording.
* No longer allow mouse wheel to change field values, to help avoid accidental changes.
* Since Odyssey update 7, +INF is now reported for missions for factions in `Election`, `War` and `CivilWar` states. We still report this +INF separately from normal +INF, but have changed the wording to `ElectionINF` / `WarINF` instead of `ElectionMissions` and `WarMissions`.

_* Note that the plugin only tracks primary and secondary INF from this version onwards - all INF in older reports will still be categorised as primary INF._


## v1.5.0 - 2021-09-16

### New features:

* Now count and report certain mission types for factions in the `War` or `CivilWar` states, similarly to how some mission types in `Election` state are counted (gathering a full list of mission types that count when the faction is in conflict is still a work in progress).
* If faction is in state `Election`, `War` or `CivilWar`, don't report fake +INF, instead state the number of election / war missions completed, to avoid confusion.

### Changes:

* Tweaks to window layouts and wording.


## v1.4.0 - 2021-09-09

### New features:

* Can integrate directly with Discord to post messages to a channel, using a user-specified Discord webhook.
* Prefix positive INF with '+'.
* Mission INF is now manually editable as well as automatically updated.
* 'Select all' / 'Select none' checkbox at the top of each system to quickly enable / disable all factions for a system.
* Added 'Failed Missions' to Discord text.

### Bug Fixes:

* Apostrophes in Discord text no longer breaks the colouring.


## v1.3.0 - 2021-09-06

### New features:

* Conflict Zone options are now only presented for factions in `CivilWar` or `War` states.
* The option is now provided to omit individual factions from the report.
* There is a new option in the settings panel to switch on shortening of faction names to their abbreviations. This makes the report less readable but more concise.
* As a suggestion from a user (thanks CMDR Strasnylada!), we now use CSS coloured formatting blocks in the Discord text, which makes it look cleaner and clearer.

### Changes:

* The on-screen layout of the tally table has been improved.


## v1.2.0 - 2021-09-03

### New features:

* Ability to manually add High, Medium and Low on-foot and in-space Combat Zone wins to the Discord report by clicking on-screen buttons.

### Changes:

* Now include a lot more non-violent mission types when counting missions for a faction in the `Election` state (gathering a full list of non-violent mission types is still a work in progress).
* Improvements to layout of window.
* Rename buttons and windows to 'Latest BGS Tally' and 'Previous BGS Tally'.
* The last tick date and time presentation has been improved.


## v1.1.1 - 2021-08-31

### Bug Fixes:

* Now honour the 'Trend' for mission Influence rewards: `UpGood` and `DownGood` are now treated as *+INF* while `UpBad` and `DownBad` are treated as *-INF*.

### Changes:

* Report both +INF and -INF in Discord message.
* Various improvements to README:
    * Improved installation instructions.
    * Added instructions for upgrading from previous version.
    * Added personal data and privacy section.


## v1.1.0 - 2021-08-31

### Changes:

* Changed 'Missions' to 'INF' in Discord text.
* Removed 'Failed Missions' from Discord text.
* Made windows a bit wider to accommodate longer faction names.
* Changed plugin name to just 'BGS Tally' in settings.
* Improvements to the usage instructions in README.
* Renamed buttons to 'Latest Tick Data' and 'Earlier Tick Data' to more clearly describe what each does, avoiding the use of day-based terms 'Yesterday' and 'Today'.


## v1.0.0 - 2021-08-27

Initial release, based on original [BGS-Tally-v2.0 project by tezw21](https://github.com/tezw21/BGS-Tally-v2.0)

### New features:

* Now creates a Discord-ready string for copying and pasting into a Discord chat.
* _Copy to Clipboard_ button to streamline copying the Discord text.

### Bug fixes:

* Typo in 'Missions' fixed

### Other changes:

* Now logs to the EDMC log file, as per latest EDMC documentation recommendations.<|MERGE_RESOLUTION|>--- conflicted
+++ resolved
@@ -1,8 +1,5 @@
 # Change Log
 
-<<<<<<< HEAD
-## v3.2.0 - 2023-10-21
-=======
 ## x3.3.0-xx - xxxx-xx-xx
 
 ### New Features:
@@ -20,67 +17,7 @@
 * `/events` endpoint: All localised fields are now stripped before sending. i.e. fields who's name ends with `_Localised`.
 
 
-## v3.2.0-xx - xxxx-xx-xx
-
-
-
-
-## v3.2.0-b3 - 2023-10-14
-
-### Bug Fixes:
-
-* `/events/` API wasn't augmenting `StationFaction` correctly for `MissionFailed` and `MissionAbandoned` events (per API spec v1.1).
-* Thargoid S&R operations cargo tracking now cleared down properly when your cargo hold is empty. Previously, it could mis-tally to the wrong system.
-* Don't clear Thargoid S&R delivery tally if you are killed.
-* Fix crash in code that detects drop from supercruise at megaships.
-
-### API Changes ([v1.2](https://studio-ws.apicur.io/sharing/281a84ad-dca9-42da-a08b-84e4b9af1b7e)):
-
-* `/events` endpoint **breaking change**: `StationFaction` is now always an object with a single `Name` property, and is never a simple string.
-
-
-## v3.2.0-b2 - 2023-10-07
-
-### New Features:
-
-* Added quick-setup button for [Comguard](https://comguard.app/) in API configuration window.
-* Trade profit is now reported in four brackets rather than three: 🆉 | 🅻 | 🅼 | 🅷
-
-### Bug Fixes:
-
-* If you quit EDMC, jumped to a new system, then relaunched EDMC, any activity would be tallied to the last system you visited before quitting EDMC. BGS-Tally now realises that you are in a new system. Please note however, although it now knows you're in a new system, it can't get hold of faction or conflict information in this situation, so if you plan to work in the new system and haven't visited it before in this tick, you should jump to another system and back, or re-log to the main menu, either of which will properly load up the factions and conflicts.
-
-### API Changes ([v1.2](https://studio-ws.apicur.io/sharing/281a84ad-dca9-42da-a08b-84e4b9af1b7e)):
-
-* `/events` endpoint: Ensure `StationFaction` is not overwritten if it is already present from the journal event. Note that this means `StationFaction` can now be _either_ a string _or_ an object.
-
-
-## v3.2.0-b1 - 2023-09-27
-
-### New Features:
-
-* Allow each overlay panel to be individually hidden or shown.
-* Trade purchase is now reported in three brackets rather than two: 🅻 | 🅼 | 🅷
-* Automatically attempt to track megaship scenarios.  As with Ground CZs, the game doesn't give us enough information to detect whether you've actually **won** the scenario, so if you drop in and log a kill within 5 minutes, this is tallied as a win for the faction that's at war with the first ship you kill.
-
-### Bug Fixes:
-
-* Now handles cargo ejection for Thargoid S&R operations. Previously, it could mis-tally to the wrong system because it hadn't realised the cargo scooped in that system had been destroyed by ejection.
-
-
-## v3.2.0-a2 - 2023-09-10
-
-### Changes:
-
-* Pop-up legend window now includes 🛠️ for TW reactivation missions.
-
-### Bug Fixes:
-
-* The new TW reactivation mission tracking wasn't working quite right - it was tallying the missions as cargo instead of reac.
-
-
-## v3.2.0-a1 - 2023-09-08
->>>>>>> d95a9e6a
+## v3.2.0 - 2023-10-21
 
 ### New Features:
 
