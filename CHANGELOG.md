# Change Log

## vx.x.x - xxxx-xx-xx

<<<<<<< HEAD
### New Features:

* Colonisation: The remaining materials to be hauled to reach your current target are now displayed on a new panel in the in-game overlay.

### Changes:

* There is now a setting to show and hide the objectives overlay panel in BGS-Tally settings.
=======
### Changes:

* Colonisation - Notes window now saves on close
>>>>>>> a41ecf63

### Bug Fixes:

* Colonisation - All commodities list was sometimes not displaying correctly
* Colonisation - Bioreducing lichen Inara link was incorrectly linking to Animal meat


## v5.0.0 - 2025-07-25

### New Features:

* Colonisation Tracking. Your active builds in progress, with targets, are summarised on the main EDMC window and all your colonisation plans are available in a separate window accessed from a button on the main EDMC window, together with separate windows for possible bases, general notes and help.
* Conflict states are highlighted in the activity window: Elections in orange and wars in red.
* The individual tick time **for each system** is now reported on the activity window and on the overlay in-game.
* You can now customise the Discord avatar image for your Discord posts, if you want to override the default BGS-Tally icon.
* The Fleet Carrier window now lists your full cargo and materials, in addition to those with buy or sell orders. You have the choice of what to post to Discord across all the inventory windows.
* Objectives. If you use the API to connect to a server that supports them (API ≥ v1.6.0) then your squadron or group can define shared missions that multiple CMDRs can work towards. _Note that this feature was developed before Frontier announced the upcoming Vanguards. We don't know what's coming in that update, but will adapt when the time comes._
    - Missions can be of various types (for example - `win a war` or `boost a faction`) and each mission can have one or more targets (for example - `win xx space CZs` or `generate yyy CR in trade profit`).
    - Objectives are shown in a new window accessible from the main EDMC window - click the 𖦏 button. The layout is a bit basic at the moment, it will probably improve in future.
    - If you use the in-game overlay, Objectives are also displayed on a new overlay panel in-game.

### Changes:

* When multiple systems are pinned to the in-game overlay, they are now formatted more elegantly, with all system names shown as coloured titles.
* Fleet carrier cargo is now updated whenever you transfer cargo to/from your carrier. This gives a more up to date cargo manifest than just relying on CAPI (with it's 15 minute cooldown and reliance on visiting your carrier management screen) but it is still not perfect as doesn't account for other players using your carrier.
* API configuration window is now scrollable and resizable to allow for smaller screen resolutions

### Bug Fixes:

* The tick time was not being sent in `/event` API calls.
* Any Search and Rescue (e.g. escape pods) would cause the overlay to stop displaying your work in that system.
* When abandoning of failing a mission that was not logged when it was originally accepted (e.g. when BGS-Tally was not running), and sending events to an API, the API call would fail.
* Fixed bug which would cause the Fleetcarrier window to fail to load properly if newer Trailblazers or Thargoid war commodities had buy or sell orders set.
* Fix an occasional initial loading issue with the API configuration window

### API Changes ([v1.6](https://studio-ws.apicur.io/sharing/4cc039a5-fcdf-4bdb-adb3-1cd4b78f70d8)):

* New `/objectives` endpoint.
* `/events` endpoint: Synthetic events added for certain activities in game that the game itself doesn't log in the journal:
    - `SyntheticCZ`: Sent when a Space CZ is won.
    - `SyntheticCZObjective`: Sent when an objective is completed in a Space CZ (cap ship / spec ops / enemy captain / enemy correspondent).
    - `SyntheticGroundCZ`: Sent when a Ground CZ is won.
    - `SyntheticScenario`: Sent when a scenario is won (only Megaship scenarios for the moment, Installation scenarios cannot be tracked).


## v4.2.2 - 2025-05-17

### Bug Fixes:

* Fix failure of BGS preview and discord reporting when running with EDMC 5.13 and above


## v4.2.1 - 2025-05-17

### Changes:

* Added a tooltop to the 'Post to Discord' button giving reasons why it's disabled


## v4.2.0 - 2024-12-22

### New Features:

* Added new Discord formatter supporting the Celestial Light Brigade's preferred Discord structure and layout for BGS reports.
* Each faction now has its influence % shown in the on-screen activity window.
* Factions are shown ordered by % influence, highest first in the on-screen activity window.
* Added Hungarian translation.

### Changes:

* Only check for a new tick once per minute, not on every FSD jump.
* Split "BM Prof" heading on activity windows onto two lines for more efficient use of space.

### Bug Fixes:

* If the check for a new plugin version was failing, this would throw several exceptions to the EDMC log.
* Murders of police ships were not being tracked.
* Any API key entered by the user is now cleaned up and truncated to avoid problems with bad inputs.


## v4.1.1 - 2024-09-27

### Bug Fixes:

* The Discord report was blank if the Discord language was set to anything other than English
* INF numbers in legend / help window weren't showing the new ones implemented in v4.1.0


## v4.1.0 - 2024-09-26

### New Features:

* Added ability to set the position of all in-game overlay panels. If you are finding you don't like where BGS-Tally positions the in-game information, or they overlap with other plugins, you can now override the default positions. If you would like to do this, take a look at the instructions in the `config\userconfig.template.ini` file.
* Added options to only post your carrier materials, only your carrier commodities or both (defaults to both).
* Added Russian translation.

### Changes:

* Updated layout of Discord posts to include link back to BGS-Tally wiki page.
* Switched to a new tick detector created by CMDR Zoy. The old elitebgs.app detector was occasionally unreliable and the new detector also gives further advantages that BGS-Tally may be able to take advantage of in future.
* Changed label on Discord report heading to make it clearer that it's clickable to show the legend / help window.
* The Legend (help) window is now scrollable.
* Detailed INF reports now use clearer numbers for the +INF levels: 1️⃣2️⃣3️⃣4️⃣5️⃣ instead of ➊➋➌➍➎
* Translation updates.

### Bug Fixes:

* In-game overlay would stop working when certain activities were completed (murders, ground murders, scenarios or mission fails)
* A change in the latest release of EDMC (5.12.0) stopped the settings panel from loading


## v4.0.1 - 2024-06-11

### Changes:

* Updated Thargoid Scout bond value to 80k due to an unannounced change in game version v18.06. This was causing scout kills to not be tallied.

### Bug Fixes:

* The new font for the Discord preview wasn't working very well for some Linux distributions, so it's now only used on Windows.
* The plugin settings pane was failing to display and translated Discord posts were failing to post if the BGS-Tally folder name was not "BGS-Tally".


## v4.0.0 - 2024-06-07

### New Features:

* Localisation. The plugin is now translated into French, German, Italian, Portuguese (Portugal), Portuguese (Brazil), Serbian (Latin), Spanish and Turkish. For the user interface, it will pick up the language you have set EDMC to use. If anyone would like to help translate into other languages, please post a message on the BGS-Tally Discord.
* Independent language for Discord posts. You can separately set the language that is used for Discord posts, in case the Discord server has a different preferred language to the one you run EDMC in.
* Added logo to main window and all window icons
* Added options to only post your BGS activity, only your TW activity or both (defaults to both), for CMDRs who want to selectively post a single type of activity.
* Now track and report Search and Rescue (SandR) hand-ins for the BGS, tallied against the controlling faction at the station handed in.
* Now track side objectives in space conflict zones, but with some caveats:
    * Capital ship defeats 👑 should be 100% reliable
    * Spec ops wing kills 🔠 are tallied as soon as BGS-Tally finds the **first detectable kill** in the spec ops wing. This may not be the first spec ops kill you make because the order of events logged by the game is not predictable, so we need to tally as soon as we spot a kill. Just make sure you finish off those spec ops wings CMDRs!
    * Enemy captain kills 👨‍✈️ will sometimes be tallied and sometimes not, for the same reason.
    * Enemy propagandist wing kills ✒️ are also tallied as soon as BGS-Tally spots the **first detectable kill** in the propagandist wing, for the same reason.
* Added tooltips (hover text) to all abbreviations on screen, and a few of the controls and buttons that are not self-explanatory.
* Added support for different Discord post formats. So if your squadron or group would like your discord activity posts to look different, this can be done. Currently it's a programming job to create a new format (so ask your friendly Python developer to get in touch, or send in a suggestion for a new format to the BGS-Tally Discord server).
* Added popup CMDR information on the in-game overlay when you interact with a CMDR.
* Added 'Copy to Clipboard' button on CMDRs information window.
* Added 'Copy to Clipboard' button on Fleet Carrier information window.

### Changes:

* Added new logo as avatar for all posts.
* Removed 'modified by Aussi' references, as Tez (the original author of BGS-Tally) is now recommending this version to users.
* Each trade buy / sell band is only reported if it is non-zero, avoiding clutter in the report.
* Changed the font used in the Discord preview panel on activity windows to a font that supports more emoji and more closely matches Discord posts.
* Tweaked the discord webhooks layout in settings to include horizontal lines for better clarity.
* Unfortunately had to remove the functionality to log CMDRs scanned while in a dropship / taxi as we can no longer get the CMDR name from the game journal.
* The layout of the CMDR information panel in the CMDRs window has been tidied up.
* Only enable the 'Post to Discord' button on all windows if a Discord username is set in the settings.
* A warning is now displayed on the Fleet Carrier window if you have not enabled the correct setting in EDMC.
* Tidied up layout of Discord options on activity windows.
* Update kill bond values for Thargoid interceptor kills for game version v18.06.
* The default +INF assigned for war missions that are missing INF values in the game journal has been increased to 2 (from 1).
* Replaced 'Active / Paused' status label with icons on main window and refresh immediately preference is changed.

### Bug Fixes:

* The Fleet Carrier info Discord post was breaking because the data was duplicated in the post.
* Fleet Carrier window was failing to initialise if the carrier's current system wasn't set.
* Protect against rare situation where null data can cause the Activity window to fail to load.
* The 'Delete' button was hard to read when disabled on the CMDRs window.
* Thargoid War VIP passenger evac missions weren't being counted.
* Was incorrectly reporting BGS activity in TW systems.
* Was incorrectly reporting TW search and rescue collection in non-TW systems.
* Activity window wasn't showing all trade purchase and profit bands.
* If you changed your Discord webhook settings after previously successfully posting to Discord, then tried to post again in the same tick, it would fail.
* If any Discord post got bigger than the limits imposed by Discord, it would silently fail to post. Now, the post is truncated to the Discord limit and '...' appended to the end.
* The 'Post to Discord' button on the CMDRs information window was sometimes becoming enabled even if there were no valid discord webhooks set up.

### API Changes ([v1.5](https://studio-ws.apicur.io/sharing/0f4472d2-d6b8-4718-8d38-205fc4539402)):

* `/activities` endpoint: Search and Rescue handins now included at `systems/[system]/factions/[faction]/sandr`, containing `damagedpods`, `occupiedpods`, `thargoidpods`, `blackboxes`, `wreckagecomponents`, `personaleffects`, `politicalprisoners` and `hostages` as properties.


## v3.6.2 - 2024-05-31

### Changes:

* Update kill bond values for Thargoid interceptor kills for game version v18.06.


## v3.6.1 - 2024-04-07

### Bug Fixes:

* For some CMDRS, TW system and station data was omitted for some systems.


## v3.6.0 - 2024-03-23

### New Features:

* BGS-Tally now tracks carrier commodity buy and sell orders (in addition to the existing bartender materials buy and sell orders). These are tracked in real time as you change your carrier orders. They are posted to Discord with your materials orders.
* You can now pin one or more systems to the in-game overlay, to permanently show your work in those systems.
* Adding a friend is now logged as a CMDR interaction.
* Thargoid Titan bio pod collection and hand-in tracking 🏮. You can hand them in at any rescue ship, but they are tallied in the system they were collected.
* If you accidentally target an ally ship in a space CZ, you now get a warning on screen.

### Changes:

* The tracking of bartender materials buy and sell orders is now updated in real time, as you change them in your carrier. Previously, you would have to wait for the next CAPI carrier data update, which would be at the most every 15 minutes.
* The Carrier information window has been reorganised to show commodities and materials.
* All 'Post to Discord' buttons now only allow a single click. They temporarily disable themselves for a few seconds after posting, to avoid accidental multiple posts.
* No longer report BGS work for systems in Thargoid War.
* Activity windows no longer show BGS factions and data for Thargoid War systems, instead now showing a message stating that the system is in TW state.
* Activity windows no longer show a spurious 'Enable' checkbox (which didn't do anything) for systems that have no factions, instead now showing a message stating it is an empty system.

### Bug Fixes:

* Wasn't omitting BGS activity from systems in TW state in 'modern' style Discord posts, only text posts. Now omitted in both.
* Not all thargoid activity was being omitted when a system was switched off.
* A lot of special characters used in TW reports were not displaying correctly in the in-game overlay.
* Fixed a rare crash that would stop the in-game overlay working.
* Sometimes BGS-Tally wasn't realising you had left a megaship scenario.

### API Changes ([v1.4](https://studio-ws.apicur.io/sharing/3164656a-eea9-4588-a9b9-e3f5f7ee66bc)):

* `/activities` endpoint: Added `thargoidpods` to `systems/[system]/twsandr`.


## v3.5.0 - 2024-02-27

### New Features:

* New 'detailed INF' report. This is optional and is off by default, but when enabled gives a detailed breakdown of the number of missions completed at each +INF level. For example: `INF +19 (➋ x 4 ➌ x 2 ➎ x 1)` means you completed 4 missions awarding ++, 2 mission awarding +++ and 1 mission awarding +++++. Manually tallied INF is simply added or removed from the overall total.
* When secondary INF reporting is switched on, now indicate which INF is primary `🅟` and which is secondary `🅢`. This can also combine with detailed INF reporting to give a full breakdown of primary and secondary INF.
* New 'detailed Trade' checkbox, which is on by default and when enabled shows the full trade breakdown into brackets 🆉 | 🅻 | 🅼 | 🅷, when disabled all brackets are combined into simple totals for trade purchase and trade profit.
* When multiple CMDRs are selected in the CMDR window, 'Post to Discord' now posts a concise table containing all the CMDRs in the list, with Inara and Inara squadron links where available. With a single CMDR selected, posting is exactly the same as it was.

### Changes:

* Activity windows (latest Tally / previous Tally) will now remember their positions within a game session. Height and width is still automatic to avoid truncated content if it's larger than the last time you opened the window.
* Re-opening an already open activity window (latest Tally / previous Tally) will no longer open two copies of the same window. Instead, the old one will be closed and a new fresh window with latest data opened at the same position and size on screen.


## v3.4.0 - 2024-02-09

### New Features:

* Discord webhooks completely re-worked. Now, instead of a single, fixed webhook for each type of Discord post, there is a fully flexible table of webhooks which you can set up any way you like - a single webhook for all Discord posts; a webhook for each type of Discord post; multiple webhooks for each type, or any combination of these. As one example, this would allow you to send your BGS reports to multiple Discord servers if you wish.
* The system title and a link to the Inara page for the system are now shown at the top of every activity panel.

### Changes:

* Heading styles have been standardised across all windows. And headings are now purple, yay!
* URL link styles have been standardised across all windows.
* When posting CMDR info to Discord, now include how you interacted with them, colour coded.
* The 'Post to Discord' button is now always visible (but greyed out if not usable) on Fleet Carrier and CMDR Information windows.

### Bug Fixes:

* Thargoid vessel types in mission reports were still showing if they were 0. These are now omitted.
* Fix error when fetching carrier data when carrier has no sell orders.
* If an `/events` API client sets an event filter using an integer as the filter, e.g. `3`, this was throwing an error and the event was not sent.


## v3.3.0 - 2023-12-09

### New Features:

* Targeting a player in a taxi will now log the player name and attempt lookup on Inara.
* Now log the details of any CMDR who interdicts you, sends a message in local chat, invites you to a team, kills you solo or kills you in a team.
* The CMDR listing window now has an extra 'Interaction' column which describes how you interacted with the other CMDR (scanned, interdicted by etc.).
* Thargoid War banshee kills are now tallied.

### Changes:

* Faction name abbreviations are less obscure when the faction name contains a number or a dash.
* Thargoid vessel types are omitted if they are 0, both for kills and for missions. This creates shorter and clearer reports.
* No longer include Exobiology sales in discord reports.
* Plugin no longer terminates if it cannot fetch the tick from elitebgs.app on initial load. Not an ideal situation as we know nothing about the current tick, but at least BGS-Tally is still usable in this situation.

### Bug Fixes:

* Fix (another) crash in code that detects drop from supercruise at megaships.

### API Changes ([v1.3](https://studio-ws.apicur.io/sharing/d352797e-c40e-4f91-bcd8-773a14f40fc0)):

* `/events` endpoint: All localised fields are now stripped before sending. i.e. fields who's name ends with `_Localised`.
* `/activities` endpoint: Added `banshee` to `systems/[system]/twkills`.
* `/activities` endpoint: Added `scythe-glaive` to `systems/[system]/twkills`.


## v3.2.0 - 2023-10-21

### New Features:

* In-game overlay now briefly displays a BGS summary for the current system when doing BGS work.
* Space Conflict Zones are now tracked automatically. As with Ground CZs, the game doesn't give us enough information to detect whether you've actually **won** the CZ, so if you drop in and log a kill within 5 minutes, this is tallied as a win. Manual controls are still available to adjust if you need.
* Thargoid War system progress is now displayed as a progress bar on the in-game overlay when in a TW active system.
* An activity indicator now briefly flashes green on the overlay when BGS-Tally logs BGS or TW activity.
* Thargoid War reactivation (settlement reboot) missions are now tracked: both for the station issuing the mission (`🛠️ x n missions`) and for the system where the settlement was reactivated (`🛠️ x n settlements`).
* Added a new setting to allow you to switch off reporting for new systems you visit. This is for CMDRs who regularly only want to report a subset of their work - it means you don't have to switch off a load of systems, you can just switch on the few you need.
* Forced ticks are now labelled clearly, including in Discord posts.
* Allow each overlay panel to be individually hidden or shown.
* Automatically attempt to track megaship scenarios.  As with Ground CZs, the game doesn't give us enough information to detect whether you've actually **won** the scenario, so if you drop in and log a kill within 5 minutes, this is tallied as a win for the faction that's at war with the first ship you kill.
* Added quick-setup button for [Comguard](https://comguard.app/) in API configuration window.

### Changes:

* Pop-up legend window now contains a list of the Thargoid vessel type abbreviations.
* Show a hand cursor 👆 over help text to make it clearer you can click it to show the legend window.
* Pop-up legend window now includes 🛠️ for TW reactivation missions.
* Trade purchase is now reported in three brackets rather than two: 🅻 | 🅼 | 🅷
* Trade profit is now reported in four brackets rather than three: 🆉 | 🅻 | 🅼 | 🅷

### Bug Fixes:

* Some Orthrus kills were not being tallied because the bond value logged was 40m instead of the previous 25m. We can only detect the type of Thargoid via the bond value logged by the game, so BGS-Tally will now tally an Orthrus for both kill values.
* Trade purchase, sale and profit was not being logged if you previously disembarked from your ship on foot, took a taxi or dropship somewhere, returned to your ship and then traded.
* Forcing a tick (via the settings panel), though still not recommended unless automatic tick detection has **definitely** missed a tick, should now be much more reliable:
    * It would cause your previously logged activity for the current tick to be lost and replaced by activity after the forced tick. Now, a 'proper' new tick is created so your earlier activity should be kept and available in the previous ticks dropdown menu.
    * If an automatic tick arrived with an earlier tick time than your forced tick, this could cause BGS-Tally to get confused. We now ignore any incoming ticks that have an older tick time than your forced tick.
    * Forced ticks are now handled more elegantly when sending data via the BGS-Tally API, as we generate a fake `tickid` for the forced tick.
* Due to a game bug, some illegal massacre and assassination missions were not tallying negative INF correctly against the target faction. Implemented a workaround for this.
* Due to a game bug, some ship murders were not being tallied against the target ship faction. Implemented a workaround for this.
* BGS-Tally now handles cargo ejection for Thargoid S&R operations. Previously, it could mis-tally to the wrong system because it hadn't realised the cargo scooped in that system had been destroyed by ejection.
* If you quit EDMC, jumped to a new system, then relaunched EDMC, any activity would be tallied to the last system you visited before quitting EDMC. BGS-Tally now realises that you are in a new system. Please note however, although it now knows you're in a new system, it can't get hold of faction or conflict information in this situation, so if you plan to work in the new system and haven't visited it before in this tick, you should jump to another system and back, or re-log to the main menu, either of which will properly load up the factions and conflicts.
* `/events/` API wasn't augmenting `StationFaction` correctly for `MissionFailed` and `MissionAbandoned` events (per API spec v1.1).
* Thargoid S&R operations cargo tracking now cleared down properly when your cargo hold is empty. Previously, it could mis-tally to the wrong system.
* Don't clear Thargoid S&R delivery tally if you are killed.
* Fix crash in code that detects drop from supercruise at megaships.


### API Changes ([v1.2](https://studio-ws.apicur.io/sharing/cc3753c2-6569-4d74-8448-8fb9363898ce)):

* `/activities` endpoint: Thargoid War reactivation missions now included in `systems/[system]/factions/[faction]/stations/[station]/twreactivate`
* `/activities` endpoint: Thargoid War number of settlements reactivated now included in `systems/[system]/twreactivate`
* `/activities` endpoint: `Activity` now has a `ticktime` timestamp in addition to `tickid`.
* `/activities` endpoint: When the user forces a tick, a new `tickid` is generated by BGS-Tally that conforms to the 24-character elitebgs.app tickid standard but starts with six zeroes '000000' to distinguish it as a forced tick.
* `/events` endpoint: `Event` now has a `ticktime` timestamp in addition to `tickid`.
* `/events` endpoint: When the user forces a tick, a new `tickid` is generated by BGS-Tally that conforms to the 24-character elitebgs.app tickid standard but starts with six zeroes '000000' to distinguish it as a forced tick.
* `/events` endpoint: Ensure `StationFaction` is not overwritten if it is already present from the journal event.
* `/events` endpoint **breaking change**: `StationFaction` is now always an object with a single `Name` property, and is never a simple string.


## v3.1.1 - 2023-08-23

### Bug Fixes:

* Fixed the Fleet Carrier screen, which was showing empty buy and sell order panels if your carrier had _either_ no buy or sell orders.


## v3.1.0 - 2023-08-13

### New Features:

* Thargoid War kills are now tracked for each vessel type: `💀 (kills)`. But **please be aware**: BGS-Tally will only count a kill if it is logged in your game journal. This reliably happens if you solo kill a Thargoid, and usually happens (since game update 16) when you kill in a Team or with others.
* Thargoid War Search and Rescue collection and hand-in tracking. BGS-Tally now tracks where you pick up occupied and damaged escape pods ⚰️, black boxes ⬛ and tissue samples 🌱. You can hand them in anywhere, but they are tallied in the system they were collected.
* You can now delete CMDRs from the CMDR target list history.
* Targets older than 90 days are automatically removed from the CMDR target list history.
* When a friend request is received from another player, their details are looked up on Inara and they are added to the target log. Note that the squadron ID and legal status will be shown as '----' as that information is not available for friend requests.
* Carrier jump reporting implemented, automatically reporting your carrier jumps (and cancelled jumps) to a Discord channel of your choice.
* Thargoid War Revenant kills are now tracked (`R` in report).
* Thargoid War Scythe and Glaive kills are now tracked (`S/G` in report).
* Track the new TW evacuation mission released in Update 16.

### Changes:

* Thargoid War massacre missions are now labelled slightly differently - `💀 (missions)` - in line with the labelling for kills - `💀 (kills)`.
* Posting targeted CMDR information on Discord now goes to a separate 'CMDR Information' channel, if you configure one. It will fall back to using the BGS channel.
* Posting information on Discord now goes to a separate 'CMDR Information' channel, if you configure one. It will fall back to using the BGS channel.
* Exploration data tallying now takes into account not just the `TotalEarnings` logged but also the `BaseValue` and `Bonus`. The larger value is used if these differ.  Note this is now the same logic that EDDiscovery uses.
* If there is a new version of BGS-Tally available, it is downloaded and prepared during **launch** of the plugin instead of **shutdown**. You still need to relaunch EDMC to get the new version, but this change should mean that if there is a critical plugin bug that kills the plugin, we should be able to fix it with an auto-update.

### Bug Fixes:

* BGS-Tally was crashing on load when running on Linux. This is now fixed.
* Fix failure of networking thread, and therefore all subsequent networking calls, if an API discovery request detects new API features during startup.
* TW kills were not being logged to the correct system if it was a zero-population system. This was because historically BGST only dealt with BGS logging, so ignored zero-pop systems.  We now create tracking entries for these systems.
* Harden all file loading and JSON parsing to protect against corrupted data on disk.
* Potential fix for mis-tallying of ground CZs when other commanders are fighting.
* Check for main UI frame before attempting to update the status text. Protects against rare errors where the status bar was updated before the main window has fully initialised.

### API Changes ([v1.1](https://studio-ws.apicur.io/sharing/c2adeddc-f874-42d3-b450-49bd59ed1a79)):

* `/activities` endpoint: Thargoid war kills now included in `systems/[system]/twkills`
* `/activities` endpoint: Thargoid search and rescue counts now included in `systems/[system]/twsandr`
* `/events` endpoint: `StationFaction` is now an empty string "" when undocked.


## v3.0.2 - 2023-04-11

### Bug Fixes:

* Fix crashing bug which was affecting some CMDRs, stopping Discord posting. Unfortunate side effect was that it also stopped auto-updating, so this version will have to be installed manually.


## v3.0.1 - 2023-04-11

### Bug Fixes:

* Trade purchasing at 'High' supply stock bracket wasn't being reported.


## v3.0.0 - 2023-04-09

### New Features:

* Plugin auto-update. From this version on, when a new version of the plugin is released, it will automatically be downloaded and update itself the next time you launch EDMarketConnector. You will need to install this version 3.0.0 manually, but that should be the last time you ever have to do a manual update unless you want to test pre-release versions (i.e. alphas or betas).
* Fleet Carrier materials tracking. BGS-Tally will now track your Fleet Carrier materials for sale and for purchase, with the ability to post to Discord. For this to work, you need to be using EDMC v5.8.0 or greater, authenticate EDMC with your Frontier account, own a Fleet Carrier (!) and visit your Fleet Carrier management screen in-game.
* API. This allows BGS-Tally to send data to a server of your choice, to allow your squadron or another player group to collect and analyse your activity. If the server provides information about itself, this is shown to you and you are **always explicitly asked** to approve the connection.
* On-foot murders are now tracked and are independent from ship murders.
* Trade demand. Trade purchase and profit is now tracked and reported against the levels of demand: 🅻 / 🅷 for purchases and 🆉 / 🅻 / 🅷 for sales (🆉 is zero demand, i.e. when you sell cargo that the market doesn't list).
* In-game overlay: The tick warning has been enhanced, with various levels depending on when the last tick was.
* Legend. There is now a key / legend popup showing all the various Discord icons used in reports and what they mean. Access this by clicking the ❓ icon in any activity window.
* New Discord preview. The Discord preview has been completely re-worked to much more closely match the look and colouring of the final Discord post.

### Changes:

* Limit the 'Previous Ticks' dropdown to just the last 20 activity logs. Previous logs are still available, find them in `activitydata/archive/` in the BGS-Tally folder.
* Old `Today data.txt` and `Yesterday Data.txt` files from previous versions of BGS-Tally will now be deleted if found (after conversion to latest format).
* BGS-Tally is now more efficient in saving changes to activity files - it only saves to disk when something has changed or you have done some activity in a tick.
* Plugin name and plugin foldername are now properly separated, so if you change the plugin's folder name, Inara API calls and the plugin name in Discord posts will still correctly say 'BGS-Tally'.
* The plain text Discord post text now has the plugin name and version included in the footer.
* Re-worked the way BGS-Tally makes network requests, so they are now able to be queued and handled in a background thread. This means the plugin won't lock up EDMC if it's waiting for a slow response from a server. Migrating existing requests will be done in stages. So far, Inara requests when scanning CMDRs, all Discord posting, and all API requests are done in the background.
* Discord changed its colour scheme for code blocks to be largely light blue and white, so re-worked all Discord posts to use new colours (`ansi` blocks instead of `css`).
* Sizing and layout of activity window has been reworked so the window is always the optimum size.

### Bug Fixes:

* In-game overlay: Fixed occasional flickering of the tick time.
* No longer allow multiple copies of the CMDRs list window to be opened at the same time.
* No longer carry forward the contents of the notes field from one tick to the next.
* Fixed rare problem where trying to save activity data when the tickID is invalid.
* Fixed very rare and unusual bug where ground settlement data was invalid, killing the tally window.
* No longer perform any journal processing if game is a public beta test version.
* Ensure buttons in activity window don't get overwritten by other content.


## v2.2.1 - 2023-01-04

### Bug Fixes:

* The CMDR list window wasn't listing scanned commanders. This was due to a missing config file, which should have contained the Inara API key. DOH!
* In some circumstances, Thargoid War mission counts and commodity / passenger counts could be over-inflated. This is now fixed.


## v2.2.0 - 2023-01-02

### New Features:

* Thargoid War mission tracking 🍀. BGS-Tally now tracks your Thargoid War passenger 🧍, cargo 📦, injured ⚕️, wounded ❕ and critically wounded ❗ (escape pod) missions as well as Thargoid Massacre Missions for each Thargoid vessel type. There are options to report just BGS, just Thargoid War or all combined activity, as well as an option to have a separate Discord channel when reporting Thargoid War activity.
* Additional notes field. There is a new text field in the activity window to allow you to add notes and comments to your Discord post(s).

### Changes:

* When displaying information about a CMDR, or posting to Discord, use the latest information we know about that CMDR (squadron membership, for example).
* When displaying CMDR ship type, try to use the localised name if present, instead of internal ship name (e.g. `Type-10 Defender` instead of `type9_military`).
* The text report field is no longer manually editable. Keeping this editable wasn't possible with the splitting of the reports into BGS and Thargoid War, and was a bit of an oddity anyway, as it only worked for legacy (text) format posts and also any edits were always overwritten by any changes and lost when the window was closed. If you need to edit your post, copy it and edit it at the destination after pasting. Note that the new Discord Notes field (see above) now allows you to add comments to your posts, and these are stored between sessions.
* When listing ground CZs, use a ⚔️ icon against each to easily differentiate them.
* Tweaks to post titles and footers.
* Whitespace is now stripped from Discord URLs to minimise user error (thanks @steaksauce-).
* The 'Post to Discord' button is now enabled / disabled rather than hidden completely.

### Bug Fixes:

* If a selected CMDR has a squadron tag, but that squadron isn't available in Inara, still show the tag when displaying or posting the CMDR info to Discord.
* Moved the overlay text - both tick time and tick alerts - a little to the left to allow for differences in text placement between machines.
* When using new modern Discord format, don't create empty posts and delete previous post if content is empty.
* Minor change to 'CMDRs' button image to make it clearer in dark mode.
* A limit of 60 is now applied to the number of tabs shown in the activity window, as too many tabs could crash the plugin.
* Latest activity window would fail to display if a file is expected on disk but it has been deleted. In this circumstance, just clear down and start from zero.
* When a new tick is detected, we now ensure that there is a tab displayed for the player's current system in the new window, so activity can be logged straight after the tick.


## v2.1.0 - 2022-12-05

### New Features:

* CMDR Spotting. The plugin now keeps track of the players you target and scan, together with when it happened and in which system. It also looks up any public CMDR and Squadron information on Inara. All this information is presented in a new window where you can review the list of all CMDRs you've targeted. There is also a 'Post to Discord' feature so you can post the CMDR information to your Discord server if you wish (manual only).
* New format available for Discord posts. The (I think) neater and clearer look uses Discord message embeds. The old text-only format is still available from the settings if you prefer it.

### Changes:

* After the game mode split in Odyssey Update 14, BGS-Tally only operates in `Live` game mode, not `Legacy`.
* Additional data files created by BGS-Tally (such as the mission log) are now saved in an `otherdata` subfolder to keep the top level folder as tidy as possible.

### Bug Fixes:

* BGS-Tally was intentionally omitting secondary INF when a faction was in conflict, but it turns out some mission types can have -ve INF effects on those factions. So we now report all secondary INF.
* The game was not including expiry dates in some mission types (why?), and BGS-Tally was throwing errors when it encountered these. Now we don't require an expiry date.


## v2.0.2 - 2022-10-27

### Bug Fixes:

* Some state was not being initialised correctly on first install of BGS-Tally.


## v2.0.1 - 2022-10-22

### Bug Fixes:

* The latest activity window was failing to display on a clean install of BGS-Tally.


## v2.0.0 - 2022-10-22

### New Features:

* In game overlay implemented!  Currently this just displays the current tick time, and if the next predicted tick is in the next hour, will alert that it's upcoming. The overlay requires *either* installing the separate [EDMCOverlay plugin from here](https://github.com/inorton/EDMCOverlay/releases/latest) *or* having another plugin running that has EDMCOverlay built in (for example the EDR plugin). _Many more things are planned for the overlay in future versions of BGS-Tally_.
* In the activity window, there are now markers against every system, showing at a glance whether there is activity (&#129001; / &#11036;) and also whether you are reporting all, some, or none of the activity (&#9745; / &#9632; / &#9633;).
* The system you are currently in is always displayed as the first tab in the activity log, whether or not you've done any activity in it and whether or not you have "Show Inactive Systems" switched on. This allows you to always add activity manually in the system you're in, e.g. Space CZ wins.
* The 'Previous BGS Tally' button has been replaced by a 'Previous BGS Tallies &#x25bc;' selector, where you can look at all your history of previous work.

### Changes:

* Changed the tick date / time format in main EDMC window to make it more compact.
* Changed the date / time format in Discord posts to avoid localised text (days of week and month names).
* Big improvement in detecting new ticks. Previously, it would only check when you jump to a new system. Now, it checks every minute. This means that even if you stay in the same place (e.g. doing multiple CZs in one system), the tick should tock correctly.
* This version includes a complete and fundamental rewrite of the code for ease of maintenance. This includes a change in how activity is stored on disk - the plugin is now no longer limited to just 'Latest' and 'Previous' activity, but activity logs are kept for many previous ticks - all stored in the `activitydata` folder.
* Revamped the plugin settings panel.

### Bug Fixes:

* Murders were being counted against the system faction. Now count them against the faction of the target ship instead.
* Using the mini scroll-left and scroll-right arrows in the tab bar was throwing errors if there weren't enough tabs to scroll.
* A full fix has now been implemented to work around the game bug where the game reports an odd number of factions in conflicts in a system (1, 3, 5 etc.) which is obviously not possible. BGS-Tally now pairs up factions, and ignores any conflicts that only have a single faction.


## v1.10.0 - 2022-08-11

### New Features:

* Now use scrollable tabs and a drop-down tab selector. Tabs for systems are sorted alphabetically by name, prioritising systems that have any BGS activity first.
* Every Discord post now includes a date and time at the bottom of the post, to make it clear exactly when the user posted (suggested by @Tobytoolbag)
* There is now a 'Force Tick' button in the settings, which can be used if the tick detector has failed to detect a tick but you know one has happened. This can occur on patch days or if the tick detector is down.

### Changes:

* Now use an automated GitHub action to build the zip file on every new release.
* Tidy up and narrow the BGS-Tally display in the EDMC main window, to reduce the width used (thank you @Athanasius for this change).

### Bug Fixes:

* Workaround for game bug where factions are incorrectly reported at war (if only a single faction is reported at war in a system, ignore the war) now works for elections too.


## v1.9.0 - 2022-04-23

### New Features:

* Now track Scenario wins (Megaship / Space Installation) - unfortunately manual tracking only, because we cannot track these automatically.

### Bug Fixes:

* If a faction state changed post-tick, this was not spotted by the plugin if you have already visited the system since the tick. Most noticeable case was when a war starts if you were already in the system - no CZ tallies or manual controls appeared. This is fixed.
* Better handling of network failures (when plugin version checking and tick checking).
* Now accepts Discord webhooks that reference more domains: `discord.com`, `discordapp.com`, `ptb.discord.com`, `canary.discord.com`. This was stopping the _Post to Discord_ button from appearing for some users (thank you @Sakurax64 for this fix).

### Changes:

* Simplified the `README`, moving more information into the wiki.


## v1.8.0 - 2022-02-23

### New Features:

* Now track Black Market trading separately to normal trading.
* Now track trade purchases at all markets, as buying commodities now affacts the BGS since Odyssey update 10.

### Bug Fixes:

* Never track on-foot CZs when in Horizons, to help reduce false positives.
* Fix error being thrown to the log when closing EDMC settings panel.
* Add workaround for game bug where factions are incorrectly reported at war - if only a single faction is reported at war in a system, ignore the war.

### Changes:

* Faction name abbreviations are slightly better when dealing with numbers, as they are no longer abbreviated. For example `Nobles of LTT 420` is now shortened to `NoL420` instead of `NoL4`.
* Layout tweaks to the columns in the report windows.


## v1.7.1 - 2021-12-21

### Bug Fixes:

* Fix plugin failure if tick happens while in-game, and you try to hand in BGS work before jumping to another system.


## v1.7.0 - 2021-11-01

### New Features:

* Now track (and report) names of on-foot CZs fought at, automatically determine CZ Low / Med / High, and automatically increment counts. Note that we still can't determine whether you've actually _won_ the CZ, so we count it as a win if you've fought there.
* Now track Exobiology data sold.
* New setting to show/hide tabs for systems that have no BGS activity, default to show.

### Changes:

* Bounty vouchers redeemed on Fleet Carriers now count only 50% of the value.
* Added scrollbar to Discord report.
* When plugin is launched for the very first time, default it to 'Enabled' so it's immediately active.
* Reorganisation and tidy up of settings panel, and add link to help pages.
* The Discord text field and fields in the settings panel now have right-click context menus to Copy, Paste etc.


## v1.6.0 - 2021-10-03

### New Features:

* Now count primary and secondary mission INF separately: Primary INF is for the original mission giving faction and secondary INF is for any target faction(s) affected by the mission. An option is included to exclude secondary INF from the Discord report *
* Discord options are now shown on the main tally windows as well as in the settings.

### Bug Fixes:

* Only count `War` or `Civilwar` missions for the originating faction (thanks @RichardCsiszarik for diagnosing and fixing this).

### Changes:

* Added on-foot scavenger missions and on-foot covert assassination missions to those that count when in `War` or `CivilWar` states.
* Tweaks to window layouts and wording.
* No longer allow mouse wheel to change field values, to help avoid accidental changes.
* Since Odyssey update 7, +INF is now reported for missions for factions in `Election`, `War` and `CivilWar` states. We still report this +INF separately from normal +INF, but have changed the wording to `ElectionINF` / `WarINF` instead of `ElectionMissions` and `WarMissions`.

_* Note that the plugin only tracks primary and secondary INF from this version onwards - all INF in older reports will still be categorised as primary INF._


## v1.5.0 - 2021-09-16

### New features:

* Now count and report certain mission types for factions in the `War` or `CivilWar` states, similarly to how some mission types in `Election` state are counted (gathering a full list of mission types that count when the faction is in conflict is still a work in progress).
* If faction is in state `Election`, `War` or `CivilWar`, don't report fake +INF, instead state the number of election / war missions completed, to avoid confusion.

### Changes:

* Tweaks to window layouts and wording.


## v1.4.0 - 2021-09-09

### New features:

* Can integrate directly with Discord to post messages to a channel, using a user-specified Discord webhook.
* Prefix positive INF with '+'.
* Mission INF is now manually editable as well as automatically updated.
* 'Select all' / 'Select none' checkbox at the top of each system to quickly enable / disable all factions for a system.
* Added 'Failed Missions' to Discord text.

### Bug Fixes:

* Apostrophes in Discord text no longer breaks the colouring.


## v1.3.0 - 2021-09-06

### New features:

* Conflict Zone options are now only presented for factions in `CivilWar` or `War` states.
* The option is now provided to omit individual factions from the report.
* There is a new option in the settings panel to switch on shortening of faction names to their abbreviations. This makes the report less readable but more concise.
* As a suggestion from a user (thanks CMDR Strasnylada!), we now use CSS coloured formatting blocks in the Discord text, which makes it look cleaner and clearer.

### Changes:

* The on-screen layout of the tally table has been improved.


## v1.2.0 - 2021-09-03

### New features:

* Ability to manually add High, Medium and Low on-foot and in-space Conflict Zone wins to the Discord report by clicking on-screen buttons.

### Changes:

* Now include a lot more non-violent mission types when counting missions for a faction in the `Election` state (gathering a full list of non-violent mission types is still a work in progress).
* Improvements to layout of window.
* Rename buttons and windows to 'Latest BGS Tally' and 'Previous BGS Tally'.
* The last tick date and time presentation has been improved.


## v1.1.1 - 2021-08-31

### Bug Fixes:

* Now honour the 'Trend' for mission Influence rewards: `UpGood` and `DownGood` are now treated as *+INF* while `UpBad` and `DownBad` are treated as *-INF*.

### Changes:

* Report both +INF and -INF in Discord message.
* Various improvements to README:
    * Improved installation instructions.
    * Added instructions for upgrading from previous version.
    * Added personal data and privacy section.


## v1.1.0 - 2021-08-31

### Changes:

* Changed 'Missions' to 'INF' in Discord text.
* Removed 'Failed Missions' from Discord text.
* Made windows a bit wider to accommodate longer faction names.
* Changed plugin name to just 'BGS Tally' in settings.
* Improvements to the usage instructions in README.
* Renamed buttons to 'Latest Tick Data' and 'Earlier Tick Data' to more clearly describe what each does, avoiding the use of day-based terms 'Yesterday' and 'Today'.


## v1.0.0 - 2021-08-27

Initial release, based on original BGS-Tally-v2.0 project by tezw21.

### New features:

* Now creates a Discord-ready string for copying and pasting into a Discord chat.
* _Copy to Clipboard_ button to streamline copying the Discord text.

### Bug fixes:

* Typo in 'Missions' fixed

### Other changes:

* Now logs to the EDMC log file, as per latest EDMC documentation recommendations.<|MERGE_RESOLUTION|>--- conflicted
+++ resolved
@@ -2,19 +2,14 @@
 
 ## vx.x.x - xxxx-xx-xx
 
-<<<<<<< HEAD
-### New Features:
-
-* Colonisation: The remaining materials to be hauled to reach your current target are now displayed on a new panel in the in-game overlay.
+### New Features:
+
+* Colonisation - The remaining materials to be hauled to reach your current target are now displayed on a new panel in the in-game overlay.
 
 ### Changes:
 
 * There is now a setting to show and hide the objectives overlay panel in BGS-Tally settings.
-=======
-### Changes:
-
 * Colonisation - Notes window now saves on close
->>>>>>> a41ecf63
 
 ### Bug Fixes:
 
