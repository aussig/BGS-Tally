--- conflicted
+++ resolved
@@ -29,30 +29,6 @@
 "Advanced" = "Avançadas";
 
 /* Colonisation 'Facility Economy' [base_types.json] */
-<<<<<<< HEAD
-"Agricultural" = "Agricultural";
-
-/* Colonisation 'Building Type' [base_types.json] */
-"Agricultural Installation" = "Agricultural Installation";
-
-/* Colonisation 'Prerequisites' [base_types.json] */
-"Agriculture Settlement" = "Agriculture Settlement";
-
-/* Colonisation 'Type (Listed as/under)' [base_types.json] */
-"Agriculture Tier 1" = "Agriculture Tier 1";
-
-/* Colonisation 'Type' [base_types.json] */
-"Agriculture Tier 1 Med" = "Agriculture Tier 1 Med";
-
-/* Colonisation 'Type' [base_types.json] */
-"Agriculture Tier 1 Sml" = "Agriculture Tier 1 Sml";
-
-/* Colonisation 'Type (Listed as/under)' [base_types.json] */
-"Agriculture Tier 2" = "Agriculture Tier 2";
-
-/* Colonisation 'Type' [base_types.json] */
-"Agriculture Tier 2 Lrg" = "Agriculture Tier 2 Lrg";
-=======
 "Agricultural" = "Agrícola";
 
 /* Colonisation 'Building Type' [base_types.json] */
@@ -75,7 +51,6 @@
 
 /* Colonisation 'Type' [base_types.json] */
 "Agriculture Tier 2 Lrg" = "Tier 2 Agrícola Lrg";
->>>>>>> 4355add6
 
 /* Discord carrier docking access. [fleetcarrier.py] */
 "All" = "Tudo";
@@ -105,17 +80,10 @@
 "Ask the server administrator for the information below, then click 'Establish Connection' to continue. Buttons to pre-fill some information for popular servers are provided, but you will need to enter your API key which is unique to you." = "Perguntar ao administrador do servidor a informação abaixo, de seguida, clicar em \"Estabelecer Ligação\" para continuar. São fornecidos botões para preencher previamente algumas informações dos servidores populares, mas é necessária a introdução da chave do API, que é única para ti.";
 
 /* Colonisation 'Type' [base_types.json] */
-<<<<<<< HEAD
-"Asteroid Base" = "Asteroid Base";
-
-/* Colonisation 'Type (Listed as/under)' [base_types.json] */
-"Bar" = "Bar";
-=======
 "Asteroid Base" = "Base Asteróide";
 
 /* Colonisation 'Type (Listed as/under)' [base_types.json] */
 "Bar" = "Barra";
->>>>>>> 4355add6
 
 /* name of the base. [colonisation.py] */
 "Base Name" = "Nome da Base";
@@ -139,11 +107,7 @@
 "bio-pod" = "bio-pod";
 
 /* Colonisation 'Prerequisites' [base_types.json] */
-<<<<<<< HEAD
-"Biological Research Installation" = "Biological Research Installation";
-=======
 "Biological Research Installation" = "Instalação de Investigação Biológica";
->>>>>>> 4355add6
 
 /* Activity window tooltip. [activity.py] */
 "Black market profit" = "Lucro do mercado negro";
@@ -194,15 +158,6 @@
 "Carrier {carrier_name}" = "Carrier {carrier_name}";
 
 /* Colonisation 'Type (Listed as/under)' [base_types.json] */
-<<<<<<< HEAD
-"Civilian" = "Civilian";
-
-/* Colonisation 'Type' [base_types.json] */
-"Civilian Outpost" = "Civilian Outpost";
-
-/* Colonisation 'Type' [base_types.json] */
-"Civilian Settlement" = "Civilian Settlement";
-=======
 "Civilian" = "Civil";
 
 /* Colonisation 'Type' [base_types.json] */
@@ -210,7 +165,6 @@
 
 /* Colonisation 'Type' [base_types.json] */
 "Civilian Settlement" = "Povoação Civil";
->>>>>>> 4355add6
 
 /* [sheet_options.py] */
 "Clear contents" = "Limpar conteúdo";
@@ -228,41 +182,21 @@
 "CMDR Info" = "Info CMDT";
 
 /* Colonisation 'Facility Economy' [base_types.json] */
-<<<<<<< HEAD
-"Colony" = "Colony";
-
-/* Colonisation 'Type' [base_types.json] */
-"Colony Planetary Outpost" = "Colony Planetary Outpost";
-=======
 "Colony" = "Colónia";
 
 /* Colonisation 'Type' [base_types.json] */
 "Colony Planetary Outpost" = "Posto Avançado Planetário da Colónia";
->>>>>>> 4355add6
 
 /* Activity window tooltip. [activity.py] */
 "Combat bonds" = "Cupons de Combate";
 
 /* Colonisation 'Type' [base_types.json] */
-<<<<<<< HEAD
-"Commercial Outpost" = "Commercial Outpost";
-=======
 "Commercial Outpost" = "Posto avançado Comercial";
->>>>>>> 4355add6
 
 /* Commodity. [progress.py] */
 "Commodity" = "Mercadoria";
 
 /* Colonisation 'Building Type' [base_types.json] */
-<<<<<<< HEAD
-"Comms Installation" = "Comms Installation";
-
-/* Colonisation 'Prerequisites' [base_types.json] */
-"Communication Installation" = "Communication Installation";
-
-/* Colonisation 'Type' [base_types.json] */
-"Communication Station" = "Communication Station";
-=======
 "Comms Installation" = "Instalação de Comunicação";
 
 /* Colonisation 'Prerequisites' [base_types.json] */
@@ -270,7 +204,6 @@
 
 /* Colonisation 'Type' [base_types.json] */
 "Communication Station" = "Estação de Comunicação";
->>>>>>> 4355add6
 
 /* Row heading of build totals i.e. ones that are done. [colonisation.py] */
 "Completed" = "Concluído";
@@ -285,11 +218,7 @@
 "Confirm Removal" = "Confirmar remoção";
 
 /* Colonisation 'Economy Influence' [base_types.json] */
-<<<<<<< HEAD
-"Contraband" = "Contraband";
-=======
 "Contraband" = "Contrabando";
->>>>>>> 4355add6
 
 /* [widgets.py] */
 "Copy" = "Copiar";
@@ -304,21 +233,13 @@
 "Coriolis" = "Coriolis";
 
 /* Colonisation 'Type' [base_types.json] */
-<<<<<<< HEAD
-"Coriolis Starport" = "Coriolis Starport";
-=======
 "Coriolis Starport" = "Porto Estelar Coriolis";
->>>>>>> 4355add6
 
 /* Cost in tonnes of cargo. [colonisation.py] */
 "Cost" = "Custo";
 
 /* Colonisation 'Type (Listed as/under)' [base_types.json] */
-<<<<<<< HEAD
-"Criminal Outpost" = "Criminal Outpost";
-=======
 "Criminal Outpost" = "Posto Avançado Criminal";
->>>>>>> 4355add6
 
 /* Discord heading, abbreviation for critically injured. [default.py] */
 "crit" = "grave";
@@ -471,43 +392,12 @@
 "Expl" = "Expl";
 
 /* Colonisation 'Type (Listed as/under)' [base_types.json] */
-<<<<<<< HEAD
-"Exploration" = "Exploration";
-=======
 "Exploration" = "Exploração";
->>>>>>> 4355add6
 
 /* Activity window tooltip. [activity.py] */
 "Exploration data" = "Dados de exploração";
 
 /* Colonisation 'Type' [base_types.json] */
-<<<<<<< HEAD
-"Exploration Hub" = "Exploration Hub";
-
-/* Colonisation 'Facility Economy' [base_types.json] */
-"Extraction" = "Extraction";
-
-/* Colonisation 'Type' [base_types.json] */
-"Extraction Hub" = "Extraction Hub";
-
-/* Colonisation 'Prerequisites' [base_types.json] */
-"Extraction Settlement" = "Extraction Settlement";
-
-/* Colonisation 'Type (Listed as/under)' [base_types.json] */
-"Extraction Tier 1" = "Extraction Tier 1";
-
-/* Colonisation 'Type' [base_types.json] */
-"Extraction Tier 1 Med" = "Extraction Tier 1 Med";
-
-/* Colonisation 'Type' [base_types.json] */
-"Extraction Tier 1 Sml" = "Extraction Tier 1 Sml";
-
-/* Colonisation 'Type (Listed as/under)' [base_types.json] */
-"Extraction Tier 2" = "Extraction Tier 2";
-
-/* Colonisation 'Type' [base_types.json] */
-"Extraction Tier 2 Lrg" = "Extraction Tier 2 Lrg";
-=======
 "Exploration Hub" = "Hub de Exploração";
 
 /* Colonisation 'Facility Economy' [base_types.json] */
@@ -533,7 +423,6 @@
 
 /* Colonisation 'Type' [base_types.json] */
 "Extraction Tier 2 Lrg" = "Tier 2 Extração Lrg";
->>>>>>> 4355add6
 
 /* Activity window column title. [activity.py] */
 "Faction" = "Facção";
@@ -575,17 +464,10 @@
 "General Options" = "Opções Gerais";
 
 /* Colonisation 'Type (Listed as/under)' [base_types.json] */
-<<<<<<< HEAD
-"Government" = "Government";
-
-/* Colonisation 'Type' [base_types.json] */
-"Government Installation" = "Government Installation";
-=======
 "Government" = "Governo";
 
 /* Colonisation 'Type' [base_types.json] */
 "Government Installation" = "Instalação do Governo";
->>>>>>> 4355add6
 
 /* [clb.py] */
 "Ground" = "Solo";
@@ -603,18 +485,6 @@
 "High" = "Alta";
 
 /* Colonisation 'Type (Listed as/under)' [base_types.json] */
-<<<<<<< HEAD
-"High Tech" = "High Tech";
-
-/* Colonisation 'Economy Influence' [base_types.json] */
-"Hightech" = "Hightech";
-
-/* Colonisation 'Type' [base_types.json] */
-"Hightech Hub" = "Hightech Hub";
-
-/* Colonisation 'Type' [base_types.json] */
-"Hightech Planetary Outpost" = "Hightech Planetary Outpost";
-=======
 "High Tech" = "Alta Tecnologia";
 
 /* Colonisation 'Economy Influence' [base_types.json] */
@@ -625,7 +495,6 @@
 
 /* Colonisation 'Type' [base_types.json] */
 "Hightech Planetary Outpost" = "Posto Avançado Planetário de Alta Tecnologia";
->>>>>>> 4355add6
 
 /* Colonisation 'Category' [base_types.json] */
 "Hub" = "Hub";
@@ -700,33 +569,6 @@
 "Industrial" = "Industrial";
 
 /* Colonisation 'Type' [base_types.json] */
-<<<<<<< HEAD
-"Industrial Hub" = "Industrial Hub";
-
-/* Colonisation 'Building Type' [base_types.json] */
-"Industrial Installation" = "Industrial Installation";
-
-/* Colonisation 'Type' [base_types.json] */
-"Industrial Outpost" = "Industrial Outpost";
-
-/* Colonisation 'Type' [base_types.json] */
-"Industrial Planetary Outpost" = "Industrial Planetary Outpost";
-
-/* Colonisation 'Type (Listed as/under)' [base_types.json] */
-"Industrial Tier 1" = "Industrial Tier 1";
-
-/* Colonisation 'Type' [base_types.json] */
-"Industrial Tier 1 Med" = "Industrial Tier 1 Med";
-
-/* Colonisation 'Type' [base_types.json] */
-"Industrial Tier 1 Sml" = "Industrial Tier 1 Sml";
-
-/* Colonisation 'Type (Listed as/under)' [base_types.json] */
-"Industrial Tier 2" = "Industrial Tier 2";
-
-/* Colonisation 'Type' [base_types.json] */
-"Industrial Tier 2 Lrg" = "Industrial Tier 2 Lrg";
-=======
 "Industrial Hub" = "Hub Industrial";
 
 /* Colonisation 'Building Type' [base_types.json] */
@@ -752,7 +594,6 @@
 
 /* Colonisation 'Type' [base_types.json] */
 "Industrial Tier 2 Lrg" = "Tier 2 Industrial Lrg";
->>>>>>> 4355add6
 
 /* [clb.py] */
 "Inf" = "Inf";
@@ -788,11 +629,7 @@
 "Insert rows below" = "Inserir linhas abaixo";
 
 /* Colonisation 'Category' [base_types.json] */
-<<<<<<< HEAD
-"Installation" = "Installation";
-=======
 "Installation" = "Instalação";
->>>>>>> 4355add6
 
 /* Preferences label. [ui.py] */
 "Instructions for Use" = "Instruções de utilização";
@@ -837,11 +674,7 @@
 "Language for Discord Posts" = "Idioma para as publicações do Discord";
 
 /* Colonisation 'Building Type' [base_types.json] */
-<<<<<<< HEAD
-"Large" = "Large";
-=======
 "Large" = "Grande";
->>>>>>> 4355add6
 
 /* Main window label. [ui.py] */
 "Last BGS Tick:" = "Último BGS Tick:";
@@ -877,17 +710,10 @@
 "Massacre missions" = "Missões de Massacre";
 
 /* Colonisation 'Type (Listed as/under)' [base_types.json] */
-<<<<<<< HEAD
-"Medical" = "Medical";
-
-/* Colonisation 'Type' [base_types.json] */
-"Medical Installation" = "Medical Installation";
-=======
 "Medical" = "Médica";
 
 /* Colonisation 'Type' [base_types.json] */
 "Medical Installation" = "Instalação Médica";
->>>>>>> 4355add6
 
 /* Activity window tooltip. [activity.py] */
 "Medium" = "Média";
@@ -896,42 +722,6 @@
 "Message received from this CMDR in local chat" = "Recebida mensagem deste CMDR no chat local";
 
 /* Colonisation 'Type (Listed as/under)' [base_types.json] */
-<<<<<<< HEAD
-"Military" = "Military";
-
-/* Colonisation 'Type' [base_types.json] */
-"Military Hub" = "Military Hub";
-
-/* Colonisation 'Type' [base_types.json] */
-"Military Installation" = "Military Installation";
-
-/* Colonisation 'Type' [base_types.json] */
-"Military Outpost" = "Military Outpost";
-
-/* Colonisation 'Prerequisites' [base_types.json] */
-"Military Settlement" = "Military Settlement";
-
-/* Colonisation 'Type (Listed as/under)' [base_types.json] */
-"Military Tier 1" = "Military Tier 1";
-
-/* Colonisation 'Type' [base_types.json] */
-"Military Tier 1 Med" = "Military Tier 1 Med";
-
-/* Colonisation 'Type' [base_types.json] */
-"Military Tier 1 Sml" = "Military Tier 1 Sml";
-
-/* Colonisation 'Type (Listed as/under)' [base_types.json] */
-"Military Tier 2" = "Military Tier 2";
-
-/* Colonisation 'Type' [base_types.json] */
-"Military Tier 2 Lrg" = "Military Tier 2 Lrg";
-
-/* Colonisation 'Type' [base_types.json] */
-"Mining Outpost" = "Mining Outpost";
-
-/* Colonisation 'Prerequisites' [base_types.json] */
-"Mining Outpost Installation" = "Mining Outpost Installation";
-=======
 "Military" = "Militar";
 
 /* Colonisation 'Type' [base_types.json] */
@@ -966,7 +756,6 @@
 
 /* Colonisation 'Prerequisites' [base_types.json] */
 "Mining Outpost Installation" = "Instalação Posto Avançado de Mineração";
->>>>>>> 4355add6
 
 /* Activity window tooltip. [activity.py] */
 "Mission fails" = "Missão falhou";
@@ -1002,11 +791,7 @@
 "None" = "Nenhum";
 
 /* Title of the notes popup window. [colonisation.py] */
-<<<<<<< HEAD
-"Notes for " = "Notes for ";
-=======
 "Notes for " = "Notas para ";
->>>>>>> 4355add6
 
 /* Discord heading. [fleetcarrier.py] */
 "Notorious Access" = "Acesso Notório";
@@ -1018,47 +803,28 @@
 "Ocellus" = "Ocellus";
 
 /* Colonisation 'Type' [base_types.json] */
-<<<<<<< HEAD
-"Ocellus Starport" = "Ocellus Starport";
-=======
 "Ocellus Starport" = "Ocellus Porto Estelar";
->>>>>>> 4355add6
 
 /* Label on legend window. [legend.py] */
 "On-ground Conflict Zone" = "Zona de Conflito no solo";
 
 /* Indicates the field is optional. [colonisation.py] */
-<<<<<<< HEAD
-"optional" = "optional";
-=======
 "optional" = "opcional";
->>>>>>> 4355add6
 
 /* Colonisation 'Type (Listed as/under)' [base_types.json] */
 "Orbis" = "Orbis";
 
 /* Colonisation 'Type' [base_types.json] */
-<<<<<<< HEAD
-"Orbis Starport" = "Orbis Starport";
-=======
 "Orbis Starport" = "Porto Estelar Orbis";
->>>>>>> 4355add6
 
 /* Number of orbital/space builds. [colonisation.py] */
 "Orbital" = "Orbital";
 
 /* Colonisation 'Category' [base_types.json] */
-<<<<<<< HEAD
-"Outpost" = "Outpost";
-
-/* Colonisation 'Type' [base_types.json] */
-"Outpost Hub" = "Outpost Hub";
-=======
 "Outpost" = "Posto Avançado";
 
 /* Colonisation 'Type' [base_types.json] */
 "Outpost Hub" = "Hub do posto avançado";
->>>>>>> 4355add6
 
 /* Pad size. [colonisation.py] */
 "Pad" = "Pad";
@@ -1085,15 +851,6 @@
 "Pin {system_name} to Overlay" = "Fixar {system_name} para Sobreposição";
 
 /* Colonisation 'Type' [base_types.json] */
-<<<<<<< HEAD
-"Pirate Base" = "Pirate Base";
-
-/* Colonisation 'Building Type' [base_types.json] */
-"Pirate Installation" = "Pirate Installation";
-
-/* Colonisation 'Type' [base_types.json] */
-"Pirate Outpost" = "Pirate Outpost";
-=======
 "Pirate Base" = "Base Pirata";
 
 /* Colonisation 'Building Type' [base_types.json] */
@@ -1101,17 +858,12 @@
 
 /* Colonisation 'Type' [base_types.json] */
 "Pirate Outpost" = "Posto Avançado Pirata";
->>>>>>> 4355add6
 
 /* the name you want to give your plan. [colonisation.py] */
 "Plan Name" = "Nome do Plano";
 
 /* Colonisation 'Category' [base_types.json] */
-<<<<<<< HEAD
-"Planetary Port" = "Planetary Port";
-=======
 "Planetary Port" = "Porto Planetário";
->>>>>>> 4355add6
 
 /* Row heading of planned build totals i.e. ones that aren't completed. [colonisation.py] */
 "Planned" = "Planeado";
@@ -1129,11 +881,7 @@
 "Pop Max" = "Pop Max";
 
 /* Colonisation 'Type (Listed as/under)' [base_types.json] */
-<<<<<<< HEAD
-"Port" = "Port";
-=======
 "Port" = "Porto";
->>>>>>> 4355add6
 
 /* Button on CMDR window. [cmdrs.py] */
 "Post CMDR List to Discord" = "Publicar lista do CMDR no Discord";
@@ -1190,21 +938,6 @@
 "Received team invite from" = "Convite para equipa recebido de";
 
 /* Colonisation 'Type (Listed as/under)' [base_types.json] */
-<<<<<<< HEAD
-"Refinery" = "Refinery";
-
-/* Colonisation 'Type' [base_types.json] */
-"Refinery Hub" = "Refinery Hub";
-
-/* Colonisation 'Building Type' [base_types.json] */
-"Relay Installation" = "Relay Installation";
-
-/* Colonisation 'Type' [base_types.json] */
-"Relay Station" = "Relay Station";
-
-/* Colonisation 'Prerequisites' [base_types.json] */
-"Relay Station Installation" = "Relay Station Installation";
-=======
 "Refinery" = "Refinaria";
 
 /* Colonisation 'Type' [base_types.json] */
@@ -1218,7 +951,6 @@
 
 /* Colonisation 'Prerequisites' [base_types.json] */
 "Relay Station Installation" = "Instalação da Estação Relay";
->>>>>>> 4355add6
 
 /* Rename button. [colonisation.py] */
 "Rename" = "Renomear";
@@ -1227,11 +959,7 @@
 "Rename System" = "Renomear sistema";
 
 /* tooltip for the rename system button. [colonisation.py] */
-<<<<<<< HEAD
-"Rename system plan" = "Rename system plan";
-=======
 "Rename system plan" = "Renomear plano de sistema";
->>>>>>> 4355add6
 
 /* Preferences checkbox label. [ui.py] */
 "Report Newly Visited System Activity By Default" = "Relatório da atividade do sistema recentemente visitado por padrão";
@@ -1243,24 +971,6 @@
 "Requirements" = "Requisitos";
 
 /* Colonisation 'Type (Listed as/under)' [base_types.json] */
-<<<<<<< HEAD
-"Research Bio Tier 1" = "Research Bio Tier 1";
-
-/* Colonisation 'Type' [base_types.json] */
-"Research Bio Tier 1 Med" = "Research Bio Tier 1 Med";
-
-/* Colonisation 'Type' [base_types.json] */
-"Research Bio Tier 1 Sml" = "Research Bio Tier 1 Sml";
-
-/* Colonisation 'Type (Listed as/under)' [base_types.json] */
-"Research Bio Tier 2" = "Research Bio Tier 2";
-
-/* Colonisation 'Type' [base_types.json] */
-"Research Bio Tier 2 Lrg" = "Research Bio Tier 2 Lrg";
-
-/* Colonisation 'Type' [base_types.json] */
-"Research Station" = "Research Station";
-=======
 "Research Bio Tier 1" = "Tier 1 Pesquisa Bio";
 
 /* Colonisation 'Type' [base_types.json] */
@@ -1277,21 +987,11 @@
 
 /* Colonisation 'Type' [base_types.json] */
 "Research Station" = "Centro de Investigação";
->>>>>>> 4355add6
 
 /* Discord heading, abbreviation for search and rescue. [default.py] */
 "SandR" = "BusResg";
 
 /* Colonisation 'Type' [base_types.json] */
-<<<<<<< HEAD
-"Satellite" = "Satellite";
-
-/* Colonisation 'Building Type' [base_types.json] */
-"Satellite Installation" = "Satellite Installation";
-
-/* Save the notes. [colonisation.py] */
-"Save" = "Save";
-=======
 "Satellite" = "Satélite";
 
 /* Colonisation 'Building Type' [base_types.json] */
@@ -1299,7 +999,6 @@
 
 /* Save the notes. [colonisation.py] */
 "Save" = "Guardar";
->>>>>>> 4355add6
 
 /* CMDR information. [targetmanager.py] */
 "Scanned" = "Analisado";
@@ -1314,18 +1013,6 @@
 "Scens" = "Scens";
 
 /* Colonisation 'Building Type' [base_types.json] */
-<<<<<<< HEAD
-"Scientific" = "Scientific";
-
-/* Colonisation 'Type' [base_types.json] */
-"Scientific Hub" = "Scientific Hub";
-
-/* Colonisation 'Building Type' [base_types.json] */
-"Scientific Installation" = "Scientific Installation";
-
-/* Colonisation 'Type' [base_types.json] */
-"Scientific Outpost" = "Scientific Outpost";
-=======
 "Scientific" = "Científica";
 
 /* Colonisation 'Type' [base_types.json] */
@@ -1336,7 +1023,6 @@
 
 /* Colonisation 'Type' [base_types.json] */
 "Scientific Outpost" = "Posto avançado Científico";
->>>>>>> 4355add6
 
 /* Label on legend window. [legend.py] */
 "Search & Rescue Bio Pods" = "Pesquisa e Resgate de Bio Pods";
@@ -1366,17 +1052,10 @@
 "Security" = "Segurança";
 
 /* Colonisation 'Building Type' [base_types.json] */
-<<<<<<< HEAD
-"Security Installation" = "Security Installation";
-
-/* Colonisation 'Type' [base_types.json] */
-"Security Station" = "Security Station";
-=======
 "Security Installation" = "Instalação de Segurança";
 
 /* Colonisation 'Type' [base_types.json] */
 "Security Station" = "Estação de Segurança";
->>>>>>> 4355add6
 
 /* [widgets.py] */
 "Select all" = "Seleccionar tudo";
@@ -1397,11 +1076,7 @@
 "Server URL" = "URL do servidor";
 
 /* Colonisation 'Category' [base_types.json] */
-<<<<<<< HEAD
-"Settlement" = "Settlement";
-=======
 "Settlement" = "Povoação";
->>>>>>> 4355add6
 
 /* Discord heading. [default.py] */
 "settlements" = "colónias";
@@ -1433,35 +1108,23 @@
 /* Activity window tooltip. [activity.py] */
 "Show legend window" = "Mostrar janela de legenda";
 
-<<<<<<< HEAD
+/* tooltip for the next build icon. [progress.py] */
+"Show next build" = "Mostrar próxima construção";
+
 /* Main window tooltip. [ui.py] */
 "Show objectives / missions window" = "Mostrar objetivos / janela das missões";
 
-/* tooltip for the show notes window. [colonisation.py] */
-"Show system notes window" = "Show system notes window";
-=======
-/* tooltip for the next build icon. [progress.py] */
-"Show next build" = "Mostrar próxima construção";
-
-/* Main window tooltip. [ui.py] */
-"Show objectives / missions window" = "Mostrar objetivos / janela das missões";
-
 /* tooltip for the previous build icon. [progress.py] */
 "Show previous build" = "Mostrar construção anterior";
 
 /* tooltip for the show notes window. [colonisation.py] */
 "Show system notes window" = "Mostrar janela de notas do sistema";
->>>>>>> 4355add6
 
 /* Preferences checkbox label. [ui.py] */
 "Show Systems with Zero Activity" = "Mostrar Sistemas com Zero de Atividade";
 
 /* Colonisation 'Building Type' [base_types.json] */
-<<<<<<< HEAD
-"Small" = "Small";
-=======
 "Small" = "Pequeno";
->>>>>>> 4355add6
 
 /* Standard of living impact. [colonisation.py] */
 "SoL" = "SoL";
@@ -1473,27 +1136,16 @@
 "Space" = "Espaço";
 
 /* Colonisation 'Type' [base_types.json] */
-<<<<<<< HEAD
-"Space Bar" = "Space Bar";
-=======
 "Space Bar" = "Barra de espaço";
->>>>>>> 4355add6
 
 /* Activity window tooltip. [activity.py] */
 "Space conflict zones" = "Zonas de conflito espacial";
 
 /* Colonisation 'Type' [base_types.json] */
-<<<<<<< HEAD
-"Space Farm" = "Space Farm";
-
-/* Colonisation 'Prerequisites' [base_types.json] */
-"Space Farm Installation" = "Space Farm Installation";
-=======
 "Space Farm" = "Quinta Espacial";
 
 /* Colonisation 'Prerequisites' [base_types.json] */
 "Space Farm Installation" = "Instalação da Quinta Espacial";
->>>>>>> 4355add6
 
 /* Discord heading, abbreviation for space conflict zones. [default.py] */
 "SpaceCZs" = "EspaçoCZs";
@@ -1514,11 +1166,7 @@
 "Squadron: " = "Esquadrão: ";
 
 /* Colonisation 'Category' [base_types.json] */
-<<<<<<< HEAD
-"Starport" = "Starport";
-=======
 "Starport" = "Porta Estelar";
->>>>>>> 4355add6
 
 /* Activity window column title. [activity.py] */
 "State" = "Estado";
@@ -1536,11 +1184,7 @@
 "System Information" = "Informação do Sistema";
 
 /* Label for the system's name field in the UI. [colonisation.py] */
-<<<<<<< HEAD
-"System Name" = "System Name";
-=======
 "System Name" = "Nome do sistema";
->>>>>>> 4355add6
 
 /* Elite dangerous system name. [colonisation.py] */
 "System Name (optional)" = "Nome do sistema (opcional)";
@@ -1618,33 +1262,6 @@
 "Total" = "Total";
 
 /* Colonisation 'Economy Influence' [base_types.json] */
-<<<<<<< HEAD
-"Tourism" = "Tourism";
-
-/* Colonisation 'Prerequisites' [base_types.json] */
-"Tourism Settlement" = "Tourism Settlement";
-
-/* Colonisation 'Type (Listed as/under)' [base_types.json] */
-"Tourism Tier 1" = "Tourism Tier 1";
-
-/* Colonisation 'Type' [base_types.json] */
-"Tourism Tier 1 Med" = "Tourism Tier 1 Med";
-
-/* Colonisation 'Type' [base_types.json] */
-"Tourism Tier 1 Sml" = "Tourism Tier 1 Sml";
-
-/* Colonisation 'Type (Listed as/under)' [base_types.json] */
-"Tourism Tier 2" = "Tourism Tier 2";
-
-/* Colonisation 'Type' [base_types.json] */
-"Tourism Tier 2 Lrg" = "Tourism Tier 2 Lrg";
-
-/* Colonisation 'Type (Listed as/under)' [base_types.json] */
-"Tourist" = "Tourist";
-
-/* Colonisation 'Type' [base_types.json] */
-"Tourist Installation" = "Tourist Installation";
-=======
 "Tourism" = "Turismo";
 
 /* Colonisation 'Prerequisites' [base_types.json] */
@@ -1670,7 +1287,6 @@
 
 /* Colonisation 'Type' [base_types.json] */
 "Tourist Installation" = "Instalação Turista";
->>>>>>> 4355add6
 
 /* Track this build?. [colonisation.py] */
 "Track" = "Rastrear";
