from datetime import datetime

import requests

from bgstally.activity import Activity
from bgstally.debug import Debug

DATETIME_FORMAT = "%Y-%m-%d %H:%M:%S (in-game time)"

class Discord:
    """
    Handle Discord integration
    """
    def __init__(self, bgstally):
        self.bgstally = bgstally


    def post_to_bgs_discord(self, Discord, activity: Activity):
        """
        Get all text from the Discord field and post it to the webhook
        """
        if not self.is_bgs_webhook_valid(): return

        discord_text = Discord.get('1.0', 'end-1c').strip()
        utc_time_now = datetime.utcnow().strftime(DATETIME_FORMAT)

        if activity.discord_messageid == '' or activity.discord_messageid == None:
            # No previous post
            if discord_text != '':
                discord_text += f"```md\n# Posted at: {utc_time_now}```" # Blue text instead of gray
                url = self.bgstally.state.DiscordWebhook.get()
                response = requests.post(url=url, params={'wait': 'true'}, data={'content': discord_text, 'username': self.bgstally.state.DiscordUsername.get()})
                if response.ok:
                    # Store the Message ID
                    response_json = response.json()
                    activity.discord_messageid = response_json['id']
                else:
                    Debug.logger.error(f"Unable to create new discord post. Reason: '{response.reason}' Content: '{response.content}' URL: '{url}'")

        else:
            # Previous post, amend or delete it
            if discord_text != '':
                discord_text += f"```diff\n+ Updated at: {utc_time_now}```"
                url = f"{self.bgstally.state.DiscordWebhook.get()}/messages/{activity.discord_messageid}"
                response = requests.patch(url=url, data={'content': discord_text, 'username': self.bgstally.state.DiscordUsername.get()})
                if not response.ok:
                    activity.discord_messageid = ''
                    Debug.logger.error(f"Unable to update previous discord post. Reason: '{response.reason}' Content: '{response.content}' URL: '{url}'")

                    # Try to post new message instead
                    url = self.bgstally.state.DiscordWebhook.get()
                    response = requests.post(url=url, params={'wait': 'true'}, data={'content': discord_text, 'username': self.bgstally.state.DiscordUsername.get()})
                    if response.ok:
                        # Store the Message ID
                        response_json = response.json()
                        activity.discord_messageid = response_json['id']
                    else:
                        Debug.logger.error(f"Unable to create new discord post. Reason: '{response.reason}' Content: '{response.content}' URL: '{url}'")
            else:
                url = f"{self.bgstally.state.DiscordWebhook.get()}/messages/{activity.discord_messageid}"
                response = requests.delete(url=url)
                if response.ok:
                    # Clear the Message ID
                    activity.discord_messageid = ''
                else:
                    Debug.logger.error(f"Unable to delete previous discord post. Reason: '{response.reason}' Content: '{response.content}' URL: '{url}'")


    def post_to_fcjump_discord(self, discord_text:str):
        """
        Get all text from the Discord field and post it to the webhook
        """
        if not self.is_fcjump_webhook_valid(): return

        Debug.logger.info(discord_text)

        # Try to post new message instead
        url = self.state.DiscordFCJumpWebhook.get()
        response = requests.post(url=url, params={'wait': 'true'}, data={'content': discord_text, 'username': self.state.DiscordUsername.get()})
        if not response.ok:
            Debug.logger.error(f"Unable to create new discord post. Reason: '{response.reason}' Content: '{response.content}' URL: '{url}'")


    def is_bgs_webhook_valid(self):
        """
<<<<<<< HEAD
        Do a basic check on the user specified BGS Discord webhook
        """

        return self._is_webhook_valid(self.state.DiscordBGSWebhook.get())


    def is_fcjump_webhook_valid(self):
        """
        Do a basic check on the user specified Fleet Carrier Discord webhook
        """
        return self._is_webhook_valid(self.state.DiscordFCJumpWebhook.get())


    def _is_webhook_valid(self, webhook:str):
        """
        Do a basic check on a Discord webhook
        """
=======
        webhook = self.bgstally.state.DiscordWebhook.get()
>>>>>>> 3771e75c
        return webhook.startswith('https://discordapp.com/api/webhooks/') \
                or webhook.startswith('https://discord.com/api/webhooks/') \
                or webhook.startswith('https://ptb.discord.com/api/webhooks/') \
                or webhook.startswith('https://canary.discord.com/api/webhooks/')<|MERGE_RESOLUTION|>--- conflicted
+++ resolved
@@ -75,35 +75,30 @@
         Debug.logger.info(discord_text)
 
         # Try to post new message instead
-        url = self.state.DiscordFCJumpWebhook.get()
-        response = requests.post(url=url, params={'wait': 'true'}, data={'content': discord_text, 'username': self.state.DiscordUsername.get()})
+        url = self.bgstally.state.DiscordFCJumpWebhook.get()
+        response = requests.post(url=url, params={'wait': 'true'}, data={'content': discord_text, 'username': self.bgstally.state.DiscordUsername.get()})
         if not response.ok:
             Debug.logger.error(f"Unable to create new discord post. Reason: '{response.reason}' Content: '{response.content}' URL: '{url}'")
 
 
     def is_bgs_webhook_valid(self):
         """
-<<<<<<< HEAD
         Do a basic check on the user specified BGS Discord webhook
         """
-
-        return self._is_webhook_valid(self.state.DiscordBGSWebhook.get())
+        return self._is_webhook_valid(self.bgstally.state.DiscordBGSWebhook.get())
 
 
     def is_fcjump_webhook_valid(self):
         """
         Do a basic check on the user specified Fleet Carrier Discord webhook
         """
-        return self._is_webhook_valid(self.state.DiscordFCJumpWebhook.get())
+        return self._is_webhook_valid(self.bgstally.state.DiscordFCJumpWebhook.get())
 
 
     def _is_webhook_valid(self, webhook:str):
         """
         Do a basic check on a Discord webhook
         """
-=======
-        webhook = self.bgstally.state.DiscordWebhook.get()
->>>>>>> 3771e75c
         return webhook.startswith('https://discordapp.com/api/webhooks/') \
                 or webhook.startswith('https://discord.com/api/webhooks/') \
                 or webhook.startswith('https://ptb.discord.com/api/webhooks/') \
