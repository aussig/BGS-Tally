# Change Log

<<<<<<< HEAD
## v3.6.0-xx - xxxx-xx-xx

### New Features:

* BGS-Tally now tracks carrier commodity buy and sell orders (in addition to the existing bartender materials buy and sell orders). These are tracked in real time as you change your carrier orders and are posted to Discord with your materials orders.
* Adding a friend is now logged as a CMDR interaction.

### Changes:

* The tracking of bartender materials buy and sell orders is now updated in real time, as you change them in your carrier. Previously, you would have to wait for the next CAPI carrier data update, which would be at the most every 15 minutes.
* The Carrier information window has been reorganised to show commodities and materials.
* All 'Post to Discord' buttons now only allow a single click. They temporarily disable themselves for a few seconds after posting, to avoid accidental multiple posts.
* No longer report BGS work for systems in Thargoid War.
* Activity windows no longer show BGS factions and data for Thargoid War systems, instead now showing a message stating that the system is in TW state.
* Activity windows no longer show a spurious 'Enable' checkbox (which didn't do anything) for systems that have no factions, instead now showing a message stating it is an empty system.


## v3.5.0-b4 - 2024-02-25

### Changes:

* No longer trigger automatic Discord embeds for all hyperlinks in the multi-CMDR report.

### Bug Fixes:

* The new simple trade total was giving incorrect combined profit.


## v3.5.0-b3 - 2024-02-24

### Bug Fixes:

* Handle system names with spaces in multi-CMDR discord report.


## v3.5.0-b2 - 2024-02-24

### Changes:

* Activity windows now only remember positions, not sizes. Size should be automatic based on content, and if it's not then can get truncated content.


## v3.5.0-b1 - 2024-02-21

[No Changes from a1]


## v3.5.0-a1 - 2024-02-17
=======
## v3.5.0 - 2024-02-27
>>>>>>> 1c0adcaf

### New Features:

* New 'detailed INF' report. This is optional and is off by default, but when enabled gives a detailed breakdown of the number of missions completed at each +INF level. For example: `INF +19 (➋ x 4 ➌ x 2 ➎ x 1)` means you completed 4 missions awarding ++, 2 mission awarding +++ and 1 mission awarding +++++. Manually tallied INF is simply added or removed from the overall total.
* When secondary INF reporting is switched on, now indicate which INF is primary `🅟` and which is secondary `🅢`. This can also combine with detailed INF reporting to give a full breakdown of primary and secondary INF.
* New 'detailed Trade' checkbox, which is on by default and when enabled shows the full trade breakdown into brackets 🆉 | 🅻 | 🅼 | 🅷, when disabled all brackets are combined into simple totals for trade purchase and trade profit.
* When multiple CMDRs are selected in the CMDR window, 'Post to Discord' now posts a concise table containing all the CMDRs in the list, with Inara and Inara squadron links where available. With a single CMDR selected, posting is exactly the same as it was.

### Changes:

* Activity windows (latest Tally / previous Tally) will now remember their positions within a game session. Height and width is still automatic to avoid truncated content if it's larger than the last time you opened the window.
* Re-opening an already open activity window (latest Tally / previous Tally) will no longer open two copies of the same window. Instead, the old one will be closed and a new fresh window with latest data opened at the same position and size on screen.


## v3.4.0 - 2024-02-09

### New Features:

* Discord webhooks completely re-worked. Now, instead of a single, fixed webhook for each type of Discord post, there is a fully flexible table of webhooks which you can set up any way you like - a single webhook for all Discord posts; a webhook for each type of Discord post; multiple webhooks for each type, or any combination of these. As one example, this would allow you to send your BGS reports to multiple Discord servers if you wish.
* The system title and a link to the Inara page for the system are now shown at the top of every activity panel.

### Changes:

* Heading styles have been standardised across all windows. And headings are now purple, yay!
* URL link styles have been standardised across all windows.
* When posting CMDR info to Discord, now include how you interacted with them, colour coded.
* The 'Post to Discord' button is now always visible (but greyed out if not usable) on Fleet Carrier and CMDR Information windows.

### Bug Fixes:

* Thargoid vessel types in mission reports were still showing if they were 0. These are now omitted.
* Fix error when fetching carrier data when carrier has no sell orders.
* If an `/events` API client sets an event filter using an integer as the filter, e.g. `3`, this was throwing an error and the event was not sent.


## v3.3.0 - 2023-12-09

### New Features:

* Targeting a player in a taxi will now log the player name and attempt lookup on Inara.
* Now log the details of any CMDR who interdicts you, sends a message in local chat, invites you to a team, kills you solo or kills you in a team.
* The CMDR listing window now has an extra 'Interaction' column which describes how you interacted with the other CMDR (scanned, interdicted by etc.).
* Thargoid War banshee kills are now tallied.

### Changes:

* Faction name abbreviations are less obscure when the faction name contains a number or a dash.
* Thargoid vessel types are omitted if they are 0, both for kills and for missions. This creates shorter and clearer reports.
* No longer include Exobiology sales in discord reports.
* Plugin no longer terminates if it cannot fetch the tick from elitebgs.app on initial load. Not an ideal situation as we know nothing about the current tick, but at least BGS-Tally is still usable in this situation.

### Bug Fixes:

* Fix (another) crash in code that detects drop from supercruise at megaships.

### API Changes ([v1.3](https://studio-ws.apicur.io/sharing/d352797e-c40e-4f91-bcd8-773a14f40fc0)):

* `/events` endpoint: All localised fields are now stripped before sending. i.e. fields who's name ends with `_Localised`.
* `/activities` endpoint: Added `banshee` to `systems/[system]/twkills`.
* `/activities` endpoint: Added `scythe-glaive` to `systems/[system]/twkills`.


## v3.2.0 - 2023-10-21

### New Features:

* In-game overlay now briefly displays a BGS summary for the current system when doing BGS work.
* Space Conflict Zones are now tracked automatically. As with Ground CZs, the game doesn't give us enough information to detect whether you've actually **won** the CZ, so if you drop in and log a kill within 5 minutes, this is tallied as a win. Manual controls are still available to adjust if you need.
* Thargoid War system progress is now displayed as a progress bar on the in-game overlay when in a TW active system.
* An activity indicator now briefly flashes green on the overlay when BGS-Tally logs BGS or TW activity.
* Thargoid War reactivation (settlement reboot) missions are now tracked: both for the station issuing the mission (`🛠️ x n missions`) and for the system where the settlement was reactivated (`🛠️ x n settlements`).
* Added a new setting to allow you to switch off reporting for new systems you visit. This is for CMDRs who regularly only want to report a subset of their work - it means you don't have to switch off a load of systems, you can just switch on the few you need.
* Forced ticks are now labelled clearly, including in Discord posts.
* Allow each overlay panel to be individually hidden or shown.
* Automatically attempt to track megaship scenarios.  As with Ground CZs, the game doesn't give us enough information to detect whether you've actually **won** the scenario, so if you drop in and log a kill within 5 minutes, this is tallied as a win for the faction that's at war with the first ship you kill.
* Added quick-setup button for [Comguard](https://comguard.app/) in API configuration window.

### Changes:

* Pop-up legend window now contains a list of the Thargoid vessel type abbreviations.
* Show a hand cursor 👆 over help text to make it clearer you can click it to show the legend window.
* Pop-up legend window now includes 🛠️ for TW reactivation missions.
* Trade purchase is now reported in three brackets rather than two: 🅻 | 🅼 | 🅷
* Trade profit is now reported in four brackets rather than three: 🆉 | 🅻 | 🅼 | 🅷

### Bug Fixes:

* Some Orthrus kills were not being tallied because the bond value logged was 40m instead of the previous 25m. We can only detect the type of Thargoid via the bond value logged by the game, so BGS-Tally will now tally an Orthrus for both kill values.
* Trade purchase, sale and profit was not being logged if you previously disembarked from your ship on foot, took a taxi or dropship somewhere, returned to your ship and then traded.
* Forcing a tick (via the settings panel), though still not recommended unless automatic tick detection has **definitely** missed a tick, should now be much more reliable:
    * It would cause your previously logged activity for the current tick to be lost and replaced by activity after the forced tick. Now, a 'proper' new tick is created so your earlier activity should be kept and available in the previous ticks dropdown menu.
    * If an automatic tick arrived with an earlier tick time than your forced tick, this could cause BGS-Tally to get confused. We now ignore any incoming ticks that have an older tick time than your forced tick.
    * Forced ticks are now handled more elegantly when sending data via the BGS-Tally API, as we generate a fake `tickid` for the forced tick.
* Due to a game bug, some illegal massacre and assassination missions were not tallying negative INF correctly against the target faction. Implemented a workaround for this.
* Due to a game bug, some ship murders were not being tallied against the target ship faction. Implemented a workaround for this.
* BGS-Tally now handles cargo ejection for Thargoid S&R operations. Previously, it could mis-tally to the wrong system because it hadn't realised the cargo scooped in that system had been destroyed by ejection.
* If you quit EDMC, jumped to a new system, then relaunched EDMC, any activity would be tallied to the last system you visited before quitting EDMC. BGS-Tally now realises that you are in a new system. Please note however, although it now knows you're in a new system, it can't get hold of faction or conflict information in this situation, so if you plan to work in the new system and haven't visited it before in this tick, you should jump to another system and back, or re-log to the main menu, either of which will properly load up the factions and conflicts.
* `/events/` API wasn't augmenting `StationFaction` correctly for `MissionFailed` and `MissionAbandoned` events (per API spec v1.1).
* Thargoid S&R operations cargo tracking now cleared down properly when your cargo hold is empty. Previously, it could mis-tally to the wrong system.
* Don't clear Thargoid S&R delivery tally if you are killed.
* Fix crash in code that detects drop from supercruise at megaships.


### API Changes ([v1.2](https://studio-ws.apicur.io/sharing/cc3753c2-6569-4d74-8448-8fb9363898ce)):

* `/activities` endpoint: Thargoid War reactivation missions now included in `systems/[system]/factions/[faction]/stations/[station]/twreactivate`
* `/activities` endpoint: Thargoid War number of settlements reactivated now included in `systems/[system]/twreactivate`
* `/activities` endpoint: `Activity` now has a `ticktime` timestamp in addition to `tickid`.
* `/activities` endpoint: When the user forces a tick, a new `tickid` is generated by BGS-Tally that conforms to the 24-character elitebgs.app tickid standard but starts with six zeroes '000000' to distinguish it as a forced tick.
* `/events` endpoint: `Event` now has a `ticktime` timestamp in addition to `tickid`.
* `/events` endpoint: When the user forces a tick, a new `tickid` is generated by BGS-Tally that conforms to the 24-character elitebgs.app tickid standard but starts with six zeroes '000000' to distinguish it as a forced tick.
* `/events` endpoint: Ensure `StationFaction` is not overwritten if it is already present from the journal event.
* `/events` endpoint **breaking change**: `StationFaction` is now always an object with a single `Name` property, and is never a simple string.


## v3.1.1 - 2023-08-23

### Bug Fixes:

* Fixed the Fleet Carrier screen, which was showing empty buy and sell order panels if your carrier had _either_ no buy or sell orders.


## v3.1.0 - 2023-08-13

### New Features:

* Thargoid War kills are now tracked for each vessel type: `💀 (kills)`. But **please be aware**: BGS-Tally will only count a kill if it is logged in your game journal. This reliably happens if you solo kill a Thargoid, and usually happens (since game update 16) when you kill in a Team or with others.
* Thargoid War Search and Rescue collection and hand-in tracking. BGS-Tally now tracks where you pick up occupied and damaged escape pods ⚰️, black boxes ⬛ and tissue samples 🌱. You can hand them in anywhere, but they are tallied in the system they were collected.
* You can now delete CMDRs from the CMDR target list history.
* Targets older than 90 days are automatically removed from the CMDR target list history.
* When a friend request is received from another player, their details are looked up on Inara and they are added to the target log. Note that the squadron ID and legal status will be shown as '----' as that information is not available for friend requests.
* Carrier jump reporting implemented, automatically reporting your carrier jumps (and cancelled jumps) to a Discord channel of your choice.
* Thargoid War Revenant kills are now tracked (`R` in report).
* Thargoid War Scythe and Glaive kills are now tracked (`S/G` in report).
* Track the new TW evacuation mission released in Update 16.

### Changes:

* Thargoid War massacre missions are now labelled slightly differently - `💀 (missions)` - in line with the labelling for kills - `💀 (kills)`.
* Posting targeted CMDR information on Discord now goes to a separate 'CMDR Information' channel, if you configure one. It will fall back to using the BGS channel.
* Posting information on Discord now goes to a separate 'CMDR Information' channel, if you configure one. It will fall back to using the BGS channel.
* Exploration data tallying now takes into account not just the `TotalEarnings` logged but also the `BaseValue` and `Bonus`. The larger value is used if these differ.  Note this is now the same logic that EDDiscovery uses.
* If there is a new version of BGS-Tally available, it is downloaded and prepared during **launch** of the plugin instead of **shutdown**. You still need to relaunch EDMC to get the new version, but this change should mean that if there is a critical plugin bug that kills the plugin, we should be able to fix it with an auto-update.

### Bug Fixes:

* BGS-Tally was crashing on load when running on Linux. This is now fixed.
* Fix failure of networking thread, and therefore all subsequent networking calls, if an API discovery request detects new API features during startup.
* TW kills were not being logged to the correct system if it was a zero-population system. This was because historically BGST only dealt with BGS logging, so ignored zero-pop systems.  We now create tracking entries for these systems.
* Harden all file loading and JSON parsing to protect against corrupted data on disk.
* Potential fix for mis-tallying of ground CZs when other commanders are fighting.
* Check for main UI frame before attempting to update the status text. Protects against rare errors where the status bar was updated before the main window has fully initialised.

### API Changes ([v1.1](https://studio-ws.apicur.io/sharing/c2adeddc-f874-42d3-b450-49bd59ed1a79)):

* `/activities` endpoint: Thargoid war kills now included in `systems/[system]/twkills`
* `/activities` endpoint: Thargoid search and rescue counts now included in `systems/[system]/twsandr`
* `/events` endpoint: `StationFaction` is now an empty string "" when undocked.


## v3.0.2 - 2023-04-11

### Bug Fixes:

* Fix crashing bug which was affecting some CMDRs, stopping Discord posting. Unfortunate side effect was that it also stopped auto-updating, so this version will have to be installed manually.


## v3.0.1 - 2023-04-11

### Bug Fixes:

* Trade purchasing at 'High' supply stock bracket wasn't being reported.


## v3.0.0 - 2023-04-09

### New Features:

* Plugin auto-update. From this version on, when a new version of the plugin is released, it will automatically be downloaded and update itself the next time you launch EDMarketConnector. You will need to install this version 3.0.0 manually, but that should be the last time you ever have to do a manual update unless you want to test pre-release versions (i.e. alphas or betas).
* Fleet Carrier materials tracking. BGS-Tally will now track your fleet carrier materials for sale and for purchase, with the ability to post to Discord. For this to work, you need to be using EDMC v5.8.0 or greater, authenticate EDMC with your Frontier account, own a fleet carrier (!) and visit your fleet carrier management screen in-game.
* API. This allows BGS-Tally to send data to a server of your choice, to allow your squadron or another player group to collect and analyse your activity. If the server provides information about itself, this is shown to you and you are **always explicitly asked** to approve the connection.
* On-foot murders are now tracked and are independent from ship murders.
* Trade demand. Trade purchase and profit is now tracked and reported against the levels of demand: 🅻 / 🅷 for purchases and 🆉 / 🅻 / 🅷 for sales (🆉 is zero demand, i.e. when you sell cargo that the market doesn't list).
* In-game overlay: The tick warning has been enhanced, with various levels depending on when the last tick was.
* Legend. There is now a key / legend popup showing all the various Discord icons used in reports and what they mean. Access this by clicking the ❓ icon in any activity window.
* New Discord preview. The Discord preview has been completely re-worked to much more closely match the look and colouring of the final Discord post.

### Changes:

* Limit the 'Previous Ticks' dropdown to just the last 20 activity logs. Previous logs are still available, find them in `activitydata/archive/` in the BGS-Tally folder.
* Old `Today data.txt` and `Yesterday Data.txt` files from previous versions of BGS-Tally will now be deleted if found (after conversion to latest format).
* BGS-Tally is now more efficient in saving changes to activity files - it only saves to disk when something has changed or you have done some activity in a tick.
* Plugin name and plugin foldername are now properly separated, so if you change the plugin's folder name, Inara API calls and the plugin name in Discord posts will still correctly say 'BGS-Tally'.
* The plain text Discord post text now has the plugin name and version included in the footer.
* Re-worked the way BGS-Tally makes network requests, so they are now able to be queued and handled in a background thread. This means the plugin won't lock up EDMC if it's waiting for a slow response from a server. Migrating existing requests will be done in stages. So far, Inara requests when scanning CMDRs, all Discord posting, and all API requests are done in the background.
* Discord changed its colour scheme for code blocks to be largely light blue and white, so re-worked all Discord posts to use new colours (`ansi` blocks instead of `css`).
* Sizing and layout of activity window has been reworked so the window is always the optimum size.

### Bug Fixes:

* In-game overlay: Fixed occasional flickering of the tick time.
* No longer allow multiple copies of the CMDRs list window to be opened at the same time.
* No longer carry forward the contents of the notes field from one tick to the next.
* Fixed rare problem where trying to save activity data when the tickID is invalid.
* Fixed very rare and unusual bug where ground settlement data was invalid, killing the tally window.
* No longer perform any journal processing if game is a public beta test version.
* Ensure buttons in activity window don't get overwritten by other content.


## v2.2.1 - 2023-01-04

### Bug Fixes:

* The CMDR list window wasn't listing scanned commanders. This was due to a missing config file, which should have contained the Inara API key. DOH!
* In some circumstances, Thargoid War mission counts and commodity / passenger counts could be over-inflated. This is now fixed.


## v2.2.0 - 2023-01-02

### New Features:

* Thargoid War mission tracking 🍀. BGS-Tally now tracks your Thargoid War passenger 🧍, cargo 📦, injured ⚕️, wounded ❕ and critically wounded ❗ (escape pod) missions as well as Thargoid Massacre Missions for each Thargoid vessel type. There are options to report just BGS, just Thargoid War or all combined activity, as well as an option to have a separate Discord channel when reporting Thargoid War activity.
* Additional notes field. There is a new text field in the activity window to allow you to add notes and comments to your Discord post(s).

### Changes:

* When displaying information about a CMDR, or posting to Discord, use the latest information we know about that CMDR (squadron membership, for example).
* When displaying CMDR ship type, try to use the localised name if present, instead of internal ship name (e.g. `Type-10 Defender` instead of `type9_military`).
* The text report field is no longer manually editable. Keeping this editable wasn't possible with the splitting of the reports into BGS and Thargoid War, and was a bit of an oddity anyway, as it only worked for legacy (text) format posts and also any edits were always overwritten by any changes and lost when the window was closed. If you need to edit your post, copy it and edit it at the destination after pasting. Note that the new Discord Notes field (see above) now allows you to add comments to your posts, and these are stored between sessions.
* When listing ground CZs, use a ⚔️ icon against each to easily differentiate them.
* Tweaks to post titles and footers.
* Whitespace is now stripped from Discord URLs to minimise user error (thanks @steaksauce-).
* The 'Post to Discord' button is now enabled / disabled rather than hidden completely.

### Bug Fixes:

* If a selected CMDR has a squadron tag, but that squadron isn't available in Inara, still show the tag when displaying or posting the CMDR info to Discord.
* Moved the overlay text - both tick time and tick alerts - a little to the left to allow for differences in text placement between machines.
* When using new modern Discord format, don't create empty posts and delete previous post if content is empty.
* Minor change to 'CMDRs' button image to make it clearer in dark mode.
* A limit of 60 is now applied to the number of tabs shown in the activity window, as too many tabs could crash the plugin.
* Latest activity window would fail to display if a file is expected on disk but it has been deleted. In this circumstance, just clear down and start from zero.
* When a new tick is detected, we now ensure that there is a tab displayed for the player's current system in the new window, so activity can be logged straight after the tick.


## v2.1.0 - 2022-12-05

### New Features:

* CMDR Spotting. The plugin now keeps track of the players you target and scan, together with when it happened and in which system. It also looks up any public CMDR and Squadron information on Inara. All this information is presented in a new window where you can review the list of all CMDRs you've targeted. There is also a 'Post to Discord' feature so you can post the CMDR information to your Discord server if you wish (manual only).
* New format available for Discord posts. The (I think) neater and clearer look uses Discord message embeds. The old text-only format is still available from the settings if you prefer it.

### Changes:

* After the game mode split in Odyssey Update 14, BGS-Tally only operates in `Live` game mode, not `Legacy`.
* Additional data files created by BGS-Tally (such as the mission log) are now saved in an `otherdata` subfolder to keep the top level folder as tidy as possible.

### Bug Fixes:

* BGS-Tally was intentionally omitting secondary INF when a faction was in conflict, but it turns out some mission types can have -ve INF effects on those factions. So we now report all secondary INF.
* The game was not including expiry dates in some mission types (why?), and BGS-Tally was throwing errors when it encountered these. Now we don't require an expiry date.


## v2.0.2 - 2022-10-27

### Bug Fixes:

* Some state was not being initialised correctly on first install of BGS-Tally.


## v2.0.1 - 2022-10-22

### Bug Fixes:

* The latest activity window was failing to display on a clean install of BGS-Tally.


## v2.0.0 - 2022-10-22

### New Features:

* In game overlay implemented!  Currently this just displays the current tick time, and if the next predicted tick is in the next hour, will alert that it's upcoming. The overlay requires *either* installing the separate [EDMCOverlay plugin from here](https://github.com/inorton/EDMCOverlay/releases/latest) *or* having another plugin running that has EDMCOverlay built in (for example the EDR plugin). _Many more things are planned for the overlay in future versions of BGS-Tally_.
* In the activity window, there are now markers against every system, showing at a glance whether there is activity (&#129001; / &#11036;) and also whether you are reporting all, some, or none of the activity (&#9745; / &#9632; / &#9633;).
* The system you are currently in is always displayed as the first tab in the activity log, whether or not you've done any activity in it and whether or not you have "Show Inactive Systems" switched on. This allows you to always add activity manually in the system you're in, e.g. Space CZ wins.
* The 'Previous BGS Tally' button has been replaced by a 'Previous BGS Tallies &#x25bc;' selector, where you can look at all your history of previous work.

### Changes:

* Changed the tick date / time format in main EDMC window to make it more compact.
* Changed the date / time format in Discord posts to avoid localised text (days of week and month names).
* Big improvement in detecting new ticks. Previously, it would only check when you jump to a new system. Now, it checks every minute. This means that even if you stay in the same place (e.g. doing multiple CZs in one system), the tick should tock correctly.
* This version includes a complete and fundamental rewrite of the code for ease of maintenance. This includes a change in how activity is stored on disk - the plugin is now no longer limited to just 'Latest' and 'Previous' activity, but activity logs are kept for many previous ticks - all stored in the `activitydata` folder.
* Revamped the plugin settings panel.

### Bug Fixes:

* Murders were being counted against the system faction. Now count them against the faction of the target ship instead.
* Using the mini scroll-left and scroll-right arrows in the tab bar was throwing errors if there weren't enough tabs to scroll.
* A full fix has now been implemented to work around the game bug where the game reports an odd number of factions in conflicts in a system (1, 3, 5 etc.) which is obviously not possible. BGS-Tally now pairs up factions, and ignores any conflicts that only have a single faction.


## v1.10.0 - 2022-08-11

### New Features:

* Now use scrollable tabs and a drop-down tab selector. Tabs for systems are sorted alphabetically by name, prioritising systems that have any BGS activity first.
* Every Discord post now includes a date and time at the bottom of the post, to make it clear exactly when the user posted (suggested by @Tobytoolbag)
* There is now a 'FORCE Tick' button in the settings, which can be used if the tick detector has failed to detect a tick but you know one has happened. This can occur on patch days or if the tick detector is down.

### Changes:

* Now use an automated GitHub action to build the zip file on every new release.
* Tidy up and narrow the BGS-Tally display in the EDMC main window, to reduce the width used (thank you @Athanasius for this change).

### Bug Fixes:

* Workaround for game bug where factions are incorrectly reported at war (if only a single faction is reported at war in a system, ignore the war) now works for elections too.


## v1.9.0 - 2022-04-23

### New Features:

* Now track Scenario wins (Megaship / Space Installation) - unfortunately manual tracking only, because we cannot track these automatically.

### Bug Fixes:

* If a faction state changed post-tick, this was not spotted by the plugin if you have already visited the system since the tick. Most noticeable case was when a war starts if you were already in the system - no CZ tallies or manual controls appeared. This is fixed.
* Better handling of network failures (when plugin version checking and tick checking).
* Now accepts Discord webhooks that reference more domains: `discord.com`, `discordapp.com`, `ptb.discord.com`, `canary.discord.com`. This was stopping the _Post to Discord_ button from appearing for some users (thank you @Sakurax64 for this fix).

### Changes:

* Simplified the `README`, moving more information into the wiki.


## v1.8.0 - 2022-02-23

### New Features:

* Now track Black Market trading separately to normal trading.
* Now track trade purchases at all markets, as buying commodities now affacts the BGS since Odyssey update 10.

### Bug Fixes:

* Never track on-foot CZs when in Horizons, to help reduce false positives.
* Fix error being thrown to the log when closing EDMC settings panel.
* Add workaround for game bug where factions are incorrectly reported at war - if only a single faction is reported at war in a system, ignore the war.

### Changes:

* Faction name abbreviations are slightly better when dealing with numbers, as they are no longer abbreviated. For example `Nobles of LTT 420` is now shortened to `NoL420` instead of `NoL4`.
* Layout tweaks to the columns in the report windows.


## v1.7.1 - 2021-12-21

### Bug Fixes:

* Fix plugin failure if tick happens while in-game, and you try to hand in BGS work before jumping to another system.


## v1.7.0 - 2021-11-01

### New Features:

* Now track (and report) names of on-foot CZs fought at, automatically determine CZ Low / Med / High, and automatically increment counts. Note that we still can't determine whether you've actually _won_ the CZ, so we count it as a win if you've fought there.
* Now track Exobiology data sold.
* New setting to show/hide tabs for systems that have no BGS activity, default to show.

### Changes:

* Bounty vouchers redeemed on Fleet Carriers now count only 50% of the value.
* Added scrollbar to Discord report.
* When plugin is launched for the very first time, default it to 'Enabled' so it's immediately active.
* Reorganisation and tidy up of settings panel, and add link to help pages.
* The Discord text field and fields in the settings panel now have right-click context menus to Copy, Paste etc.


## v1.6.0 - 2021-10-03

### New Features:

* Now count primary and secondary mission INF separately: Primary INF is for the original mission giving faction and secondary INF is for any target faction(s) affected by the mission. An option is included to exclude secondary INF from the Discord report *
* Discord options are now shown on the main tally windows as well as in the settings.

### Bug Fixes:

* Only count `War` or `Civilwar` missions for the originating faction (thanks @RichardCsiszarik for diagnosing and fixing this).

### Changes:

* Added on-foot scavenger missions and on-foot covert assassination missions to those that count when in `War` or `CivilWar` states.
* Tweaks to window layouts and wording.
* No longer allow mouse wheel to change field values, to help avoid accidental changes.
* Since Odyssey update 7, +INF is now reported for missions for factions in `Election`, `War` and `CivilWar` states. We still report this +INF separately from normal +INF, but have changed the wording to `ElectionINF` / `WarINF` instead of `ElectionMissions` and `WarMissions`.

_* Note that the plugin only tracks primary and secondary INF from this version onwards - all INF in older reports will still be categorised as primary INF._


## v1.5.0 - 2021-09-16

### New features:

* Now count and report certain mission types for factions in the `War` or `CivilWar` states, similarly to how some mission types in `Election` state are counted (gathering a full list of mission types that count when the faction is in conflict is still a work in progress).
* If faction is in state `Election`, `War` or `CivilWar`, don't report fake +INF, instead state the number of election / war missions completed, to avoid confusion.

### Changes:

* Tweaks to window layouts and wording.


## v1.4.0 - 2021-09-09

### New features:

* Can integrate directly with Discord to post messages to a channel, using a user-specified Discord webhook.
* Prefix positive INF with '+'.
* Mission INF is now manually editable as well as automatically updated.
* 'Select all' / 'Select none' checkbox at the top of each system to quickly enable / disable all factions for a system.
* Added 'Failed Missions' to Discord text.

### Bug Fixes:

* Apostrophes in Discord text no longer breaks the colouring.


## v1.3.0 - 2021-09-06

### New features:

* Conflict Zone options are now only presented for factions in `CivilWar` or `War` states.
* The option is now provided to omit individual factions from the report.
* There is a new option in the settings panel to switch on shortening of faction names to their abbreviations. This makes the report less readable but more concise.
* As a suggestion from a user (thanks CMDR Strasnylada!), we now use CSS coloured formatting blocks in the Discord text, which makes it look cleaner and clearer.

### Changes:

* The on-screen layout of the tally table has been improved.


## v1.2.0 - 2021-09-03

### New features:

* Ability to manually add High, Medium and Low on-foot and in-space Combat Zone wins to the Discord report by clicking on-screen buttons.

### Changes:

* Now include a lot more non-violent mission types when counting missions for a faction in the `Election` state (gathering a full list of non-violent mission types is still a work in progress).
* Improvements to layout of window.
* Rename buttons and windows to 'Latest BGS Tally' and 'Previous BGS Tally'.
* The last tick date and time presentation has been improved.


## v1.1.1 - 2021-08-31

### Bug Fixes:

* Now honour the 'Trend' for mission Influence rewards: `UpGood` and `DownGood` are now treated as *+INF* while `UpBad` and `DownBad` are treated as *-INF*.

### Changes:

* Report both +INF and -INF in Discord message.
* Various improvements to README:
    * Improved installation instructions.
    * Added instructions for upgrading from previous version.
    * Added personal data and privacy section.


## v1.1.0 - 2021-08-31

### Changes:

* Changed 'Missions' to 'INF' in Discord text.
* Removed 'Failed Missions' from Discord text.
* Made windows a bit wider to accommodate longer faction names.
* Changed plugin name to just 'BGS Tally' in settings.
* Improvements to the usage instructions in README.
* Renamed buttons to 'Latest Tick Data' and 'Earlier Tick Data' to more clearly describe what each does, avoiding the use of day-based terms 'Yesterday' and 'Today'.


## v1.0.0 - 2021-08-27

Initial release, based on original [BGS-Tally-v2.0 project by tezw21](https://github.com/tezw21/BGS-Tally-v2.0)

### New features:

* Now creates a Discord-ready string for copying and pasting into a Discord chat.
* _Copy to Clipboard_ button to streamline copying the Discord text.

### Bug fixes:

* Typo in 'Missions' fixed

### Other changes:

* Now logs to the EDMC log file, as per latest EDMC documentation recommendations.<|MERGE_RESOLUTION|>--- conflicted
+++ resolved
@@ -1,6 +1,5 @@
 # Change Log
 
-<<<<<<< HEAD
 ## v3.6.0-xx - xxxx-xx-xx
 
 ### New Features:
@@ -18,40 +17,7 @@
 * Activity windows no longer show a spurious 'Enable' checkbox (which didn't do anything) for systems that have no factions, instead now showing a message stating it is an empty system.
 
 
-## v3.5.0-b4 - 2024-02-25
-
-### Changes:
-
-* No longer trigger automatic Discord embeds for all hyperlinks in the multi-CMDR report.
-
-### Bug Fixes:
-
-* The new simple trade total was giving incorrect combined profit.
-
-
-## v3.5.0-b3 - 2024-02-24
-
-### Bug Fixes:
-
-* Handle system names with spaces in multi-CMDR discord report.
-
-
-## v3.5.0-b2 - 2024-02-24
-
-### Changes:
-
-* Activity windows now only remember positions, not sizes. Size should be automatic based on content, and if it's not then can get truncated content.
-
-
-## v3.5.0-b1 - 2024-02-21
-
-[No Changes from a1]
-
-
-## v3.5.0-a1 - 2024-02-17
-=======
 ## v3.5.0 - 2024-02-27
->>>>>>> 1c0adcaf
 
 ### New Features:
 
