--- conflicted
+++ resolved
@@ -2,14 +2,7 @@
 
 ## v5.2.0-xx - xxxx-xx-xx
 
-<<<<<<< HEAD
-### Changes:
-
-* Reduce time betwen automatic Discord posts from 5 mins to 1 min.
-* Tidy up Discord hooks presentation in settings panel.
-=======
-### New features:
->>>>>>> e7a1bcd6
+### New features:
 
 * Added synchronisation of marketIDs with Raven Colonial now it supports them
 * Better edit validation
@@ -18,6 +11,11 @@
 * Added synchronous update when Refresh button is pressed
 * Added recording of final build costs for bases
 * Added removal of planned builds that have been removed in RC.
+
+### Changes:
+
+* Reduce time betwen automatic Discord posts from 5 mins to 1 min.
+* Tidy up Discord hooks presentation in settings panel.
 
 ### Bug fixes:
 
