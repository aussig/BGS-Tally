import sys
from enum import Enum


# Conflict Zones
class CZs(Enum):
    SPACE_HIGH = 0
    SPACE_MED = 1
    SPACE_LOW = 2
    GROUND_HIGH = 3
    GROUND_MED = 4
    GROUND_LOW = 5


# Checkbox states
# Subclassing from str as well as Enum means json.load and json.dump work seamlessly
class CheckStates(str, Enum):
    STATE_OFF = 'No'
    STATE_ON = 'Yes'
    STATE_PARTIAL = 'Partial'
    STATE_PENDING = 'Pending'


class Ticks(Enum):
    TICK_CURRENT = 0
    TICK_PREVIOUS = 1


class UpdateUIPolicy(Enum):
    NEVER = 0
    IMMEDIATE = 1
    LATER = 2

# Discord channels
# Subclassing from str as well as Enum means json.load and json.dump work seamlessly
class DiscordChannel(str, Enum):
    BGS = 'BGS'
    CMDR_INFORMATION = 'CMDR-info'
    FLEETCARRIER_MATERIALS = 'FC-mats'
    FLEETCARRIER_OPERATIONS = 'FC-ops'
    THARGOIDWAR = 'TW'


class FleetCarrierItemType(Enum):
    MATERIALS_SELLING = 0
    MATERIALS_BUYING = 1
    COMMODITIES_SELLING = 2
    COMMODITIES_BUYING = 3
    CARGO = 4
    LOCKER = 5


class DiscordPostStyle(str, Enum):
    TEXT = 'Text'
    EMBED = 'Embed'


class DiscordActivity(str, Enum):
    BGS = 'BGS'
    THARGOIDWAR = 'TW'
    BOTH = 'Both'


class DiscordFleetCarrier(str, Enum):
    MATERIALS = 'Materials'
    COMMODITIES = 'Commodities'
    BOTH = 'Both'


class RequestMethod(Enum):
    GET = 'get'
    POST = 'post'
    PUT = 'put'
    PATCH = 'patch'
    DELETE = 'delete'
    HEAD = 'head'
    OPTIONS = 'options'


class CmdrInteractionReason(int, Enum):
    SCANNED = 0
    FRIEND_REQUEST_RECEIVED = 1
    INTERDICTED_BY = 2
    KILLED_BY = 3
    MESSAGE_RECEIVED = 4
    TEAM_INVITE_RECEIVED = 5
    FRIEND_ADDED = 6

class ApiSyntheticEvent(str, Enum):
    CZ = 'SyntheticCZ'
    GROUNDCZ = 'SyntheticGroundCZ'
    CZOBJECTIVE = 'SyntheticCZObjective'
    SCENARIO = 'SyntheticScenario'

class ApiSyntheticCZObjectiveType(str, Enum):
    CAPSHIP = 'CapShip'
    SPECOPS = 'SpecOps'
    GENERAL = 'WarzoneGeneral'
    CORRESPONDENT = 'WarzoneCorrespondent'

class ApiSyntheticScenarioType(str, Enum):
    MEGASHIP = 'Megaship'
    INSTALLATION = 'Installation'

ApiSizeLookup: dict = {
    'l': 'low',
    'm': 'medium',
    'h': 'high'
}

DATETIME_FORMAT_ACTIVITY: str = "%Y-%m-%dT%H:%M:%S.%fZ"
DATETIME_FORMAT_API: str = "%Y-%m-%dT%H:%M:%SZ"
DATETIME_FORMAT_DISPLAY = "%Y-%m-%d %H:%M:%S"
DATETIME_FORMAT_JOURNAL: str = "%Y-%m-%dT%H:%M:%SZ"
DATETIME_FORMAT_TICK_DETECTOR_GALAXY = "%Y-%m-%dT%H:%M:%S.%fZ"
DATETIME_FORMAT_TICK_DETECTOR_SYSTEM = "%Y-%m-%dT%H:%M:%SZ"
DATETIME_FORMAT_TITLE: str = "%Y-%m-%d %H:%M:%S"

FILE_SUFFIX: str = ".json"
FOLDER_ASSETS: str = "assets"
FOLDER_BACKUPS: str = "backups"
FOLDER_DATA: str = "data"
FOLDER_OTHER_DATA: str = "otherdata"
FOLDER_UPDATES: str = "updates"
FONT_HEADING_1: tuple = ("Helvetica", 13, "bold")
FONT_HEADING_2: tuple = ("Helvetica", 11, "bold")
FONT_SMALL: tuple = ("Helvetica", 9, "normal")
if sys.platform == 'win32':
    FONT_TEXT: tuple = ("Segoe UI Emoji", 11, "normal")
    FONT_TEXT_BOLD: tuple = ("Segoe UI Emoji", 11, "bold")
    FONT_TEXT_UNDERLINE: tuple = ("Segoe UI Emoji", 11, "underline")
    FONT_TEXT_BOLD_UNDERLINE: tuple = ("Segoe UI Emoji", 11, "bold underline")
else:
    FONT_TEXT: tuple = ("Helvetica", 11, "normal")
    FONT_TEXT_BOLD: tuple = ("Helvetica", 11, "bold")
    FONT_TEXT_UNDERLINE: tuple = ("Helvetica", 11, "underline")
    FONT_TEXT_BOLD_UNDERLINE: tuple = ("Helvetica", 11, "bold underline")
<<<<<<< HEAD

COLOUR_HEADING_1: str = "#A300A3"

TAG_OVERLAY_HIGHLIGHT: str = "<H>"
=======
COLOUR_HEADING_1: str = "#A300A3"
COLOUR_WARNING: str = "#F00"
>>>>>>> 5664c999
<|MERGE_RESOLUTION|>--- conflicted
+++ resolved
@@ -135,12 +135,6 @@
     FONT_TEXT_BOLD: tuple = ("Helvetica", 11, "bold")
     FONT_TEXT_UNDERLINE: tuple = ("Helvetica", 11, "underline")
     FONT_TEXT_BOLD_UNDERLINE: tuple = ("Helvetica", 11, "bold underline")
-<<<<<<< HEAD
-
 COLOUR_HEADING_1: str = "#A300A3"
-
 TAG_OVERLAY_HIGHLIGHT: str = "<H>"
-=======
-COLOUR_HEADING_1: str = "#A300A3"
-COLOUR_WARNING: str = "#F00"
->>>>>>> 5664c999
+COLOUR_WARNING: str = "#F00"