--- conflicted
+++ resolved
@@ -19,7 +19,6 @@
 from bgstally.formatters.default import DefaultActivityFormatter
 from bgstally.formattermanager import ActivityFormatterManager
 from bgstally.market import Market
-from bgstally.powerplay import Merits
 from bgstally.missionlog import MissionLog
 from bgstally.objectivesmanager import ObjectivesManager
 from bgstally.overlay import Overlay
@@ -87,7 +86,6 @@
         self.activity_manager: ActivityManager = ActivityManager(self)
         self.fleet_carrier: FleetCarrier = FleetCarrier(self)
         self.market: Market = Market(self)
-        self.merits: Merits = Merits(self)
         self.request_manager: RequestManager = RequestManager(self)
         self.api_manager: APIManager = APIManager(self)
         self.webhook_manager: WebhookManager = WebhookManager(self)
@@ -216,13 +214,8 @@
                 self.state.station_faction = get_by_path(entry, ['StationFaction', 'Name'], self.state.station_faction) # Default to existing value
                 dirty = True
 
-<<<<<<< HEAD
             case 'Loadout':
                 self.colonisation.journal_entry(cmdr, is_beta, system, station, entry, state)
-=======
-            case 'Powerplay':
-                self.merits.update(entry)
->>>>>>> 25a1aa80
 
             case 'Market':
                 self.market.load()
@@ -259,6 +252,9 @@
             case 'MissionFailed':
                 activity.mission_failed(entry, self.mission_log)
                 dirty = True
+
+            case 'PowerplayMerits':
+                activity.powerplay_merits(entry)
 
             case 'ReceiveText':
                 self.target_manager.received_text(entry, system)
