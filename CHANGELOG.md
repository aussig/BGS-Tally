--- conflicted
+++ resolved
@@ -1,6 +1,5 @@
 # Change Log
 
-<<<<<<< HEAD
 ## v3.2.0-xx - xxxx-xx-xx
 
 ### New Features:
@@ -15,10 +14,7 @@
 * `/activities` endpoint: Thargoid War number of settlements reactivated now included in `systems/[system]/twreactivate`
 
 
-## v3.1.0-xx - xxxx-xx-xx
-=======
 ## v3.1.0-b2 - 2023-08-09
->>>>>>> 0a763929
 
 ### New Features:
 
