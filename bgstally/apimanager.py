--- conflicted
+++ resolved
@@ -90,13 +90,8 @@
         api_activity:dict = {
             'cmdr': cmdr,
             'tickid': activity.tick_id,
-<<<<<<< HEAD
-            'ticktime': activity.tick_time.strftime(DATETIME_FORMAT_JOURNAL),
-            'timestamp': datetime.now(UTC).strftime(DATETIME_FORMAT_JOURNAL),
-=======
             'ticktime': activity.tick_time.strftime(DATETIME_FORMAT_API),
-            'timestamp': datetime.utcnow().strftime(DATETIME_FORMAT_API),
->>>>>>> afc88b27
+            'timestamp': datetime.now(UTC).strftime(DATETIME_FORMAT_API),
             'systems': []
         }
 
