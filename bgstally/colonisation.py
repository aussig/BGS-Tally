--- conflicted
+++ resolved
@@ -200,15 +200,9 @@
                 system = self.find_system({'StarSystem' : self.current_system, 'SystemAddress': self.system_id})
                 build_state:BuildState|None = None
 
-<<<<<<< HEAD
-                # Colonisation ship is always the first build. find/add system. find/add build
-                # Construction site can be any build, so find/add system, find/add build
-                if '$EXT_PANEL_ColonisationShip;' in f"{self.station}" or 'Construction Site' in f"{self.station}":
-=======
                 # Find and add system and build for construciton sites.
                 # Colonisation ship is always the first build. Construction site can be any build
                 if '$EXT_PANEL_ColonisationShip' in f"{self.station}" or 'Construction Site' in f"{self.station}":
->>>>>>> 151e1798
                     Debug.logger.debug(f"Docked at construction site. Finding/creating system and build")
                     if system == None: system = self.find_or_create_system({'StarSystem': self.current_system, 'SystemAddress' : self.system_id})
                     build = self.find_or_create_build(system, {'MarketID': self.market_id, 'Name': self.station, 'Body': self.body})
