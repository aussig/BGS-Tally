# Change Log

<<<<<<< HEAD
## vx.x.x - xxxx-xx-xx

### New Features:

* Now tracks and reports your Powerplay merits earned each daily tick.
* New Discord channel for Powerplay reporting.


## v5.1.0-xx - xxxx-xx-xx
=======
## v5.1.0-b1 - 2025-08-30
>>>>>>> 4419d875

### New Features:

* Integrates click-through to the new EDGIS system map from the Elite Dangereuse project, on activity windows and colonisation window.

### Changes:

* Inara link now a logo button on activity windows - looks better alongside the new EDGIS button.

### Bug Fixes:

* East India Co API URL fixed


## v5.1.0-a1 - 2025-08-20

### New Features:

* Colonisation: The remaining materials to be hauled to reach your current target are now displayed on a new panel in the in-game overlay.
* Additional overlay configuration: If you are having trouble with positioning of overlay panels in-game, most commonly caused by having global scaling in Windows set to something other than 100%, you can now override various global overlay positioning settings (width, height, line height, character width etc.) which should allow you to lay everything out more precisely.
* Automatic posting of BGS and TW activity to Discord. There is now a checkbox in the settings to switch this on (defaults to `Off`). Discord applies strict limits to the number of posts we can send (which is across all users posting to any particular Discord server), so automatic posting is limited to a maximum of one post every 5 minutes.
* Cartography values are now editible in activity windows, this is to work around a game bug where it doesn't always log cartography sales.
* Space CZ side objectives are now editable in activity windows.
* Translation is now supported for commodity names.
* Added shortcuts for East India Co and Spectrum in API config.
* For all API shortcuts, added a link through to the website for the related organisation.

### Changes:

* There is now a setting to show and hide the 'Objectives' overlay panel in BGS-Tally settings.
* Colonisation: Notes window now saves on close
* [Internal] Standardised on `BGST_` prefix for all Windows Registry entries and deleted old Registry entries with `X` prefix. Should be zero impact on users, but now conforms to EDMC guidelines for Registry naming.
* When posting your fleet carrier jump information to Discord, it now uses a Discord dynamic timestamp, showing the relative time to the jump (e.g. "In 6 minutes")
* Colonisation: New tooltips on main window to help with column modes.

### Bug Fixes:

* Colonisation: All commodities list was sometimes not displaying correctly
* Colonisation: Bioreducing lichen Inara link was incorrectly linking to Animal meat
* Colonisation: Fix for missing body information.
* Colonisation: Fix for column width resizing.
* Colonisation: Various other minor bug fixes.


## v5.0.0 - 2025-07-25

### New Features:

* Colonisation Tracking. Your active builds in progress, with targets, are summarised on the main EDMC window and all your colonisation plans are available in a separate window accessed from a button on the main EDMC window, together with separate windows for possible bases, general notes and help.
* Conflict states are highlighted in the activity window: Elections in orange and wars in red.
* The individual tick time **for each system** is now reported on the activity window and on the overlay in-game.
* You can now customise the Discord avatar image for your Discord posts, if you want to override the default BGS-Tally icon.
* The Fleet Carrier window now lists your full cargo and materials, in addition to those with buy or sell orders. You have the choice of what to post to Discord across all the inventory windows.
* Objectives. If you use the API to connect to a server that supports them (API ≥ v1.6.0) then your squadron or group can define shared missions that multiple CMDRs can work towards. _Note that this feature was developed before Frontier announced the upcoming Vanguards. We don't know what's coming in that update, but will adapt when the time comes._
    - Missions can be of various types (for example - `win a war` or `boost a faction`) and each mission can have one or more targets (for example - `win xx space CZs` or `generate yyy CR in trade profit`).
    - Objectives are shown in a new window accessible from the main EDMC window - click the 𖦏 button. The layout is a bit basic at the moment, it will probably improve in future.
    - If you use the in-game overlay, Objectives are also displayed on a new overlay panel in-game.

### Changes:

* When multiple systems are pinned to the in-game overlay, they are now formatted more elegantly, with all system names shown as coloured titles.
* Fleet carrier cargo is now updated whenever you transfer cargo to/from your carrier. This gives a more up to date cargo manifest than just relying on CAPI (with it's 15 minute cooldown and reliance on visiting your carrier management screen) but it is still not perfect as doesn't account for other players using your carrier.
* API configuration window is now scrollable and resizable to allow for smaller screen resolutions

### Bug Fixes:

* The tick time was not being sent in `/event` API calls.
* Any Search and Rescue (e.g. escape pods) would cause the overlay to stop displaying your work in that system.
* When abandoning of failing a mission that was not logged when it was originally accepted (e.g. when BGS-Tally was not running), and sending events to an API, the API call would fail.
* Fixed bug which would cause the Fleetcarrier window to fail to load properly if newer Trailblazers or Thargoid war commodities had buy or sell orders set.
* Fix an occasional initial loading issue with the API configuration window

### API Changes ([v1.6](https://studio-ws.apicur.io/sharing/4cc039a5-fcdf-4bdb-adb3-1cd4b78f70d8)):

* New `/objectives` endpoint.
* `/events` endpoint: Synthetic events added for certain activities in game that the game itself doesn't log in the journal:
    - `SyntheticCZ`: Sent when a Space CZ is won.
    - `SyntheticCZObjective`: Sent when an objective is completed in a Space CZ (cap ship / spec ops / enemy captain / enemy correspondent).
    - `SyntheticGroundCZ`: Sent when a Ground CZ is won.
    - `SyntheticScenario`: Sent when a scenario is won (only Megaship scenarios for the moment, Installation scenarios cannot be tracked).


## v4.2.2 - 2025-05-17

### Bug Fixes:

* Fix failure of BGS preview and discord reporting when running with EDMC 5.13 and above


## v4.2.1 - 2025-05-17

### Changes:

* Added a tooltop to the 'Post to Discord' button giving reasons why it's disabled


## v4.2.0 - 2024-12-22

### New Features:

* Added new Discord formatter supporting the Celestial Light Brigade's preferred Discord structure and layout for BGS reports.
* Each faction now has its influence % shown in the on-screen activity window.
* Factions are shown ordered by % influence, highest first in the on-screen activity window.
* Added Hungarian translation.

### Changes:

* Only check for a new tick once per minute, not on every FSD jump.
* Split "BM Prof" heading on activity windows onto two lines for more efficient use of space.

### Bug Fixes:

* If the check for a new plugin version was failing, this would throw several exceptions to the EDMC log.
* Murders of police ships were not being tracked.
* Any API key entered by the user is now cleaned up and truncated to avoid problems with bad inputs.


## v4.1.1 - 2024-09-27

### Bug Fixes:

* The Discord report was blank if the Discord language was set to anything other than English
* INF numbers in legend / help window weren't showing the new ones implemented in v4.1.0


## v4.1.0 - 2024-09-26

### New Features:

* Added ability to set the position of all in-game overlay panels. If you are finding you don't like where BGS-Tally positions the in-game information, or they overlap with other plugins, you can now override the default positions. If you would like to do this, take a look at the instructions in the `config\userconfig.template.ini` file.
* Added options to only post your carrier materials, only your carrier commodities or both (defaults to both).
* Added Russian translation.

### Changes:

* Updated layout of Discord posts to include link back to BGS-Tally wiki page.
* Switched to a new tick detector created by CMDR Zoy. The old elitebgs.app detector was occasionally unreliable and the new detector also gives further advantages that BGS-Tally may be able to take advantage of in future.
* Changed label on Discord report heading to make it clearer that it's clickable to show the legend / help window.
* The Legend (help) window is now scrollable.
* Detailed INF reports now use clearer numbers for the +INF levels: 1️⃣2️⃣3️⃣4️⃣5️⃣ instead of ➊➋➌➍➎
* Translation updates.

### Bug Fixes:

* In-game overlay would stop working when certain activities were completed (murders, ground murders, scenarios or mission fails)
* A change in the latest release of EDMC (5.12.0) stopped the settings panel from loading


## v4.0.1 - 2024-06-11

### Changes:

* Updated Thargoid Scout bond value to 80k due to an unannounced change in game version v18.06. This was causing scout kills to not be tallied.

### Bug Fixes:

* The new font for the Discord preview wasn't working very well for some Linux distributions, so it's now only used on Windows.
* The plugin settings pane was failing to display and translated Discord posts were failing to post if the BGS-Tally folder name was not "BGS-Tally".


## v4.0.0 - 2024-06-07

### New Features:

* Localisation. The plugin is now translated into French, German, Italian, Portuguese (Portugal), Portuguese (Brazil), Serbian (Latin), Spanish and Turkish. For the user interface, it will pick up the language you have set EDMC to use. If anyone would like to help translate into other languages, please post a message on the BGS-Tally Discord.
* Independent language for Discord posts. You can separately set the language that is used for Discord posts, in case the Discord server has a different preferred language to the one you run EDMC in.
* Added logo to main window and all window icons
* Added options to only post your BGS activity, only your TW activity or both (defaults to both), for CMDRs who want to selectively post a single type of activity.
* Now track and report Search and Rescue (SandR) hand-ins for the BGS, tallied against the controlling faction at the station handed in.
* Now track side objectives in space conflict zones, but with some caveats:
    * Capital ship defeats 👑 should be 100% reliable
    * Spec ops wing kills 🔠 are tallied as soon as BGS-Tally finds the **first detectable kill** in the spec ops wing. This may not be the first spec ops kill you make because the order of events logged by the game is not predictable, so we need to tally as soon as we spot a kill. Just make sure you finish off those spec ops wings CMDRs!
    * Enemy captain kills 👨‍✈️ will sometimes be tallied and sometimes not, for the same reason.
    * Enemy propagandist wing kills ✒️ are also tallied as soon as BGS-Tally spots the **first detectable kill** in the propagandist wing, for the same reason.
* Added tooltips (hover text) to all abbreviations on screen, and a few of the controls and buttons that are not self-explanatory.
* Added support for different Discord post formats. So if your squadron or group would like your discord activity posts to look different, this can be done. Currently it's a programming job to create a new format (so ask your friendly Python developer to get in touch, or send in a suggestion for a new format to the BGS-Tally Discord server).
* Added popup CMDR information on the in-game overlay when you interact with a CMDR.
* Added 'Copy to Clipboard' button on CMDRs information window.
* Added 'Copy to Clipboard' button on Fleet Carrier information window.

### Changes:

* Added new logo as avatar for all posts.
* Removed 'modified by Aussi' references, as Tez (the original author of BGS-Tally) is now recommending this version to users.
* Each trade buy / sell band is only reported if it is non-zero, avoiding clutter in the report.
* Changed the font used in the Discord preview panel on activity windows to a font that supports more emoji and more closely matches Discord posts.
* Tweaked the discord webhooks layout in settings to include horizontal lines for better clarity.
* Unfortunately had to remove the functionality to log CMDRs scanned while in a dropship / taxi as we can no longer get the CMDR name from the game journal.
* The layout of the CMDR information panel in the CMDRs window has been tidied up.
* Only enable the 'Post to Discord' button on all windows if a Discord username is set in the settings.
* A warning is now displayed on the Fleet Carrier window if you have not enabled the correct setting in EDMC.
* Tidied up layout of Discord options on activity windows.
* Update kill bond values for Thargoid interceptor kills for game version v18.06.
* The default +INF assigned for war missions that are missing INF values in the game journal has been increased to 2 (from 1).
* Replaced 'Active / Paused' status label with icons on main window and refresh immediately preference is changed.

### Bug Fixes:

* The Fleet Carrier info Discord post was breaking because the data was duplicated in the post.
* Fleet Carrier window was failing to initialise if the carrier's current system wasn't set.
* Protect against rare situation where null data can cause the Activity window to fail to load.
* The 'Delete' button was hard to read when disabled on the CMDRs window.
* Thargoid War VIP passenger evac missions weren't being counted.
* Was incorrectly reporting BGS activity in TW systems.
* Was incorrectly reporting TW search and rescue collection in non-TW systems.
* Activity window wasn't showing all trade purchase and profit bands.
* If you changed your Discord webhook settings after previously successfully posting to Discord, then tried to post again in the same tick, it would fail.
* If any Discord post got bigger than the limits imposed by Discord, it would silently fail to post. Now, the post is truncated to the Discord limit and '...' appended to the end.
* The 'Post to Discord' button on the CMDRs information window was sometimes becoming enabled even if there were no valid discord webhooks set up.

### API Changes ([v1.5](https://studio-ws.apicur.io/sharing/0f4472d2-d6b8-4718-8d38-205fc4539402)):

* `/activities` endpoint: Search and Rescue handins now included at `systems/[system]/factions/[faction]/sandr`, containing `damagedpods`, `occupiedpods`, `thargoidpods`, `blackboxes`, `wreckagecomponents`, `personaleffects`, `politicalprisoners` and `hostages` as properties.


## v3.6.2 - 2024-05-31

### Changes:

* Update kill bond values for Thargoid interceptor kills for game version v18.06.


## v3.6.1 - 2024-04-07

### Bug Fixes:

* For some CMDRS, TW system and station data was omitted for some systems.


## v3.6.0 - 2024-03-23

### New Features:

* BGS-Tally now tracks carrier commodity buy and sell orders (in addition to the existing bartender materials buy and sell orders). These are tracked in real time as you change your carrier orders. They are posted to Discord with your materials orders.
* You can now pin one or more systems to the in-game overlay, to permanently show your work in those systems.
* Adding a friend is now logged as a CMDR interaction.
* Thargoid Titan bio pod collection and hand-in tracking 🏮. You can hand them in at any rescue ship, but they are tallied in the system they were collected.
* If you accidentally target an ally ship in a space CZ, you now get a warning on screen.

### Changes:

* The tracking of bartender materials buy and sell orders is now updated in real time, as you change them in your carrier. Previously, you would have to wait for the next CAPI carrier data update, which would be at the most every 15 minutes.
* The Carrier information window has been reorganised to show commodities and materials.
* All 'Post to Discord' buttons now only allow a single click. They temporarily disable themselves for a few seconds after posting, to avoid accidental multiple posts.
* No longer report BGS work for systems in Thargoid War.
* Activity windows no longer show BGS factions and data for Thargoid War systems, instead now showing a message stating that the system is in TW state.
* Activity windows no longer show a spurious 'Enable' checkbox (which didn't do anything) for systems that have no factions, instead now showing a message stating it is an empty system.

### Bug Fixes:

* Wasn't omitting BGS activity from systems in TW state in 'modern' style Discord posts, only text posts. Now omitted in both.
* Not all thargoid activity was being omitted when a system was switched off.
* A lot of special characters used in TW reports were not displaying correctly in the in-game overlay.
* Fixed a rare crash that would stop the in-game overlay working.
* Sometimes BGS-Tally wasn't realising you had left a megaship scenario.

### API Changes ([v1.4](https://studio-ws.apicur.io/sharing/3164656a-eea9-4588-a9b9-e3f5f7ee66bc)):

* `/activities` endpoint: Added `thargoidpods` to `systems/[system]/twsandr`.


## v3.5.0 - 2024-02-27

### New Features:

* New 'detailed INF' report. This is optional and is off by default, but when enabled gives a detailed breakdown of the number of missions completed at each +INF level. For example: `INF +19 (➋ x 4 ➌ x 2 ➎ x 1)` means you completed 4 missions awarding ++, 2 mission awarding +++ and 1 mission awarding +++++. Manually tallied INF is simply added or removed from the overall total.
* When secondary INF reporting is switched on, now indicate which INF is primary `🅟` and which is secondary `🅢`. This can also combine with detailed INF reporting to give a full breakdown of primary and secondary INF.
* New 'detailed Trade' checkbox, which is on by default and when enabled shows the full trade breakdown into brackets 🆉 | 🅻 | 🅼 | 🅷, when disabled all brackets are combined into simple totals for trade purchase and trade profit.
* When multiple CMDRs are selected in the CMDR window, 'Post to Discord' now posts a concise table containing all the CMDRs in the list, with Inara and Inara squadron links where available. With a single CMDR selected, posting is exactly the same as it was.

### Changes:

* Activity windows (latest Tally / previous Tally) will now remember their positions within a game session. Height and width is still automatic to avoid truncated content if it's larger than the last time you opened the window.
* Re-opening an already open activity window (latest Tally / previous Tally) will no longer open two copies of the same window. Instead, the old one will be closed and a new fresh window with latest data opened at the same position and size on screen.


## v3.4.0 - 2024-02-09

### New Features:

* Discord webhooks completely re-worked. Now, instead of a single, fixed webhook for each type of Discord post, there is a fully flexible table of webhooks which you can set up any way you like - a single webhook for all Discord posts; a webhook for each type of Discord post; multiple webhooks for each type, or any combination of these. As one example, this would allow you to send your BGS reports to multiple Discord servers if you wish.
* The system title and a link to the Inara page for the system are now shown at the top of every activity panel.

### Changes:

* Heading styles have been standardised across all windows. And headings are now purple, yay!
* URL link styles have been standardised across all windows.
* When posting CMDR info to Discord, now include how you interacted with them, colour coded.
* The 'Post to Discord' button is now always visible (but greyed out if not usable) on Fleet Carrier and CMDR Information windows.

### Bug Fixes:

* Thargoid vessel types in mission reports were still showing if they were 0. These are now omitted.
* Fix error when fetching carrier data when carrier has no sell orders.
* If an `/events` API client sets an event filter using an integer as the filter, e.g. `3`, this was throwing an error and the event was not sent.


## v3.3.0 - 2023-12-09

### New Features:

* Targeting a player in a taxi will now log the player name and attempt lookup on Inara.
* Now log the details of any CMDR who interdicts you, sends a message in local chat, invites you to a team, kills you solo or kills you in a team.
* The CMDR listing window now has an extra 'Interaction' column which describes how you interacted with the other CMDR (scanned, interdicted by etc.).
* Thargoid War banshee kills are now tallied.

### Changes:

* Faction name abbreviations are less obscure when the faction name contains a number or a dash.
* Thargoid vessel types are omitted if they are 0, both for kills and for missions. This creates shorter and clearer reports.
* No longer include Exobiology sales in discord reports.
* Plugin no longer terminates if it cannot fetch the tick from elitebgs.app on initial load. Not an ideal situation as we know nothing about the current tick, but at least BGS-Tally is still usable in this situation.

### Bug Fixes:

* Fix (another) crash in code that detects drop from supercruise at megaships.

### API Changes ([v1.3](https://studio-ws.apicur.io/sharing/d352797e-c40e-4f91-bcd8-773a14f40fc0)):

* `/events` endpoint: All localised fields are now stripped before sending. i.e. fields who's name ends with `_Localised`.
* `/activities` endpoint: Added `banshee` to `systems/[system]/twkills`.
* `/activities` endpoint: Added `scythe-glaive` to `systems/[system]/twkills`.


## v3.2.0 - 2023-10-21

### New Features:

* In-game overlay now briefly displays a BGS summary for the current system when doing BGS work.
* Space Conflict Zones are now tracked automatically. As with Ground CZs, the game doesn't give us enough information to detect whether you've actually **won** the CZ, so if you drop in and log a kill within 5 minutes, this is tallied as a win. Manual controls are still available to adjust if you need.
* Thargoid War system progress is now displayed as a progress bar on the in-game overlay when in a TW active system.
* An activity indicator now briefly flashes green on the overlay when BGS-Tally logs BGS or TW activity.
* Thargoid War reactivation (settlement reboot) missions are now tracked: both for the station issuing the mission (`🛠️ x n missions`) and for the system where the settlement was reactivated (`🛠️ x n settlements`).
* Added a new setting to allow you to switch off reporting for new systems you visit. This is for CMDRs who regularly only want to report a subset of their work - it means you don't have to switch off a load of systems, you can just switch on the few you need.
* Forced ticks are now labelled clearly, including in Discord posts.
* Allow each overlay panel to be individually hidden or shown.
* Automatically attempt to track megaship scenarios.  As with Ground CZs, the game doesn't give us enough information to detect whether you've actually **won** the scenario, so if you drop in and log a kill within 5 minutes, this is tallied as a win for the faction that's at war with the first ship you kill.
* Added quick-setup button for [Comguard](https://comguard.app/) in API configuration window.

### Changes:

* Pop-up legend window now contains a list of the Thargoid vessel type abbreviations.
* Show a hand cursor 👆 over help text to make it clearer you can click it to show the legend window.
* Pop-up legend window now includes 🛠️ for TW reactivation missions.
* Trade purchase is now reported in three brackets rather than two: 🅻 | 🅼 | 🅷
* Trade profit is now reported in four brackets rather than three: 🆉 | 🅻 | 🅼 | 🅷

### Bug Fixes:

* Some Orthrus kills were not being tallied because the bond value logged was 40m instead of the previous 25m. We can only detect the type of Thargoid via the bond value logged by the game, so BGS-Tally will now tally an Orthrus for both kill values.
* Trade purchase, sale and profit was not being logged if you previously disembarked from your ship on foot, took a taxi or dropship somewhere, returned to your ship and then traded.
* Forcing a tick (via the settings panel), though still not recommended unless automatic tick detection has **definitely** missed a tick, should now be much more reliable:
    * It would cause your previously logged activity for the current tick to be lost and replaced by activity after the forced tick. Now, a 'proper' new tick is created so your earlier activity should be kept and available in the previous ticks dropdown menu.
    * If an automatic tick arrived with an earlier tick time than your forced tick, this could cause BGS-Tally to get confused. We now ignore any incoming ticks that have an older tick time than your forced tick.
    * Forced ticks are now handled more elegantly when sending data via the BGS-Tally API, as we generate a fake `tickid` for the forced tick.
* Due to a game bug, some illegal massacre and assassination missions were not tallying negative INF correctly against the target faction. Implemented a workaround for this.
* Due to a game bug, some ship murders were not being tallied against the target ship faction. Implemented a workaround for this.
* BGS-Tally now handles cargo ejection for Thargoid S&R operations. Previously, it could mis-tally to the wrong system because it hadn't realised the cargo scooped in that system had been destroyed by ejection.
* If you quit EDMC, jumped to a new system, then relaunched EDMC, any activity would be tallied to the last system you visited before quitting EDMC. BGS-Tally now realises that you are in a new system. Please note however, although it now knows you're in a new system, it can't get hold of faction or conflict information in this situation, so if you plan to work in the new system and haven't visited it before in this tick, you should jump to another system and back, or re-log to the main menu, either of which will properly load up the factions and conflicts.
* `/events/` API wasn't augmenting `StationFaction` correctly for `MissionFailed` and `MissionAbandoned` events (per API spec v1.1).
* Thargoid S&R operations cargo tracking now cleared down properly when your cargo hold is empty. Previously, it could mis-tally to the wrong system.
* Don't clear Thargoid S&R delivery tally if you are killed.
* Fix crash in code that detects drop from supercruise at megaships.


### API Changes ([v1.2](https://studio-ws.apicur.io/sharing/cc3753c2-6569-4d74-8448-8fb9363898ce)):

* `/activities` endpoint: Thargoid War reactivation missions now included in `systems/[system]/factions/[faction]/stations/[station]/twreactivate`
* `/activities` endpoint: Thargoid War number of settlements reactivated now included in `systems/[system]/twreactivate`
* `/activities` endpoint: `Activity` now has a `ticktime` timestamp in addition to `tickid`.
* `/activities` endpoint: When the user forces a tick, a new `tickid` is generated by BGS-Tally that conforms to the 24-character elitebgs.app tickid standard but starts with six zeroes '000000' to distinguish it as a forced tick.
* `/events` endpoint: `Event` now has a `ticktime` timestamp in addition to `tickid`.
* `/events` endpoint: When the user forces a tick, a new `tickid` is generated by BGS-Tally that conforms to the 24-character elitebgs.app tickid standard but starts with six zeroes '000000' to distinguish it as a forced tick.
* `/events` endpoint: Ensure `StationFaction` is not overwritten if it is already present from the journal event.
* `/events` endpoint **breaking change**: `StationFaction` is now always an object with a single `Name` property, and is never a simple string.


## v3.1.1 - 2023-08-23

### Bug Fixes:

* Fixed the Fleet Carrier screen, which was showing empty buy and sell order panels if your carrier had _either_ no buy or sell orders.


## v3.1.0 - 2023-08-13

### New Features:

* Thargoid War kills are now tracked for each vessel type: `💀 (kills)`. But **please be aware**: BGS-Tally will only count a kill if it is logged in your game journal. This reliably happens if you solo kill a Thargoid, and usually happens (since game update 16) when you kill in a Team or with others.
* Thargoid War Search and Rescue collection and hand-in tracking. BGS-Tally now tracks where you pick up occupied and damaged escape pods ⚰️, black boxes ⬛ and tissue samples 🌱. You can hand them in anywhere, but they are tallied in the system they were collected.
* You can now delete CMDRs from the CMDR target list history.
* Targets older than 90 days are automatically removed from the CMDR target list history.
* When a friend request is received from another player, their details are looked up on Inara and they are added to the target log. Note that the squadron ID and legal status will be shown as '----' as that information is not available for friend requests.
* Carrier jump reporting implemented, automatically reporting your carrier jumps (and cancelled jumps) to a Discord channel of your choice.
* Thargoid War Revenant kills are now tracked (`R` in report).
* Thargoid War Scythe and Glaive kills are now tracked (`S/G` in report).
* Track the new TW evacuation mission released in Update 16.

### Changes:

* Thargoid War massacre missions are now labelled slightly differently - `💀 (missions)` - in line with the labelling for kills - `💀 (kills)`.
* Posting targeted CMDR information on Discord now goes to a separate 'CMDR Information' channel, if you configure one. It will fall back to using the BGS channel.
* Posting information on Discord now goes to a separate 'CMDR Information' channel, if you configure one. It will fall back to using the BGS channel.
* Exploration data tallying now takes into account not just the `TotalEarnings` logged but also the `BaseValue` and `Bonus`. The larger value is used if these differ.  Note this is now the same logic that EDDiscovery uses.
* If there is a new version of BGS-Tally available, it is downloaded and prepared during **launch** of the plugin instead of **shutdown**. You still need to relaunch EDMC to get the new version, but this change should mean that if there is a critical plugin bug that kills the plugin, we should be able to fix it with an auto-update.

### Bug Fixes:

* BGS-Tally was crashing on load when running on Linux. This is now fixed.
* Fix failure of networking thread, and therefore all subsequent networking calls, if an API discovery request detects new API features during startup.
* TW kills were not being logged to the correct system if it was a zero-population system. This was because historically BGST only dealt with BGS logging, so ignored zero-pop systems.  We now create tracking entries for these systems.
* Harden all file loading and JSON parsing to protect against corrupted data on disk.
* Potential fix for mis-tallying of ground CZs when other commanders are fighting.
* Check for main UI frame before attempting to update the status text. Protects against rare errors where the status bar was updated before the main window has fully initialised.

### API Changes ([v1.1](https://studio-ws.apicur.io/sharing/c2adeddc-f874-42d3-b450-49bd59ed1a79)):

* `/activities` endpoint: Thargoid war kills now included in `systems/[system]/twkills`
* `/activities` endpoint: Thargoid search and rescue counts now included in `systems/[system]/twsandr`
* `/events` endpoint: `StationFaction` is now an empty string "" when undocked.


## v3.0.2 - 2023-04-11

### Bug Fixes:

* Fix crashing bug which was affecting some CMDRs, stopping Discord posting. Unfortunate side effect was that it also stopped auto-updating, so this version will have to be installed manually.


## v3.0.1 - 2023-04-11

### Bug Fixes:

* Trade purchasing at 'High' supply stock bracket wasn't being reported.


## v3.0.0 - 2023-04-09

### New Features:

* Plugin auto-update. From this version on, when a new version of the plugin is released, it will automatically be downloaded and update itself the next time you launch EDMarketConnector. You will need to install this version 3.0.0 manually, but that should be the last time you ever have to do a manual update unless you want to test pre-release versions (i.e. alphas or betas).
* Fleet Carrier materials tracking. BGS-Tally will now track your Fleet Carrier materials for sale and for purchase, with the ability to post to Discord. For this to work, you need to be using EDMC v5.8.0 or greater, authenticate EDMC with your Frontier account, own a Fleet Carrier (!) and visit your Fleet Carrier management screen in-game.
* API. This allows BGS-Tally to send data to a server of your choice, to allow your squadron or another player group to collect and analyse your activity. If the server provides information about itself, this is shown to you and you are **always explicitly asked** to approve the connection.
* On-foot murders are now tracked and are independent from ship murders.
* Trade demand. Trade purchase and profit is now tracked and reported against the levels of demand: 🅻 / 🅷 for purchases and 🆉 / 🅻 / 🅷 for sales (🆉 is zero demand, i.e. when you sell cargo that the market doesn't list).
* In-game overlay: The tick warning has been enhanced, with various levels depending on when the last tick was.
* Legend. There is now a key / legend popup showing all the various Discord icons used in reports and what they mean. Access this by clicking the ❓ icon in any activity window.
* New Discord preview. The Discord preview has been completely re-worked to much more closely match the look and colouring of the final Discord post.

### Changes:

* Limit the 'Previous Ticks' dropdown to just the last 20 activity logs. Previous logs are still available, find them in `activitydata/archive/` in the BGS-Tally folder.
* Old `Today data.txt` and `Yesterday Data.txt` files from previous versions of BGS-Tally will now be deleted if found (after conversion to latest format).
* BGS-Tally is now more efficient in saving changes to activity files - it only saves to disk when something has changed or you have done some activity in a tick.
* Plugin name and plugin foldername are now properly separated, so if you change the plugin's folder name, Inara API calls and the plugin name in Discord posts will still correctly say 'BGS-Tally'.
* The plain text Discord post text now has the plugin name and version included in the footer.
* Re-worked the way BGS-Tally makes network requests, so they are now able to be queued and handled in a background thread. This means the plugin won't lock up EDMC if it's waiting for a slow response from a server. Migrating existing requests will be done in stages. So far, Inara requests when scanning CMDRs, all Discord posting, and all API requests are done in the background.
* Discord changed its colour scheme for code blocks to be largely light blue and white, so re-worked all Discord posts to use new colours (`ansi` blocks instead of `css`).
* Sizing and layout of activity window has been reworked so the window is always the optimum size.

### Bug Fixes:

* In-game overlay: Fixed occasional flickering of the tick time.
* No longer allow multiple copies of the CMDRs list window to be opened at the same time.
* No longer carry forward the contents of the notes field from one tick to the next.
* Fixed rare problem where trying to save activity data when the tickID is invalid.
* Fixed very rare and unusual bug where ground settlement data was invalid, killing the tally window.
* No longer perform any journal processing if game is a public beta test version.
* Ensure buttons in activity window don't get overwritten by other content.


## v2.2.1 - 2023-01-04

### Bug Fixes:

* The CMDR list window wasn't listing scanned commanders. This was due to a missing config file, which should have contained the Inara API key. DOH!
* In some circumstances, Thargoid War mission counts and commodity / passenger counts could be over-inflated. This is now fixed.


## v2.2.0 - 2023-01-02

### New Features:

* Thargoid War mission tracking 🍀. BGS-Tally now tracks your Thargoid War passenger 🧍, cargo 📦, injured ⚕️, wounded ❕ and critically wounded ❗ (escape pod) missions as well as Thargoid Massacre Missions for each Thargoid vessel type. There are options to report just BGS, just Thargoid War or all combined activity, as well as an option to have a separate Discord channel when reporting Thargoid War activity.
* Additional notes field. There is a new text field in the activity window to allow you to add notes and comments to your Discord post(s).

### Changes:

* When displaying information about a CMDR, or posting to Discord, use the latest information we know about that CMDR (squadron membership, for example).
* When displaying CMDR ship type, try to use the localised name if present, instead of internal ship name (e.g. `Type-10 Defender` instead of `type9_military`).
* The text report field is no longer manually editable. Keeping this editable wasn't possible with the splitting of the reports into BGS and Thargoid War, and was a bit of an oddity anyway, as it only worked for legacy (text) format posts and also any edits were always overwritten by any changes and lost when the window was closed. If you need to edit your post, copy it and edit it at the destination after pasting. Note that the new Discord Notes field (see above) now allows you to add comments to your posts, and these are stored between sessions.
* When listing ground CZs, use a ⚔️ icon against each to easily differentiate them.
* Tweaks to post titles and footers.
* Whitespace is now stripped from Discord URLs to minimise user error (thanks @steaksauce-).
* The 'Post to Discord' button is now enabled / disabled rather than hidden completely.

### Bug Fixes:

* If a selected CMDR has a squadron tag, but that squadron isn't available in Inara, still show the tag when displaying or posting the CMDR info to Discord.
* Moved the overlay text - both tick time and tick alerts - a little to the left to allow for differences in text placement between machines.
* When using new modern Discord format, don't create empty posts and delete previous post if content is empty.
* Minor change to 'CMDRs' button image to make it clearer in dark mode.
* A limit of 60 is now applied to the number of tabs shown in the activity window, as too many tabs could crash the plugin.
* Latest activity window would fail to display if a file is expected on disk but it has been deleted. In this circumstance, just clear down and start from zero.
* When a new tick is detected, we now ensure that there is a tab displayed for the player's current system in the new window, so activity can be logged straight after the tick.


## v2.1.0 - 2022-12-05

### New Features:

* CMDR Spotting. The plugin now keeps track of the players you target and scan, together with when it happened and in which system. It also looks up any public CMDR and Squadron information on Inara. All this information is presented in a new window where you can review the list of all CMDRs you've targeted. There is also a 'Post to Discord' feature so you can post the CMDR information to your Discord server if you wish (manual only).
* New format available for Discord posts. The (I think) neater and clearer look uses Discord message embeds. The old text-only format is still available from the settings if you prefer it.

### Changes:

* After the game mode split in Odyssey Update 14, BGS-Tally only operates in `Live` game mode, not `Legacy`.
* Additional data files created by BGS-Tally (such as the mission log) are now saved in an `otherdata` subfolder to keep the top level folder as tidy as possible.

### Bug Fixes:

* BGS-Tally was intentionally omitting secondary INF when a faction was in conflict, but it turns out some mission types can have -ve INF effects on those factions. So we now report all secondary INF.
* The game was not including expiry dates in some mission types (why?), and BGS-Tally was throwing errors when it encountered these. Now we don't require an expiry date.


## v2.0.2 - 2022-10-27

### Bug Fixes:

* Some state was not being initialised correctly on first install of BGS-Tally.


## v2.0.1 - 2022-10-22

### Bug Fixes:

* The latest activity window was failing to display on a clean install of BGS-Tally.


## v2.0.0 - 2022-10-22

### New Features:

* In game overlay implemented!  Currently this just displays the current tick time, and if the next predicted tick is in the next hour, will alert that it's upcoming. The overlay requires *either* installing the separate [EDMCOverlay plugin from here](https://github.com/inorton/EDMCOverlay/releases/latest) *or* having another plugin running that has EDMCOverlay built in (for example the EDR plugin). _Many more things are planned for the overlay in future versions of BGS-Tally_.
* In the activity window, there are now markers against every system, showing at a glance whether there is activity (&#129001; / &#11036;) and also whether you are reporting all, some, or none of the activity (&#9745; / &#9632; / &#9633;).
* The system you are currently in is always displayed as the first tab in the activity log, whether or not you've done any activity in it and whether or not you have "Show Inactive Systems" switched on. This allows you to always add activity manually in the system you're in, e.g. Space CZ wins.
* The 'Previous BGS Tally' button has been replaced by a 'Previous BGS Tallies &#x25bc;' selector, where you can look at all your history of previous work.

### Changes:

* Changed the tick date / time format in main EDMC window to make it more compact.
* Changed the date / time format in Discord posts to avoid localised text (days of week and month names).
* Big improvement in detecting new ticks. Previously, it would only check when you jump to a new system. Now, it checks every minute. This means that even if you stay in the same place (e.g. doing multiple CZs in one system), the tick should tock correctly.
* This version includes a complete and fundamental rewrite of the code for ease of maintenance. This includes a change in how activity is stored on disk - the plugin is now no longer limited to just 'Latest' and 'Previous' activity, but activity logs are kept for many previous ticks - all stored in the `activitydata` folder.
* Revamped the plugin settings panel.

### Bug Fixes:

* Murders were being counted against the system faction. Now count them against the faction of the target ship instead.
* Using the mini scroll-left and scroll-right arrows in the tab bar was throwing errors if there weren't enough tabs to scroll.
* A full fix has now been implemented to work around the game bug where the game reports an odd number of factions in conflicts in a system (1, 3, 5 etc.) which is obviously not possible. BGS-Tally now pairs up factions, and ignores any conflicts that only have a single faction.


## v1.10.0 - 2022-08-11

### New Features:

* Now use scrollable tabs and a drop-down tab selector. Tabs for systems are sorted alphabetically by name, prioritising systems that have any BGS activity first.
* Every Discord post now includes a date and time at the bottom of the post, to make it clear exactly when the user posted (suggested by @Tobytoolbag)
* There is now a 'Force Tick' button in the settings, which can be used if the tick detector has failed to detect a tick but you know one has happened. This can occur on patch days or if the tick detector is down.

### Changes:

* Now use an automated GitHub action to build the zip file on every new release.
* Tidy up and narrow the BGS-Tally display in the EDMC main window, to reduce the width used (thank you @Athanasius for this change).

### Bug Fixes:

* Workaround for game bug where factions are incorrectly reported at war (if only a single faction is reported at war in a system, ignore the war) now works for elections too.


## v1.9.0 - 2022-04-23

### New Features:

* Now track Scenario wins (Megaship / Space Installation) - unfortunately manual tracking only, because we cannot track these automatically.

### Bug Fixes:

* If a faction state changed post-tick, this was not spotted by the plugin if you have already visited the system since the tick. Most noticeable case was when a war starts if you were already in the system - no CZ tallies or manual controls appeared. This is fixed.
* Better handling of network failures (when plugin version checking and tick checking).
* Now accepts Discord webhooks that reference more domains: `discord.com`, `discordapp.com`, `ptb.discord.com`, `canary.discord.com`. This was stopping the _Post to Discord_ button from appearing for some users (thank you @Sakurax64 for this fix).

### Changes:

* Simplified the `README`, moving more information into the wiki.


## v1.8.0 - 2022-02-23

### New Features:

* Now track Black Market trading separately to normal trading.
* Now track trade purchases at all markets, as buying commodities now affacts the BGS since Odyssey update 10.

### Bug Fixes:

* Never track on-foot CZs when in Horizons, to help reduce false positives.
* Fix error being thrown to the log when closing EDMC settings panel.
* Add workaround for game bug where factions are incorrectly reported at war - if only a single faction is reported at war in a system, ignore the war.

### Changes:

* Faction name abbreviations are slightly better when dealing with numbers, as they are no longer abbreviated. For example `Nobles of LTT 420` is now shortened to `NoL420` instead of `NoL4`.
* Layout tweaks to the columns in the report windows.


## v1.7.1 - 2021-12-21

### Bug Fixes:

* Fix plugin failure if tick happens while in-game, and you try to hand in BGS work before jumping to another system.


## v1.7.0 - 2021-11-01

### New Features:

* Now track (and report) names of on-foot CZs fought at, automatically determine CZ Low / Med / High, and automatically increment counts. Note that we still can't determine whether you've actually _won_ the CZ, so we count it as a win if you've fought there.
* Now track Exobiology data sold.
* New setting to show/hide tabs for systems that have no BGS activity, default to show.

### Changes:

* Bounty vouchers redeemed on Fleet Carriers now count only 50% of the value.
* Added scrollbar to Discord report.
* When plugin is launched for the very first time, default it to 'Enabled' so it's immediately active.
* Reorganisation and tidy up of settings panel, and add link to help pages.
* The Discord text field and fields in the settings panel now have right-click context menus to Copy, Paste etc.


## v1.6.0 - 2021-10-03

### New Features:

* Now count primary and secondary mission INF separately: Primary INF is for the original mission giving faction and secondary INF is for any target faction(s) affected by the mission. An option is included to exclude secondary INF from the Discord report *
* Discord options are now shown on the main tally windows as well as in the settings.

### Bug Fixes:

* Only count `War` or `Civilwar` missions for the originating faction (thanks @RichardCsiszarik for diagnosing and fixing this).

### Changes:

* Added on-foot scavenger missions and on-foot covert assassination missions to those that count when in `War` or `CivilWar` states.
* Tweaks to window layouts and wording.
* No longer allow mouse wheel to change field values, to help avoid accidental changes.
* Since Odyssey update 7, +INF is now reported for missions for factions in `Election`, `War` and `CivilWar` states. We still report this +INF separately from normal +INF, but have changed the wording to `ElectionINF` / `WarINF` instead of `ElectionMissions` and `WarMissions`.

_* Note that the plugin only tracks primary and secondary INF from this version onwards - all INF in older reports will still be categorised as primary INF._


## v1.5.0 - 2021-09-16

### New features:

* Now count and report certain mission types for factions in the `War` or `CivilWar` states, similarly to how some mission types in `Election` state are counted (gathering a full list of mission types that count when the faction is in conflict is still a work in progress).
* If faction is in state `Election`, `War` or `CivilWar`, don't report fake +INF, instead state the number of election / war missions completed, to avoid confusion.

### Changes:

* Tweaks to window layouts and wording.


## v1.4.0 - 2021-09-09

### New features:

* Can integrate directly with Discord to post messages to a channel, using a user-specified Discord webhook.
* Prefix positive INF with '+'.
* Mission INF is now manually editable as well as automatically updated.
* 'Select all' / 'Select none' checkbox at the top of each system to quickly enable / disable all factions for a system.
* Added 'Failed Missions' to Discord text.

### Bug Fixes:

* Apostrophes in Discord text no longer breaks the colouring.


## v1.3.0 - 2021-09-06

### New features:

* Conflict Zone options are now only presented for factions in `CivilWar` or `War` states.
* The option is now provided to omit individual factions from the report.
* There is a new option in the settings panel to switch on shortening of faction names to their abbreviations. This makes the report less readable but more concise.
* As a suggestion from a user (thanks CMDR Strasnylada!), we now use CSS coloured formatting blocks in the Discord text, which makes it look cleaner and clearer.

### Changes:

* The on-screen layout of the tally table has been improved.


## v1.2.0 - 2021-09-03

### New features:

* Ability to manually add High, Medium and Low on-foot and in-space Conflict Zone wins to the Discord report by clicking on-screen buttons.

### Changes:

* Now include a lot more non-violent mission types when counting missions for a faction in the `Election` state (gathering a full list of non-violent mission types is still a work in progress).
* Improvements to layout of window.
* Rename buttons and windows to 'Latest BGS Tally' and 'Previous BGS Tally'.
* The last tick date and time presentation has been improved.


## v1.1.1 - 2021-08-31

### Bug Fixes:

* Now honour the 'Trend' for mission Influence rewards: `UpGood` and `DownGood` are now treated as *+INF* while `UpBad` and `DownBad` are treated as *-INF*.

### Changes:

* Report both +INF and -INF in Discord message.
* Various improvements to README:
    * Improved installation instructions.
    * Added instructions for upgrading from previous version.
    * Added personal data and privacy section.


## v1.1.0 - 2021-08-31

### Changes:

* Changed 'Missions' to 'INF' in Discord text.
* Removed 'Failed Missions' from Discord text.
* Made windows a bit wider to accommodate longer faction names.
* Changed plugin name to just 'BGS Tally' in settings.
* Improvements to the usage instructions in README.
* Renamed buttons to 'Latest Tick Data' and 'Earlier Tick Data' to more clearly describe what each does, avoiding the use of day-based terms 'Yesterday' and 'Today'.


## v1.0.0 - 2021-08-27

Initial release, based on original BGS-Tally-v2.0 project by tezw21.

### New features:

* Now creates a Discord-ready string for copying and pasting into a Discord chat.
* _Copy to Clipboard_ button to streamline copying the Discord text.

### Bug fixes:

* Typo in 'Missions' fixed

### Other changes:

* Now logs to the EDMC log file, as per latest EDMC documentation recommendations.<|MERGE_RESOLUTION|>--- conflicted
+++ resolved
@@ -1,6 +1,5 @@
 # Change Log
 
-<<<<<<< HEAD
 ## vx.x.x - xxxx-xx-xx
 
 ### New Features:
@@ -9,10 +8,7 @@
 * New Discord channel for Powerplay reporting.
 
 
-## v5.1.0-xx - xxxx-xx-xx
-=======
 ## v5.1.0-b1 - 2025-08-30
->>>>>>> 4419d875
 
 ### New Features:
 
