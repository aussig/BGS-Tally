--- conflicted
+++ resolved
@@ -60,10 +60,7 @@
         self.market:Market = Market(self)
         self.ui:UI = UI(self)
         self.request_manager:RequestManager = RequestManager(self)
-<<<<<<< HEAD
-=======
         self.api_manager:APIManager = APIManager(self)
->>>>>>> 9963e3a6
         self.update_manager:UpdateManager = UpdateManager(self)
 
         self.thread:Thread = Thread(target=self._worker, name="BGSTally Main worker")
