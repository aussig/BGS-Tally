import json
import logging
import os.path
import sys
import tkinter as tk
from datetime import datetime, timedelta
from enum import Enum
from functools import partial
from os import path
from tkinter import ttk
from tkinter.messagebox import askyesno

import myNotebook as nb
import plug
import requests
from config import appname, config
from theme import theme
from ttkHyperlinkLabel import HyperlinkLabel

<<<<<<< HEAD
import bgstally.fleetcarrier
from ScrollableNotebook import *
=======
#from bgstally.overlay import Overlay
from bgstally.tick import Tick
from ScrollableNotebook import ScrollableNotebook
>>>>>>> 90e0f39c

this = sys.modules[__name__]  # For holding module globals
this.VersionNo = "1.10.0"
this.GitVersion = "0.0.0"
this.FactionNames = []
this.TodayData = {}
this.YesterdayData = {}
this.DataIndex = 0
this.MissionLog = []
this.LastSettlementApproached = {}

# Our Class instances
#this.overlay = None
this.tick = None

# Plugin Preferences on settings tab. These are all initialised to Variables in plugin_start3
this.Status = None
this.ShowZeroActivitySystems = None
this.AbbreviateFactionNames = None
this.IncludeSecondaryInf = None
this.DiscordWebhook = None
this.DiscordFCJumpWebhook = None
this.DiscordUsername = None

# Class instances
this.FleetCarrier = None

# Conflict states, for determining whether we display the CZ UI and count conflict missions for factions in these states
this.ConflictStates = [
    'War', 'CivilWar'
]
this.ElectionStates = [
    'Election'
]

# Missions that we count as +1 INF in Elections even if the Journal reports no +INF
this.MissionListElection = [
    'Mission_AltruismCredits_name',
    'Mission_Collect_name', 'Mission_Collect_Industrial_name',
    'Mission_Courier_name', 'Mission_Courier_Boom_name', 'Mission_Courier_Democracy_name', 'Mission_Courier_Elections_name', 'Mission_Courier_Expansion_name',
    'Mission_Delivery_name', 'Mission_Delivery_Agriculture_name', 'Mission_Delivery_Boom_name', 'Mission_Delivery_Confederacy_name', 'Mission_Delivery_Democracy_name',
    'Mission_Mining_name', 'Mission_Mining_Boom_name', 'Mission_Mining_Expansion_name',
    'Mission_OnFoot_Collect_MB_name',
    'Mission_OnFoot_Salvage_MB_name', 'Mission_OnFoot_Salvage_BS_MB_name',
    'Mission_PassengerBulk_name', 'Mission_PassengerBulk_AIDWORKER_ARRIVING_name', 'Mission_PassengerBulk_BUSINESS_ARRIVING_name', 'Mission_PassengerBulk_POLITICIAN_ARRIVING_name', 'Mission_PassengerBulk_SECURITY_ARRIVING_name',
    'Mission_PassengerVIP_name', 'Mission_PassengerVIP_CEO_BOOM_name', 'Mission_PassengerVIP_CEO_EXPANSION_name', 'Mission_PassengerVIP_Explorer_EXPANSION_name', 'Mission_PassengerVIP_Tourist_ELECTION_name', 'Mission_PassengerVIP_Tourist_BOOM_name',
    'Mission_Rescue_Elections_name',
    'Mission_Salvage_name', 'Mission_Salvage_Planet_name', 'MISSION_Salvage_Refinery_name',
    'MISSION_Scan_name',
    'Mission_Sightseeing_name', 'Mission_Sightseeing_Celebrity_ELECTION_name', 'Mission_Sightseeing_Tourist_BOOM_name',
    'Chain_HelpFinishTheOrder_name'
]

# Missions that we count as +1 INF in conflicts even if the Journal reports no +INF
this.MissionListConflict = [
    'Mission_Assassinate_Legal_CivilWar_name', 'Mission_Assassinate_Legal_War_name',
    'Mission_Massacre_Conflict_CivilWar_name', 'Mission_Massacre_Conflict_War_name',
    'Mission_OnFoot_Assassination_Covert_MB_name',
    'Mission_OnFoot_Onslaught_Offline_MB_name'
]


# This could also be returned from plugin_start3()
plugin_name = os.path.basename(os.path.dirname(__file__))

# A Logger is used per 'found' plugin to make it easy to include the plugin's
# folder name in the logging output format.
# NB: plugin_name here *must* be the plugin's folder name as per the preceding
#     code, else the logger won't be properly set up.
logger = logging.getLogger(f'{appname}.{plugin_name}')

# If the Logger has handlers then it was already set up by the core code, else
# it needs setting up here.
if not logger.hasHandlers():
    level = logging.INFO  # So logger.info(...) is equivalent to print()

    logger.setLevel(level)
    logger_channel = logging.StreamHandler()
    logger_formatter = logging.Formatter(f'%(asctime)s - %(name)s - %(levelname)s - %(module)s:%(lineno)d:%(funcName)s: %(message)s')
    logger_formatter.default_time_format = '%Y-%m-%d %H:%M:%S'
    logger_formatter.default_msec_format = '%s.%03d'
    logger_channel.setFormatter(logger_formatter)
    logger.addHandler(logger_channel)


class CZs(Enum):
    SPACE_HIGH = 0
    SPACE_MED = 1
    SPACE_LOW = 2
    GROUND_HIGH = 3
    GROUND_MED = 4
    GROUND_LOW = 5

class Ticks(Enum):
    TICK_CURRENT = 0
    TICK_PREVIOUS = 1

# Subclassing from str as well as Enum means json.load and json.dump work seamlessly
class CheckStates(str, Enum):
    STATE_OFF = 'No'
    STATE_ON = 'Yes'
    STATE_PARTIAL = 'Partial'
    STATE_PENDING = 'Pending'


def plugin_prefs(parent, cmdr, is_beta):
    """
    Return a TK Frame for adding to the EDMC settings dialog.
    """
    frame = nb.Frame(parent)
    # Make the second column fill available space
    frame.columnconfigure(1, weight=1)

    HyperlinkLabel(frame, text="BGS Tally (modified by Aussi) v" + this.VersionNo, background=nb.Label().cget("background"), url="https://github.com/aussig/BGS-Tally/wiki", underline=True).grid(columnspan=2, padx=10, sticky=tk.W)
    ttk.Separator(frame, orient=tk.HORIZONTAL).grid(columnspan=2, padx=10, pady=2, sticky=tk.EW)
    nb.Checkbutton(frame, text="BGS Tally Active", variable=this.Status, onvalue="Active", offvalue="Paused").grid(column=1, padx=10, sticky=tk.W)
    nb.Checkbutton(frame, text="Show Systems with Zero Activity", variable=this.ShowZeroActivitySystems, onvalue=CheckStates.STATE_ON, offvalue=CheckStates.STATE_OFF).grid(column=1, padx=10, sticky=tk.W)
    nb.Label(frame, text="Discord Settings").grid(column=0, padx=10, sticky=tk.W)
    ttk.Separator(frame, orient=tk.HORIZONTAL).grid(columnspan=2, padx=10, pady=2, sticky=tk.EW)
    nb.Checkbutton(frame, text="Abbreviate Faction Names", variable=this.AbbreviateFactionNames, onvalue=CheckStates.STATE_ON, offvalue=CheckStates.STATE_OFF).grid(column=1, padx=10, sticky=tk.W)
    nb.Checkbutton(frame, text="Include Secondary INF", variable=this.IncludeSecondaryInf, onvalue=CheckStates.STATE_ON, offvalue=CheckStates.STATE_OFF).grid(column=1, padx=10, sticky=tk.W)
    nb.Label(frame, text="Discord BGS Webhook URL").grid(column=0, padx=10, sticky=tk.W, row=9)
    EntryPlus(frame, textvariable=this.DiscordWebhook).grid(column=1, padx=10, pady=2, sticky=tk.EW, row=9)
<<<<<<< HEAD
    nb.Label(frame, text="Discord FC Jump Webhook URL").grid(column=0, padx=10, sticky=tk.W, row=10)
    EntryPlus(frame, textvariable=this.DiscordFCJumpWebhook).grid(column=1, padx=10, pady=2, sticky=tk.EW, row=10)
    nb.Label(frame, text="Discord Post as User").grid(column=0, padx=10, sticky=tk.W, row=11)
    EntryPlus(frame, textvariable=this.DiscordUsername).grid(column=1, padx=10, pady=2, sticky=tk.W, row=11)
=======
    nb.Label(frame, text="Discord Post as User").grid(column=0, padx=10, sticky=tk.W, row=10)
    EntryPlus(frame, textvariable=this.DiscordUsername).grid(column=1, padx=10, pady=2, sticky=tk.W, row=10)
    ttk.Separator(frame, orient=tk.HORIZONTAL).grid(columnspan=2, padx=10, pady=2, sticky=tk.EW)
    tk.Button(frame, text="FORCE Tick", command=confirm_force_tick, bg="red", fg="white").grid(column=1, padx=10, sticky=tk.W, row=12)
>>>>>>> 90e0f39c

    return frame


def plugin_start3(plugin_dir):
    """
    Load this plugin into EDMC
    """
    this.Dir = plugin_dir
    file = os.path.join(this.Dir, "Today Data.txt")
    if path.exists(file):
        with open(file) as json_file:
            this.TodayData = json.load(json_file)
            z = len(this.TodayData)
            for i in range(1, z + 1):
                x = str(i)
                this.TodayData[i] = this.TodayData[x]
                del this.TodayData[x]
    file = os.path.join(this.Dir, "Yesterday Data.txt")
    if path.exists(file):
        with open(file) as json_file:
            this.YesterdayData = json.load(json_file)
            z = len(this.YesterdayData)
            for i in range(1, z + 1):
                x = str(i)
                this.YesterdayData[i] = this.YesterdayData[x]
                del this.YesterdayData[x]
    file = os.path.join(this.Dir, "MissionLog.txt")
    if path.exists(file):
        with open(file) as json_file:
            this.MissionLog = json.load(json_file)

    this.Status = tk.StringVar(value=config.get_str("XStatus", default="Active"))
    this.ShowZeroActivitySystems = tk.StringVar(value=config.get_str("XShowZeroActivity", default=CheckStates.STATE_ON))
    this.AbbreviateFactionNames = tk.StringVar(value=config.get_str("XAbbreviate", default=CheckStates.STATE_OFF))
    this.IncludeSecondaryInf = tk.StringVar(value=config.get_str("XSecondaryInf", default=CheckStates.STATE_ON))
    this.DiscordWebhook = tk.StringVar(value=config.get_str("XDiscordWebhook"))
    this.DiscordFCJumpWebhook = tk.StringVar(value=config.get_str("XDiscordFCJumpWebhook"))
    this.DiscordUsername = tk.StringVar(value=config.get_str("XDiscordUsername"))
    this.DiscordCurrentMessageID = tk.StringVar(value=config.get_str("XDiscordCurrentMessageID"))
    this.DiscordPreviousMessageID = tk.StringVar(value=config.get_str("XDiscordPreviousMessageID"))
    this.DataIndex = tk.IntVar(value=config.get_int("xIndex"))
    this.StationFaction = tk.StringVar(value=config.get_str("XStation"))
    this.StationType = tk.StringVar(value=config.get_str("XStationType"))

    # Classes
<<<<<<< HEAD
    this.FleetCarrier = bgstally.fleetcarrier.FleetCarrier(logger)
    post_to_fcjump_discord()
=======
    #this.overlay = Overlay(logger)
    this.tick = Tick(logger, config)
>>>>>>> 90e0f39c

    version_success = check_version()
    tick_success = this.tick.fetch_tick()

    if tick_success == None:
        # Cannot continue if we couldn't fetch a tick
        raise Exception("BGS-Tally couldn't continue because the current tick could not be fetched")
    elif tick_success == True:
        this.YesterdayData = this.TodayData
        this.TodayData = {}
        this.DiscordPreviousMessageID.set(this.DiscordCurrentMessageID.get())
        this.DiscordCurrentMessageID.set('')

    #this.overlay.display_message("tickwarn", f"Tick: {this.tick.get_formatted()}")

    return plugin_name


def plugin_stop():
    """
    EDMC is closing
    """
    save_data()


def plugin_app(parent):
    """
    Create a frame for the EDMC main window
    """
    this.frame = tk.Frame(parent)
    TitleLabel = tk.Label(this.frame, text="BGS Tally (Aussi)")
    TitleLabel.grid(row=0, column=0, sticky=tk.W)
    TitleVersion = tk.Label(this.frame, text="v" + this.VersionNo)
    TitleVersion.grid(row=0, column=1, sticky=tk.W)
    if version_tuple(this.GitVersion) > version_tuple(this.VersionNo):
        HyperlinkLabel(this.frame, text="New version available", background=nb.Label().cget("background"), url="https://github.com/aussig/BGS-Tally/releases/latest", underline=True).grid(row=0, column=1, sticky=tk.W)
    tk.Button(this.frame, text='Latest BGS Tally', command=display_todaydata).grid(row=1, column=0, padx=3)
    tk.Button(this.frame, text='Previous BGS Tally', command=display_yesterdaydata).grid(row=1, column=1, padx=3)
    tk.Label(this.frame, text="BGS Tally Plugin Status:").grid(row=2, column=0, sticky=tk.W)
    tk.Label(this.frame, text="Last BGS Tick:").grid(row=3, column=0, sticky=tk.W)
    this.StatusLabel = tk.Label(this.frame, textvariable=this.Status).grid(row=2, column=1, sticky=tk.W)
    this.TimeLabel = tk.Label(this.frame, text=this.tick.get_formatted()).grid(row=3, column=1, sticky=tk.W)
    return this.frame


def check_version():
    """
    Check for a new plugin version
    """
    try:
        response = requests.get('https://api.github.com/repos/aussig/BGS-Tally/releases/latest', timeout=10)  # check latest version
        response.raise_for_status()
    except requests.exceptions.RequestException as e:
        logger.warning(f"Unable to fetch latest plugin version", exc_info=e)
        plug.show_error(f"BGS-Tally: Unable to fetch latest plugin version")
        return None
    else:
        latest = response.json()
        this.GitVersion = latest['tag_name']

    return True


def journal_entry(cmdr, is_beta, system, station, entry, state):
    """
    Parse an incoming journal entry and store the data we need
    """
    EventList = ['Location', 'FSDJump', 'CarrierJump']
    if this.Status.get() != "Active":
        return
    if entry['event'] in EventList:  # get factions and populate today data
        # Check for a new tick
        if this.tick.fetch_tick():
            this.TimeLabel = tk.Label(this.frame, text=this.tick.get_formatted()).grid(row=3, column=1, sticky=tk.W)
            this.YesterdayData = this.TodayData
            this.TodayData = {}
            this.DiscordPreviousMessageID.set(this.DiscordCurrentMessageID.get())
            this.DiscordCurrentMessageID.set('')
            theme.update(this.frame)

        this.FactionNames = []
        this.FactionStates = []
        z = 0; conflicts = 0
        try:
            test = entry['Factions']
        except KeyError:
            return
        for i in entry['Factions']:
            if i['Name'] != "Pilots' Federation Local Branch":
                this.FactionNames.append(i['Name'])
                this.FactionStates.append({'Faction': i['Name'], 'State': i['FactionState']})
                z += 1
                if i['FactionState'] in this.ConflictStates or i['FactionState'] in this.ElectionStates: conflicts += 1

        x = len(this.TodayData)
        if (x >= 1):
            for y in range(1, x + 1):
                if entry['StarSystem'] == this.TodayData[y][0]['System']:
                    # System already present in TodayData, set the DataIndex and ensure data structure is updated to latest
                    this.DataIndex.set(y)
                    z = len(this.TodayData[y][0]['Factions'])
                    for i in range(0, z):
                        # If there is just a single faction in conflict, this is a game bug, override faction state to None in this circumstance
                        update_faction_data(this.TodayData[y][0]['Factions'][i], this.FactionStates[i]['State'] if conflicts != 1 else 'None')
                    return

            # System not present, add a new system entry
            this.TodayData[x + 1] = [
                {'System': entry['StarSystem'], 'SystemAddress': entry['SystemAddress'], 'Factions': []}]
            this.DataIndex.set(x + 1)
            z = len(this.FactionNames)
            for i in range(0, z):
                # If there is just a single faction in conflict, this is a game bug, override faction state to None in this circumstance
                this.TodayData[x + 1][0]['Factions'].append(get_new_faction_data(this.FactionNames[i], this.FactionStates[i]['State'] if conflicts != 1 else 'None'))
        else:
            # No systems yet, create the first system entry
            this.TodayData = {
                1: [{'System': entry['StarSystem'], 'SystemAddress': entry['SystemAddress'], 'Factions': []}]}
            z = len(this.FactionNames)
            this.DataIndex.set(1)
            for i in range(0, z):
                # If there is just a single faction in conflict, this is a game bug, override faction state to None in this circumstance
                this.TodayData[1][0]['Factions'].append(get_new_faction_data(this.FactionNames[i], this.FactionStates[i]['State'] if conflicts != 1 else 'None'))


    if entry['event'] == 'Docked':  # enter system and faction named
        this.StationFaction.set(entry['StationFaction']['Name'])  # set controlling faction name
        this.StationType.set(entry['StationType'])  # set docked station type

    if (entry['event'] == 'Location' or entry['event'] == 'StartUp') and entry['Docked'] == True:
        this.StationType.set(entry['StationType'])  # set docked station type

    if entry['event'] == 'MissionCompleted':  # get mission influence value
        fe = entry['FactionEffects']
        for i in fe:
            fe3 = i['Faction']
            if i['Influence'] != []:
                fe6 = i['Influence'][0]['SystemAddress']
                inf = len(i['Influence'][0]['Influence'])
                inftrend = i['Influence'][0]['Trend']
                for y in this.TodayData:
                    if fe6 == this.TodayData[y][0]['SystemAddress']:
                        t = len(this.TodayData[y][0]['Factions'])
                        for z in range(0, t):
                            if fe3 == this.TodayData[y][0]['Factions'][z]['Faction']:
                                if inftrend == "UpGood" or inftrend == "DownGood":
                                    if fe3 == entry['Faction']:
                                        this.TodayData[y][0]['Factions'][z]['MissionPoints'] += inf
                                    else:
                                        this.TodayData[y][0]['Factions'][z]['MissionPointsSecondary'] += inf
                                else:
                                    if fe3 == entry['Faction']:
                                        this.TodayData[y][0]['Factions'][z]['MissionPoints'] -= inf
                                    else:
                                        this.TodayData[y][0]['Factions'][z]['MissionPointsSecondary'] -= inf
            else:
                for p in range(len(this.MissionLog)):
                    if this.MissionLog[p]["MissionID"] == entry["MissionID"]:
                        for y in this.TodayData:
                            if this.MissionLog[p]['System'] == this.TodayData[y][0]['System']:
                                for z in range(0, len(this.TodayData[y][0]['Factions'])):
                                    if this.TodayData[y][0]['Factions'][z]['Faction'] == fe3:
                                        if (this.TodayData[y][0]['Factions'][z]['FactionState'] == 'Election' and entry['Name'] in this.MissionListElection) \
                                        or (this.TodayData[y][0]['Factions'][z]['FactionState'] in this.ConflictStates and entry['Name'] in this.MissionListConflict) \
                                            and fe3 == entry['Faction']:
                                                this.TodayData[y][0]['Factions'][z]['MissionPoints'] += 1
        for count in range(len(this.MissionLog)):
            if this.MissionLog[count]["MissionID"] == entry["MissionID"]:
                this.MissionLog.pop(count)
                break
        save_data()

    if entry['event'] == 'SellExplorationData' or entry['event'] == "MultiSellExplorationData":  # get carto data value
        t = len(this.TodayData[this.DataIndex.get()][0]['Factions'])
        for z in range(0, t):
            if this.StationFaction.get() == this.TodayData[this.DataIndex.get()][0]['Factions'][z]['Faction']:
                this.TodayData[this.DataIndex.get()][0]['Factions'][z]['CartData'] += entry['TotalEarnings']
        save_data()

    if entry['event'] == 'SellOrganicData':  # get exobiology data value
        t = len(this.TodayData[this.DataIndex.get()][0]['Factions'])
        for z in range(0, t):
            if this.StationFaction.get() == this.TodayData[this.DataIndex.get()][0]['Factions'][z]['Faction']:
                for e in entry['BioData']:
                    this.TodayData[this.DataIndex.get()][0]['Factions'][z]['ExoData'] += e['Value'] + e['Bonus']
        save_data()

    if entry['event'] == 'RedeemVoucher' and entry['Type'] == 'bounty':  # bounties collected
        t = len(this.TodayData[this.DataIndex.get()][0]['Factions'])
        for z in entry['Factions']:
            for x in range(0, t):
                if z['Faction'] == this.TodayData[this.DataIndex.get()][0]['Factions'][x]['Faction']:
                    if this.StationType.get() == 'FleetCarrier':
                        this.TodayData[this.DataIndex.get()][0]['Factions'][x]['Bounties'] += (z['Amount'] / 2)
                    else:
                        this.TodayData[this.DataIndex.get()][0]['Factions'][x]['Bounties'] += z['Amount']
        save_data()

    if entry['event'] == 'RedeemVoucher' and entry['Type'] == 'CombatBond':  # combat bonds collected
        t = len(this.TodayData[this.DataIndex.get()][0]['Factions'])
        for x in range(0, t):
            if entry['Faction'] == this.TodayData[this.DataIndex.get()][0]['Factions'][x]['Faction']:
                this.TodayData[this.DataIndex.get()][0]['Factions'][x]['CombatBonds'] += entry['Amount']
        save_data()

    if entry['event'] == 'MarketBuy':  # Trade Purchase
        t = len(this.TodayData[this.DataIndex.get()][0]['Factions'])
        for z in range(0, t):
            if this.StationFaction.get() == this.TodayData[this.DataIndex.get()][0]['Factions'][z]['Faction']:
                this.TodayData[this.DataIndex.get()][0]['Factions'][z]['TradePurchase'] += entry['TotalCost']
        save_data()

    if entry['event'] == 'MarketSell':  # Trade Profit
        t = len(this.TodayData[this.DataIndex.get()][0]['Factions'])
        for z in range(0, t):
            if this.StationFaction.get() == this.TodayData[this.DataIndex.get()][0]['Factions'][z]['Faction']:
                cost = entry['Count'] * entry['AvgPricePaid']
                profit = entry['TotalSale'] - cost
                if 'BlackMarket' in entry and entry['BlackMarket'] == True:
                    this.TodayData[this.DataIndex.get()][0]['Factions'][z]['BlackMarketProfit'] += profit
                else:
                    this.TodayData[this.DataIndex.get()][0]['Factions'][z]['TradeProfit'] += profit
        save_data()

    if entry['event'] == 'MissionAccepted':  # mission accepted
        this.MissionLog.append({"Name": entry["Name"], "Faction": entry["Faction"], "MissionID": entry["MissionID"],
                                "System": system})
        save_data()

    if entry['event'] == 'MissionFailed':  # mission failed
        for x in range(len(this.MissionLog)):
            if this.MissionLog[x]["MissionID"] == entry["MissionID"]:
                for y in this.TodayData:
                    if this.MissionLog[x]['System'] == this.TodayData[y][0]['System']:
                        for z in range(0, len(this.TodayData[y][0]['Factions'])):
                            if this.MissionLog[x]['Faction'] == this.TodayData[y][0]['Factions'][z]['Faction']:
                                this.TodayData[y][0]['Factions'][z]['MissionFailed'] += 1
                this.MissionLog.pop(x)
                break
        save_data()

    if entry['event'] == 'MissionAbandoned':
        for x in range(len(this.MissionLog)):
            if this.MissionLog[x]["MissionID"] == entry["MissionID"]:
                this.MissionLog.pop(x)
        save_data()

    if entry['event'] == 'CommitCrime':
        if entry['CrimeType'] == 'murder':
            for y in this.TodayData:
                if system == this.TodayData[y][0]['System']:
                    for z in range(0, len(this.TodayData[y][0]['Factions'])):
                        if entry['Faction'] == this.TodayData[y][0]['Factions'][z]['Faction']:
                            this.TodayData[y][0]['Factions'][z]['Murdered'] += 1

    if entry['event'] == 'ApproachSettlement':
        if state['Odyssey']:
            this.LastSettlementApproached = {'timestamp': entry['timestamp'], 'name': entry['Name'], 'size': None}

    if entry['event'] == 'FactionKillBond':
        if state['Odyssey'] and this.LastSettlementApproached != {}:
            timedifference = datetime.strptime(entry['timestamp'], '%Y-%m-%dT%H:%M:%SZ') - datetime.strptime(this.LastSettlementApproached['timestamp'], '%Y-%m-%dT%H:%M:%SZ')
            if timedifference < timedelta(minutes=5):
                # Bond issued within a short time after approaching settlement
                system_factions = this.TodayData[this.DataIndex.get()][0]['Factions']
                t = len(system_factions)
                for z in range(0, t):
                    if entry['AwardingFaction'] == system_factions[z]['Faction']:
                        # Add settlement to this faction's list, if not already present
                        if this.LastSettlementApproached['name'] not in system_factions[z]['GroundCZSettlements']:
                            system_factions[z]['GroundCZSettlements'][this.LastSettlementApproached['name']] = {'count': 0, 'enabled': CheckStates.STATE_ON}

                        # Store the previously counted size of this settlement
                        previous_size = this.LastSettlementApproached['size']

                        # Increment this settlement's overall count if this is the first bond counted
                        if this.LastSettlementApproached['size'] == None:
                            system_factions[z]['GroundCZSettlements'][this.LastSettlementApproached['name']]['count'] += 1

                        # Calculate and count CZ H/M/L - Note this isn't ideal as it counts on any kill, assuming we'll win the CZ! Also note that we re-calculate on every
                        # kill because when a kill is made my multiple players in a team, the CBs are split. We just hope that at some point we'll make a solo kill which will
                        # put this settlement into the correct CZ size category
                        if entry['Reward'] < 5000:
                            # Handle as 'Low' if this is the first CB
                            if this.LastSettlementApproached['size'] == None:
                                # Increment overall 'Low' count for this faction
                                system_factions[z]['GroundCZ']['l'] = str(int(system_factions[z]['GroundCZ'].get('l', '0')) + 1)
                                # Set faction settlement type
                                system_factions[z]['GroundCZSettlements'][this.LastSettlementApproached['name']]['type'] = 'l'
                                # Store last settlement type
                                this.LastSettlementApproached['size'] = 'l'
                        elif entry['Reward'] < 38000:
                            # Handle as 'Med' if this is either the first CB or we've counted this settlement as a 'Low' before
                            if this.LastSettlementApproached['size'] == None or this.LastSettlementApproached['size'] == 'l':
                                # Increment overall 'Med' count for this faction
                                system_factions[z]['GroundCZ']['m'] = str(int(system_factions[z]['GroundCZ'].get('m', '0')) + 1)
                                # Decrement overall previous size count if we previously counted it
                                if previous_size != None: system_factions[z]['GroundCZ'][previous_size] -= 1
                                # Set faction settlement type
                                system_factions[z]['GroundCZSettlements'][this.LastSettlementApproached['name']]['type'] = 'm'
                                # Store last settlement type
                                this.LastSettlementApproached['size'] = 'm'
                        else:
                            # Handle as 'High' if this is either the first CB or we've counted this settlement as a 'Low' or 'Med' before
                            if this.LastSettlementApproached['size'] == None or this.LastSettlementApproached['size'] == 'l' or this.LastSettlementApproached['size'] == 'm':
                                # Increment overall 'High' count for this faction
                                system_factions[z]['GroundCZ']['h'] = str(int(system_factions[z]['GroundCZ'].get('h', '0')) + 1)
                                # Decrement overall previous size count if we previously counted it
                                if previous_size != None: system_factions[z]['GroundCZ'][previous_size] -= 1
                                # Set faction settlement type
                                system_factions[z]['GroundCZSettlements'][this.LastSettlementApproached['name']]['type'] = 'h'
                                # Store last settlement type
                                this.LastSettlementApproached['size'] = 'h'
            else:
                # Too long since we last approached a settlement, we can't be sure we're fighting at that settlement, clear down
                this.LastSettlementApproached = {}


def version_tuple(version):
    """
    Parse the plugin version number into a tuple
    """
    try:
        ret = tuple(map(int, version.split(".")))
    except:
        ret = (0,)
    return ret


def human_format(num):
    """
    Format a BGS value into shortened human-readable text
    """
    num = float('{:.3g}'.format(num))
    magnitude = 0
    while abs(num) >= 1000:
        magnitude += 1
        num /= 1000.0
    return '{}{}'.format('{:f}'.format(num).rstrip('0').rstrip('.'), ['', 'K', 'M', 'B', 'T'][magnitude])


def get_new_faction_data(faction_name, faction_state):
    """
    Get a new data structure for storing faction data
    """
    return {'Faction': faction_name, 'FactionState': faction_state, 'Enabled': CheckStates.STATE_ON,
            'MissionPoints': 0, 'MissionPointsSecondary': 0,
            'TradeProfit': 0, 'TradePurchase': 0, 'BlackMarketProfit': 0, 'Bounties': 0, 'CartData': 0, 'ExoData': 0,
            'CombatBonds': 0, 'MissionFailed': 0, 'Murdered': 0,
            'SpaceCZ': {}, 'GroundCZ': {}, 'GroundCZSettlements': {}, 'Scenarios': 0}


def update_faction_data(faction_data, faction_state = None):
    """
    Update faction data structure for elements not present in previous versions of plugin
    """
    # Update faction state as it can change at any time post-tick
    if faction_state: faction_data['FactionState'] = faction_state

    # From < v1.2.0 to 1.2.0
    if not 'SpaceCZ' in faction_data: faction_data['SpaceCZ'] = {}
    if not 'GroundCZ' in faction_data: faction_data['GroundCZ'] = {}
    # From < v1.3.0 to 1.3.0
    if not 'Enabled' in faction_data: faction_data['Enabled'] = CheckStates.STATE_ON
    # From < v1.6.0 to 1.6.0
    if not 'MissionPointsSecondary' in faction_data: faction_data['MissionPointsSecondary'] = 0
    # From < v1.7.0 to 1.7.0
    if not 'ExoData' in faction_data: faction_data['ExoData'] = 0
    if not 'GroundCZSettlements' in faction_data: faction_data['GroundCZSettlements'] = {}
    # From < v1.8.0 to 1.8.0
    if not 'BlackMarketProfit' in faction_data: faction_data['BlackMarketProfit'] = 0
    if not 'TradePurchase' in faction_data: faction_data['TradePurchase'] = 0
    # From < v1.9.0 to 1.9.0
    if not 'Scenarios' in faction_data: faction_data['Scenarios'] = 0


def is_faction_data_zero(faction_data):
    """
    Check whether all information is empty or zero for a faction
    """
    return faction_data['MissionPoints'] == 0 and faction_data['MissionPointsSecondary'] == 0 and \
            faction_data['TradeProfit'] == 0 and faction_data['TradePurchase'] == 0 and faction_data['BlackMarketProfit'] == 0 and \
            faction_data['Bounties'] == 0 and faction_data['CartData'] == 0 and faction_data['ExoData'] == 0 and \
            faction_data['CombatBonds'] == 0 and faction_data['MissionFailed'] == 0 and faction_data['Murdered'] == 0 and \
            faction_data['SpaceCZ'] == {} and faction_data['GroundCZ'] == {} and faction_data['GroundCZSettlements'] == {} and \
            faction_data['Scenarios'] == 0


def display_data(title, data, tick_mode):
    """
    Display the data window, using either latest or previous data
    """
    heading_font = ("Helvetica", 11, 'bold')
    Form = tk.Toplevel(this.frame)
    Form.title("BGS Tally v" + this.VersionNo + " - " + title)
    Form.geometry("1200x800")

    ContainerFrame = ttk.Frame(Form)
    ContainerFrame.pack(fill=tk.BOTH, expand=1)
    TabParent=ScrollableNotebook(ContainerFrame, wheelscroll=False, tabmenu=True)
    #TabParent = ttk.Notebook(ContainerFrame)
    TabParent.pack(fill=tk.BOTH, expand=1, side=tk.TOP, padx=5, pady=5)

    DiscordFrame = ttk.Frame(ContainerFrame)
    DiscordFrame.pack(fill=tk.BOTH, padx=5, pady=5)
    ttk.Label(DiscordFrame, text="Discord Report", font=heading_font).grid(row=0, column=0, sticky=tk.W)
    ttk.Label(DiscordFrame, text="Discord Options", font=heading_font).grid(row=0, column=1, sticky=tk.W)
    ttk.Label(DiscordFrame, text="Double-check on-ground CZ tallies, sizes are not always correct", foreground='#f00').grid(row=1, column=0, columnspan=2, sticky=tk.W)

    DiscordTextFrame = ttk.Frame(DiscordFrame)
    DiscordTextFrame.grid(row=2, column=0, pady=5, sticky=tk.NSEW)
    Discord = TextPlus(DiscordTextFrame, wrap=tk.WORD, height=14, font=("Helvetica", 9))
    DiscordScroll = tk.Scrollbar(DiscordTextFrame, orient=tk.VERTICAL, command=Discord.yview)
    Discord['yscrollcommand'] = DiscordScroll.set
    DiscordScroll.pack(fill=tk.Y, side=tk.RIGHT)
    Discord.pack(fill=tk.BOTH, side=tk.LEFT, expand=True)

    DiscordOptionsFrame = ttk.Frame(DiscordFrame)
    DiscordOptionsFrame.grid(row=2, column=1, padx=5, pady=5, sticky=tk.NW)
    ttk.Checkbutton(DiscordOptionsFrame, text="Abbreviate Faction Names", variable=this.AbbreviateFactionNames, onvalue=CheckStates.STATE_ON, offvalue=CheckStates.STATE_OFF, command=partial(option_change, Discord, data)).grid(sticky=tk.W)
    ttk.Checkbutton(DiscordOptionsFrame, text="Include Secondary INF", variable=this.IncludeSecondaryInf, onvalue=CheckStates.STATE_ON, offvalue=CheckStates.STATE_OFF, command=partial(option_change, Discord, data)).grid(sticky=tk.W)

    # Calculate whether each system has had any activity and store in data structure
    for i in data:
        z = len(data[i][0]['Factions'])
        data[i][0]['zero_system_activity'] = True
        for x in range(0, z):
            update_faction_data(data[i][0]['Factions'][x])
            if not is_faction_data_zero(data[i][0]['Factions'][x]):
                data[i][0]['zero_system_activity'] = False
                break

    # Create a list of integer indexes into the data object, sorted by System name, prioritising systems with activity first
    sorted_data_indexes = sorted(data, key=lambda x: ("1_" if data[x][0]['zero_system_activity'] else "0_") + data[x][0]['System'])

    for i in sorted_data_indexes:
        z = len(data[i][0]['Factions'])

        if this.ShowZeroActivitySystems.get() == CheckStates.STATE_OFF and data[i][0]['zero_system_activity']:
            continue

        tab = ttk.Frame(TabParent)
        # Make the second column (faction name) fill available space
        tab.columnconfigure(1, weight=1)

        FactionEnableCheckbuttons = []

        TabParent.add(tab, text=data[i][0]['System'])
        ttk.Label(tab, text="Include", font=heading_font).grid(row=0, column=0, padx=2, pady=2)
        EnableAllCheckbutton = ttk.Checkbutton(tab)
        EnableAllCheckbutton.grid(row=1, column=0, padx=2, pady=2)
        EnableAllCheckbutton.configure(command=partial(enable_all_factions_change, EnableAllCheckbutton, FactionEnableCheckbuttons, Discord, data, i))
        EnableAllCheckbutton.state(['!alternate'])
        ttk.Label(tab, text="Faction", font=heading_font).grid(row=0, column=1, padx=2, pady=2)
        ttk.Label(tab, text="State", font=heading_font).grid(row=0, column=2, padx=2, pady=2)
        ttk.Label(tab, text="INF", font=heading_font, anchor=tk.CENTER).grid(row=0, column=3, columnspan=2, padx=2)
        ttk.Label(tab, text="Pri", font=heading_font).grid(row=1, column=3, padx=2, pady=2)
        ttk.Label(tab, text="Sec", font=heading_font).grid(row=1, column=4, padx=2, pady=2)
        ttk.Label(tab, text="Trade", font=heading_font, anchor=tk.CENTER).grid(row=0, column=5, columnspan=3, padx=2)
        ttk.Label(tab, text="Purch", font=heading_font).grid(row=1, column=5, padx=2, pady=2)
        ttk.Label(tab, text="Prof", font=heading_font).grid(row=1, column=6, padx=2, pady=2)
        ttk.Label(tab, text="BM Prof", font=heading_font).grid(row=1, column=7, padx=2, pady=2)
        ttk.Label(tab, text="BVs", font=heading_font).grid(row=0, column=8, padx=2, pady=2)
        ttk.Label(tab, text="Expl", font=heading_font).grid(row=0, column=9, padx=2, pady=2)
        ttk.Label(tab, text="Exo", font=heading_font).grid(row=0, column=10, padx=2, pady=2)
        ttk.Label(tab, text="CBs", font=heading_font).grid(row=0, column=11, padx=2, pady=2)
        ttk.Label(tab, text="Fails", font=heading_font).grid(row=0, column=12, padx=2, pady=2)
        ttk.Label(tab, text="Murders", font=heading_font).grid(row=0, column=13, padx=2, pady=2)
        ttk.Label(tab, text="Scens", font=heading_font).grid(row=0, column=14, padx=2, pady=2)
        ttk.Label(tab, text="Space CZs", font=heading_font, anchor=tk.CENTER).grid(row=0, column=15, columnspan=3, padx=2)
        ttk.Label(tab, text="L", font=heading_font).grid(row=1, column=15, padx=2, pady=2)
        ttk.Label(tab, text="M", font=heading_font).grid(row=1, column=16, padx=2, pady=2)
        ttk.Label(tab, text="H", font=heading_font).grid(row=1, column=17, padx=2, pady=2)
        ttk.Label(tab, text="On-foot CZs", font=heading_font, anchor=tk.CENTER).grid(row=0, column=18, columnspan=3, padx=2)
        ttk.Label(tab, text="L", font=heading_font).grid(row=1, column=18, padx=2, pady=2)
        ttk.Label(tab, text="M", font=heading_font).grid(row=1, column=19, padx=2, pady=2)
        ttk.Label(tab, text="H", font=heading_font).grid(row=1, column=20, padx=2, pady=2)
        ttk.Separator(tab, orient=tk.HORIZONTAL).grid(columnspan=21, padx=2, pady=5, sticky=tk.EW)

        header_rows = 3

        for x in range(0, z):
            EnableCheckbutton = ttk.Checkbutton(tab)
            EnableCheckbutton.grid(row=x + header_rows, column=0, sticky=tk.N, padx=2, pady=2)
            EnableCheckbutton.configure(command=partial(enable_faction_change, EnableAllCheckbutton, FactionEnableCheckbuttons, Discord, data, i, x))
            EnableCheckbutton.state(['selected', '!alternate'] if data[i][0]['Factions'][x]['Enabled'] == CheckStates.STATE_ON else ['!selected', '!alternate'])
            FactionEnableCheckbuttons.append(EnableCheckbutton)

            FactionNameFrame = ttk.Frame(tab)
            FactionNameFrame.grid(row=x + header_rows, column=1, sticky=tk.NW)
            FactionName = ttk.Label(FactionNameFrame, text=data[i][0]['Factions'][x]['Faction'])
            FactionName.grid(row=0, column=0, columnspan=2, sticky=tk.W, padx=2, pady=2)
            FactionName.bind("<Button-1>", partial(faction_name_clicked, EnableCheckbutton, EnableAllCheckbutton, FactionEnableCheckbuttons, Discord, data, i, x))
            settlement_row_index = 1
            for settlement_name in data[i][0]['Factions'][x].get('GroundCZSettlements', {}):
                SettlementCheckbutton = ttk.Checkbutton(FactionNameFrame)
                SettlementCheckbutton.grid(row=settlement_row_index, column=0, padx=2, pady=2)
                SettlementCheckbutton.configure(command=partial(enable_settlement_change, SettlementCheckbutton, settlement_name, Discord, data, i, x))
                SettlementCheckbutton.state(['selected', '!alternate'] if data[i][0]['Factions'][x]['GroundCZSettlements'][settlement_name]['enabled'] == CheckStates.STATE_ON else ['!selected', '!alternate'])
                SettlementName = ttk.Label(FactionNameFrame, text=f"{settlement_name} ({data[i][0]['Factions'][x]['GroundCZSettlements'][settlement_name]['type'].upper()})")
                SettlementName.grid(row=settlement_row_index, column=1, sticky=tk.W, padx=2, pady=2)
                SettlementName.bind("<Button-1>", partial(settlement_name_clicked, SettlementCheckbutton, settlement_name, Discord, data, i, x))
                settlement_row_index += 1

            ttk.Label(tab, text=data[i][0]['Factions'][x]['FactionState']).grid(row=x + header_rows, column=2, sticky=tk.N)
            MissionPointsVar = tk.IntVar(value=data[i][0]['Factions'][x]['MissionPoints'])
            ttk.Spinbox(tab, from_=-999, to=999, width=3, textvariable=MissionPointsVar).grid(row=x + header_rows, column=3, sticky=tk.N, padx=2, pady=2)
            MissionPointsVar.trace('w', partial(mission_points_change, MissionPointsVar, True, Discord, data, i, x))
            if (data[i][0]['Factions'][x]['FactionState'] not in this.ConflictStates and data[i][0]['Factions'][x]['FactionState'] != 'Election'):
                MissionPointsSecVar = tk.IntVar(value=data[i][0]['Factions'][x]['MissionPointsSecondary'])
                ttk.Spinbox(tab, from_=-999, to=999, width=3, textvariable=MissionPointsSecVar).grid(row=x + header_rows, column=4, sticky=tk.N, padx=2, pady=2)
                MissionPointsSecVar.trace('w', partial(mission_points_change, MissionPointsSecVar, False, Discord, data, i, x))
            ttk.Label(tab, text=human_format(data[i][0]['Factions'][x]['TradePurchase'])).grid(row=x + header_rows, column=5, sticky=tk.N)
            ttk.Label(tab, text=human_format(data[i][0]['Factions'][x]['TradeProfit'])).grid(row=x + header_rows, column=6, sticky=tk.N)
            ttk.Label(tab, text=human_format(data[i][0]['Factions'][x]['BlackMarketProfit'])).grid(row=x + header_rows, column=7, sticky=tk.N)
            ttk.Label(tab, text=human_format(data[i][0]['Factions'][x]['Bounties'])).grid(row=x + header_rows, column=8, sticky=tk.N)
            ttk.Label(tab, text=human_format(data[i][0]['Factions'][x]['CartData'])).grid(row=x + header_rows, column=9, sticky=tk.N)
            ttk.Label(tab, text=human_format(data[i][0]['Factions'][x]['ExoData'])).grid(row=x + header_rows, column=10, sticky=tk.N)
            ttk.Label(tab, text=human_format(data[i][0]['Factions'][x]['CombatBonds'])).grid(row=x + header_rows, column=11, sticky=tk.N)
            ttk.Label(tab, text=data[i][0]['Factions'][x]['MissionFailed']).grid(row=x + header_rows, column=12, sticky=tk.N)
            ttk.Label(tab, text=data[i][0]['Factions'][x]['Murdered']).grid(row=x + header_rows, column=13, sticky=tk.N)
            ScenariosVar = tk.IntVar(value=data[i][0]['Factions'][x]['Scenarios'])
            ttk.Spinbox(tab, from_=0, to=999, width=3, textvariable=ScenariosVar).grid(row=x + header_rows, column=14, sticky=tk.N, padx=2, pady=2)
            ScenariosVar.trace('w', partial(scenarios_change, ScenariosVar, Discord, data, i, x))

            if (data[i][0]['Factions'][x]['FactionState'] in this.ConflictStates):
                CZSpaceLVar = tk.StringVar(value=data[i][0]['Factions'][x]['SpaceCZ'].get('l', '0'))
                ttk.Spinbox(tab, from_=0, to=999, width=3, textvariable=CZSpaceLVar).grid(row=x + header_rows, column=15, sticky=tk.N, padx=2, pady=2)
                CZSpaceMVar = tk.StringVar(value=data[i][0]['Factions'][x]['SpaceCZ'].get('m', '0'))
                ttk.Spinbox(tab, from_=0, to=999, width=3, textvariable=CZSpaceMVar).grid(row=x + header_rows, column=16, sticky=tk.N, padx=2, pady=2)
                CZSpaceHVar = tk.StringVar(value=data[i][0]['Factions'][x]['SpaceCZ'].get('h', '0'))
                ttk.Spinbox(tab, from_=0, to=999, width=3, textvariable=CZSpaceHVar).grid(row=x + header_rows, column=17, sticky=tk.N, padx=2, pady=2)
                CZGroundLVar = tk.StringVar(value=data[i][0]['Factions'][x]['GroundCZ'].get('l', '0'))
                ttk.Spinbox(tab, from_=0, to=999, width=3, textvariable=CZGroundLVar).grid(row=x + header_rows, column=18, sticky=tk.N, padx=2, pady=2)
                CZGroundMVar = tk.StringVar(value=data[i][0]['Factions'][x]['GroundCZ'].get('m', '0'))
                ttk.Spinbox(tab, from_=0, to=999, width=3, textvariable=CZGroundMVar).grid(row=x + header_rows, column=19, sticky=tk.N, padx=2, pady=2)
                CZGroundHVar = tk.StringVar(value=data[i][0]['Factions'][x]['GroundCZ'].get('h', '0'))
                ttk.Spinbox(tab, from_=0, to=999, width=3, textvariable=CZGroundHVar).grid(row=x + header_rows, column=20, sticky=tk.N, padx=2, pady=2)
                # Watch for changes on all SpinBox Variables. This approach catches any change, including manual editing, while using 'command' callbacks only catches clicks
                CZSpaceLVar.trace('w', partial(cz_change, CZSpaceLVar, Discord, CZs.SPACE_LOW, data, i, x))
                CZSpaceMVar.trace('w', partial(cz_change, CZSpaceMVar, Discord, CZs.SPACE_MED, data, i, x))
                CZSpaceHVar.trace('w', partial(cz_change, CZSpaceHVar, Discord, CZs.SPACE_HIGH, data, i, x))
                CZGroundLVar.trace('w', partial(cz_change, CZGroundLVar, Discord, CZs.GROUND_LOW, data, i, x))
                CZGroundMVar.trace('w', partial(cz_change, CZGroundMVar, Discord, CZs.GROUND_MED, data, i, x))
                CZGroundHVar.trace('w', partial(cz_change, CZGroundHVar, Discord, CZs.GROUND_HIGH, data, i, x))

        update_enable_all_factions_checkbutton(EnableAllCheckbutton, FactionEnableCheckbuttons)

        tab.pack_forget()

    Discord.insert(tk.INSERT, generate_discord_text(data))
    # Select all text and focus the field
    Discord.tag_add('sel', '1.0', 'end')
    Discord.focus()

    ttk.Button(ContainerFrame, text="Copy to Clipboard", command=partial(copy_to_clipboard, ContainerFrame, Discord)).pack(side=tk.LEFT, padx=5, pady=5)
    if is_bgs_webhook_valid(): ttk.Button(ContainerFrame, text="Post to Discord", command=partial(post_to_bgs_discord, ContainerFrame, Discord, tick_mode)).pack(side=tk.RIGHT, padx=5, pady=5)

    theme.update(ContainerFrame)

    # Ignore all scroll wheel events on spinboxes, to avoid accidental inputs
    Form.bind_class('TSpinbox', '<MouseWheel>', lambda event : "break")


def cz_change(CZVar, Discord, cz_type, data, system_index, faction_index, *args):
    """
    Callback (set as a variable trace) for when a CZ Variable is changed
    """
    if cz_type == CZs.SPACE_LOW:
        data[system_index][0]['Factions'][faction_index]['SpaceCZ']['l'] = CZVar.get()
    elif cz_type == CZs.SPACE_MED:
        data[system_index][0]['Factions'][faction_index]['SpaceCZ']['m'] = CZVar.get()
    elif cz_type == CZs.SPACE_HIGH:
        data[system_index][0]['Factions'][faction_index]['SpaceCZ']['h'] = CZVar.get()
    elif cz_type == CZs.GROUND_LOW:
        data[system_index][0]['Factions'][faction_index]['GroundCZ']['l'] = CZVar.get()
    elif cz_type == CZs.GROUND_MED:
        data[system_index][0]['Factions'][faction_index]['GroundCZ']['m'] = CZVar.get()
    elif cz_type == CZs.GROUND_HIGH:
        data[system_index][0]['Factions'][faction_index]['GroundCZ']['h'] = CZVar.get()

    Discord.delete('1.0', 'end-1c')
    Discord.insert(tk.INSERT, generate_discord_text(data))


def enable_faction_change(EnableAllCheckbutton, FactionEnableCheckbuttons, Discord, data, system_index, faction_index, *args):
    """
    Callback for when a Faction Enable Checkbutton is changed
    """
    data[system_index][0]['Factions'][faction_index]['Enabled'] = CheckStates.STATE_ON if FactionEnableCheckbuttons[faction_index].instate(['selected']) else CheckStates.STATE_OFF
    update_enable_all_factions_checkbutton(EnableAllCheckbutton, FactionEnableCheckbuttons)

    Discord.delete('1.0', 'end-1c')
    Discord.insert(tk.INSERT, generate_discord_text(data))


def enable_all_factions_change(EnableAllCheckbutton, FactionEnableCheckbuttons, Discord, data, system_index, *args):
    """
    Callback for when the Enable All Factions Checkbutton is changed
    """
    z = len(FactionEnableCheckbuttons)
    for x in range(0, z):
        if EnableAllCheckbutton.instate(['selected']):
            FactionEnableCheckbuttons[x].state(['selected'])
            data[system_index][0]['Factions'][x]['Enabled'] = CheckStates.STATE_ON
        else:
            FactionEnableCheckbuttons[x].state(['!selected'])
            data[system_index][0]['Factions'][x]['Enabled'] = CheckStates.STATE_OFF

    Discord.delete('1.0', 'end-1c')
    Discord.insert(tk.INSERT, generate_discord_text(data))


def enable_settlement_change(SettlementCheckbutton, settlement_name, Discord, data, system_index, faction_index, *args):
    """
    Callback for when a Settlement Enable Checkbutton is changed
    """
    data[system_index][0]['Factions'][faction_index]['GroundCZSettlements'][settlement_name]['enabled'] = CheckStates.STATE_ON if SettlementCheckbutton.instate(['selected']) else CheckStates.STATE_OFF

    Discord.delete('1.0', 'end-1c')
    Discord.insert(tk.INSERT, generate_discord_text(data))


def update_enable_all_factions_checkbutton(EnableAllCheckbutton, FactionEnableCheckbuttons):
    """
    Update the 'Enable all factions' checkbox to the correct state based on which individual factions are enabled
    """
    any_on = False
    any_off = False
    z = len(FactionEnableCheckbuttons)
    for x in range(0, z):
        if FactionEnableCheckbuttons[x].instate(['selected']): any_on = True
        if FactionEnableCheckbuttons[x].instate(['!selected']): any_off = True

    if any_on == True:
        if any_off == True:
            EnableAllCheckbutton.state(['alternate', '!selected'])
        else:
            EnableAllCheckbutton.state(['!alternate', 'selected'])
    else:
        EnableAllCheckbutton.state(['!alternate', '!selected'])


def faction_name_clicked(EnableCheckbutton, EnableAllCheckbutton, FactionEnableCheckbuttons, Discord, data, system_index, faction_index, *args):
    """
    Callback when a faction name is clicked. Toggle enabled state.
    """
    if EnableCheckbutton.instate(['selected']): EnableCheckbutton.state(['!selected'])
    else: EnableCheckbutton.state(['selected'])
    enable_faction_change(EnableAllCheckbutton, FactionEnableCheckbuttons, Discord, data, system_index, faction_index, *args)


def settlement_name_clicked(SettlementCheckbutton, settlement_name, Discord, data, system_index, faction_index, *args):
    """
    Callback when a settlement name is clicked. Toggle enabled state.
    """
    if SettlementCheckbutton.instate(['selected']): SettlementCheckbutton.state(['!selected'])
    else: SettlementCheckbutton.state(['selected'])
    enable_settlement_change(SettlementCheckbutton, settlement_name, Discord, data, system_index, faction_index, *args)


def mission_points_change(MissionPointsVar, primary, Discord, data, system_index, faction_index, *args):
    """
    Callback (set as a variable trace) for when a mission points Variable is changed
    """
    if primary:
        data[system_index][0]['Factions'][faction_index]['MissionPoints'] = MissionPointsVar.get()
    else:
        data[system_index][0]['Factions'][faction_index]['MissionPointsSecondary'] = MissionPointsVar.get()

    Discord.delete('1.0', 'end-1c')
    Discord.insert(tk.INSERT, generate_discord_text(data))


def scenarios_change(ScenariosVar, Discord, data, system_index, faction_index, *args):
    """
    Callback (set as a variable trace) for when the scenarios Variable is changed
    """
    data[system_index][0]['Factions'][faction_index]['Scenarios'] = ScenariosVar.get()

    Discord.delete('1.0', 'end-1c')
    Discord.insert(tk.INSERT, generate_discord_text(data))


def option_change(Discord, data):
    """
    Callback when one of the Discord options is changed
    """
    Discord.delete('1.0', 'end-1c')
    Discord.insert(tk.INSERT, generate_discord_text(data))


def generate_discord_text(data):
    """
    Generate the Discord-formatted version of the tally data
    """
    discord_text = ""

    for i in data:
        system_discord_text = ""
        system_factions = data[i][0]['Factions']
        z = len(system_factions)

        for x in range(0, z):
            if system_factions[x]['Enabled'] != CheckStates.STATE_ON: continue

            faction_discord_text = ""

            if system_factions[x]['FactionState'] == 'Election':
                faction_discord_text += f".ElectionINF {system_factions[x]['MissionPoints']}; " if system_factions[x]['MissionPoints'] > 0 else ""
            elif system_factions[x]['FactionState'] in this.ConflictStates:
                faction_discord_text += f".WarINF {system_factions[x]['MissionPoints']}; " if system_factions[x]['MissionPoints'] > 0 else ""
            else:
                inf = system_factions[x]['MissionPoints']
                if this.IncludeSecondaryInf.get() == CheckStates.STATE_ON: inf += system_factions[x]['MissionPointsSecondary']
                faction_discord_text += f".INF +{inf}; " if inf > 0 else f".INF {inf}; " if inf < 0 else ""

            faction_discord_text += f".BVs {human_format(system_factions[x]['Bounties'])}; " if system_factions[x]['Bounties'] != 0 else ""
            faction_discord_text += f".CBs {human_format(system_factions[x]['CombatBonds'])}; " if system_factions[x]['CombatBonds'] != 0 else ""
            faction_discord_text += f".TrdPurchase {human_format(system_factions[x]['TradePurchase'])}; " if system_factions[x]['TradePurchase'] != 0 else ""
            faction_discord_text += f".TrdProfit {human_format(system_factions[x]['TradeProfit'])}; " if system_factions[x]['TradeProfit'] != 0 else ""
            faction_discord_text += f".TrdBMProfit {human_format(system_factions[x]['BlackMarketProfit'])}; " if system_factions[x]['BlackMarketProfit'] != 0 else ""
            faction_discord_text += f".Expl {human_format(system_factions[x]['CartData'])}; " if system_factions[x]['CartData'] != 0 else ""
            faction_discord_text += f".Exo {human_format(system_factions[x]['ExoData'])}; " if system_factions[x]['ExoData'] != 0 else ""
            faction_discord_text += f".Murders {system_factions[x]['Murdered']}; " if system_factions[x]['Murdered'] != 0 else ""
            faction_discord_text += f".Scenarios {system_factions[x]['Scenarios']}; " if system_factions[x]['Scenarios'] != 0 else ""
            faction_discord_text += f".Fails {system_factions[x]['MissionFailed']}; " if system_factions[x]['MissionFailed'] != 0 else ""
            space_cz = build_cz_text(system_factions[x].get('SpaceCZ', {}), "SpaceCZs")
            faction_discord_text += f"{space_cz}; " if space_cz != "" else ""
            ground_cz = build_cz_text(system_factions[x].get('GroundCZ', {}), "GroundCZs")
            faction_discord_text += f"{ground_cz}; " if ground_cz != "" else ""
            faction_name = process_faction_name(system_factions[x]['Faction'])
            system_discord_text += f"[{faction_name}] - {faction_discord_text}\n" if faction_discord_text != "" else ""

            for settlement_name in system_factions[x].get('GroundCZSettlements', {}):
                if system_factions[x]['GroundCZSettlements'][settlement_name]['enabled'] == CheckStates.STATE_ON:
                    system_discord_text += f"  - {settlement_name} x {system_factions[x]['GroundCZSettlements'][settlement_name]['count']}\n"

        discord_text += f"```css\n{data[i][0]['System']}\n{system_discord_text}```" if system_discord_text != "" else ""

    return discord_text.replace("'", "")


def process_faction_name(faction_name):
    """
    Shorten the faction name if the user has chosen to
    """
    if this.AbbreviateFactionNames.get() == CheckStates.STATE_ON:
        return ''.join((i if i.isnumeric() else i[0]) for i in faction_name.split())
    else:
        return faction_name


def build_cz_text(cz_data, prefix):
    """
    Create a summary of Conflict Zone activity
    """
    if cz_data == {}: return ""
    text = ""

    if 'l' in cz_data and cz_data['l'] != '0' and cz_data['l'] != '': text += f"{cz_data['l']}xL "
    if 'm' in cz_data and cz_data['m'] != '0' and cz_data['m'] != '': text += f"{cz_data['m']}xM "
    if 'h' in cz_data and cz_data['h'] != '0' and cz_data['h'] != '': text += f"{cz_data['h']}xH "

    if text != '': text = f".{prefix} {text}"
    return text


def display_todaydata():
    """
    Display the latest tally data window
    """
    display_data("Latest BGS Tally", this.TodayData, Ticks.TICK_CURRENT)


def display_yesterdaydata():
    """
    Display the previous tally data window
    """
    display_data("Previous BGS Tally", this.YesterdayData, Ticks.TICK_PREVIOUS)


def confirm_force_tick():
    """
    Force a tick when user clicks button
    """
    answer = askyesno(title='Confirm FORCE a New Tick', message='This will move your current activity into the previous tick, and clear activity for the current tick.\n\nWARNING: If you have any missions in progress where the destination system is different to the originating system (e.g. courier missions), INF will not be counted unless you revisit the originating system before handing in.\n\nAre you sure that you want to do this?', default='no')
    if answer:
        this.tick.force_tick()
        this.TimeLabel = tk.Label(this.frame, text=this.tick.get_formatted()).grid(row=3, column=1, sticky=tk.W)
        this.YesterdayData = this.TodayData
        this.TodayData = {}
        this.DiscordPreviousMessageID.set(this.DiscordCurrentMessageID.get())
        this.DiscordCurrentMessageID.set('')
        theme.update(this.frame)


def copy_to_clipboard(Form, Discord):
    """
    Get all text from the Discord field and put it in the Copy buffer
    """
    Form.clipboard_clear()
    Form.event_generate("<<TextModified>>")
    Form.clipboard_append(Discord.get('1.0', 'end-1c'))
    Form.update()


def post_to_bgs_discord(Form, Discord, tick_mode):
    """
    Get all text from the Discord field and post it to the webhook
    """
    if not is_bgs_webhook_valid(): return

    discord_text = Discord.get('1.0', 'end-1c').strip()

    # We store a historical discord message ID for the current and previous ticks, so fetch the right one
    if tick_mode == Ticks.TICK_CURRENT: discord_message_id = this.DiscordCurrentMessageID
    else: discord_message_id = this.DiscordPreviousMessageID

    utc_time_now = datetime.utcnow().strftime("%H:%M:%S %A %d %B (in-game time)")

    if discord_message_id.get() == '' or discord_message_id.get() == None:
        # No previous post
        if discord_text != '':
            discord_text += f"```md\n# Posted at: {utc_time_now}```" # Blue text instead of gray
            url = this.DiscordWebhook.get()
            response = requests.post(url=url, params={'wait': 'true'}, data={'content': discord_text, 'username': this.DiscordUsername.get()})
            if response.ok:
                # Store the Message ID
                response_json = response.json()
                discord_message_id.set(response_json['id'])
            else:
                logger.error(f"Unable to create new discord post. Reason: '{response.reason}' Content: '{response.content}' URL: '{url}'")

    else:
        # Previous post, amend or delete it
        if discord_text != '':
            discord_text += f"```diff\n+ Updated at: {utc_time_now}```"
            url = f"{this.DiscordWebhook.get()}/messages/{discord_message_id.get()}"
            response = requests.patch(url=url, data={'content': discord_text, 'username': this.DiscordUsername.get()})
            if not response.ok:
                discord_message_id.set('')
                logger.error(f"Unable to update previous discord post. Reason: '{response.reason}' Content: '{response.content}' URL: '{url}'")

                # Try to post new message instead
                url = this.DiscordWebhook.get()
                response = requests.post(url=url, params={'wait': 'true'}, data={'content': discord_text, 'username': this.DiscordUsername.get()})
                if response.ok:
                    # Store the Message ID
                    response_json = response.json()
                    discord_message_id.set(response_json['id'])
                else:
                    logger.error(f"Unable to create new discord post. Reason: '{response.reason}' Content: '{response.content}' URL: '{url}'")
        else:
            url = f"{this.DiscordWebhook.get()}/messages/{discord_message_id.get()}"
            response = requests.delete(url=url)
            if response.ok:
                # Clear the Message ID
                discord_message_id.set('')
            else:
                logger.error(f"Unable to delete previous discord post. Reason: '{response.reason}' Content: '{response.content}' URL: '{url}'")


def post_to_fcjump_discord():
    """
    Get all text from the Discord field and post it to the webhook
    """
    if not is_fcjump_webhook_valid(): return

    discord_text = this.FleetCarrier.get_formatted_materials()
    logger.info(discord_text)

    # Try to post new message instead
    url = this.DiscordFCJumpWebhook.get()
    response = requests.post(url=url, params={'wait': 'true'}, data={'content': discord_text, 'username': this.DiscordUsername.get()})
    if not response.ok:
        logger.error(f"Unable to create new discord post. Reason: '{response.reason}' Content: '{response.content}' URL: '{url}'")


def is_webhook_valid(webhook):
    """
    Do a basic check on a user specified Discord webhook
    """
    return webhook.startswith('https://discordapp.com/api/webhooks/') \
        or webhook.startswith('https://discord.com/api/webhooks/') \
        or webhook.startswith('https://ptb.discord.com/api/webhooks/') \
        or webhook.startswith('https://canary.discord.com/api/webhooks/')


def is_bgs_webhook_valid():
    """
    Do a basic check on the user specified Discord webhook
    """
    return is_webhook_valid(this.DiscordWebhook.get())


def is_fcjump_webhook_valid():
    """
    Do a basic check on the user specified Discord webhook
    """
    return is_webhook_valid(this.DiscordFCJumpWebhook.get())


def save_data():
    """
    Save all data structures
    """
    this.tick.save()
    config.set('XStatus', this.Status.get())
    config.set('XShowZeroActivity', this.ShowZeroActivitySystems.get())
    config.set('XAbbreviate', this.AbbreviateFactionNames.get())
    config.set('XSecondaryInf', this.IncludeSecondaryInf.get())
    config.set('XDiscordWebhook', this.DiscordWebhook.get())
    config.set('XDiscordFCJumpWebhook', this.DiscordFCJumpWebhook.get())
    config.set('XDiscordUsername', this.DiscordUsername.get())
    config.set('XDiscordCurrentMessageID', this.DiscordCurrentMessageID.get())
    config.set('XDiscordPreviousMessageID', this.DiscordPreviousMessageID.get())
    config.set('XIndex', this.DataIndex.get())
    config.set('XStation', this.StationFaction.get())
    config.set('XStationType', this.StationType.get())
    file = os.path.join(this.Dir, "Today Data.txt")
    with open(file, 'w') as outfile:
        json.dump(this.TodayData, outfile)
    file = os.path.join(this.Dir, "Yesterday Data.txt")
    with open(file, 'w') as outfile:
        json.dump(this.YesterdayData, outfile)
    file = os.path.join(this.Dir, "MissionLog.txt")
    with open(file, 'w') as outfile:
        json.dump(this.MissionLog, outfile)



class EntryPlus(ttk.Entry):
    """
    Subclass of ttk.Entry to install a context-sensitive menu on right-click
    """
    def __init__(self, *args, **kwargs):
        ttk.Entry.__init__(self, *args, **kwargs)
        _rc_menu_install(self)
        # overwrite default class binding so we don't need to return "break"
        self.bind_class("Entry", "<Control-a>", self.event_select_all)
        self.bind("<Button-3><ButtonRelease-3>", self.show_menu)

    def event_select_all(self, *args):
        self.focus_force()
        self.selection_range(0, tk.END)

    def show_menu(self, e):
        self.menu.tk_popup(e.x_root, e.y_root)


class TextPlus(tk.Text):
    """
    Subclass of tk.Text to install a context-sensitive menu on right-click
    """
    def __init__(self, *args, **kwargs):
        tk.Text.__init__(self, *args, **kwargs)
        _rc_menu_install(self)
        # overwrite default class binding so we don't need to return "break"
        self.bind_class("Text", "<Control-a>", self.event_select_all)
        self.bind("<Button-3><ButtonRelease-3>", self.show_menu)

    def event_select_all(self, *args):
        self.focus_force()
        self.tag_add("sel","1.0","end")

    def show_menu(self, e):
        self.menu.tk_popup(e.x_root, e.y_root)


def _rc_menu_install(w):
    """
    Create a context sensitive menu for a text widget
    """
    w.menu = tk.Menu(w, tearoff=0)
    w.menu.add_command(label="Cut")
    w.menu.add_command(label="Copy")
    w.menu.add_command(label="Paste")
    w.menu.add_separator()
    w.menu.add_command(label="Select all")

    w.menu.entryconfigure("Cut", command=lambda: w.focus_force() or w.event_generate("<<Cut>>"))
    w.menu.entryconfigure("Copy", command=lambda: w.focus_force() or w.event_generate("<<Copy>>"))
    w.menu.entryconfigure("Paste", command=lambda: w.focus_force() or w.event_generate("<<Paste>>"))
    w.menu.entryconfigure("Select all", command=w.event_select_all)<|MERGE_RESOLUTION|>--- conflicted
+++ resolved
@@ -17,14 +17,10 @@
 from theme import theme
 from ttkHyperlinkLabel import HyperlinkLabel
 
-<<<<<<< HEAD
-import bgstally.fleetcarrier
-from ScrollableNotebook import *
-=======
+from bgstally.fleetcarrier import FleetCarrier
 #from bgstally.overlay import Overlay
 from bgstally.tick import Tick
 from ScrollableNotebook import ScrollableNotebook
->>>>>>> 90e0f39c
 
 this = sys.modules[__name__]  # For holding module globals
 this.VersionNo = "1.10.0"
@@ -37,6 +33,7 @@
 this.LastSettlementApproached = {}
 
 # Our Class instances
+this.fleetcarrier = None
 #this.overlay = None
 this.tick = None
 
@@ -48,9 +45,6 @@
 this.DiscordWebhook = None
 this.DiscordFCJumpWebhook = None
 this.DiscordUsername = None
-
-# Class instances
-this.FleetCarrier = None
 
 # Conflict states, for determining whether we display the CZ UI and count conflict missions for factions in these states
 this.ConflictStates = [
@@ -148,17 +142,12 @@
     nb.Checkbutton(frame, text="Include Secondary INF", variable=this.IncludeSecondaryInf, onvalue=CheckStates.STATE_ON, offvalue=CheckStates.STATE_OFF).grid(column=1, padx=10, sticky=tk.W)
     nb.Label(frame, text="Discord BGS Webhook URL").grid(column=0, padx=10, sticky=tk.W, row=9)
     EntryPlus(frame, textvariable=this.DiscordWebhook).grid(column=1, padx=10, pady=2, sticky=tk.EW, row=9)
-<<<<<<< HEAD
     nb.Label(frame, text="Discord FC Jump Webhook URL").grid(column=0, padx=10, sticky=tk.W, row=10)
     EntryPlus(frame, textvariable=this.DiscordFCJumpWebhook).grid(column=1, padx=10, pady=2, sticky=tk.EW, row=10)
     nb.Label(frame, text="Discord Post as User").grid(column=0, padx=10, sticky=tk.W, row=11)
     EntryPlus(frame, textvariable=this.DiscordUsername).grid(column=1, padx=10, pady=2, sticky=tk.W, row=11)
-=======
-    nb.Label(frame, text="Discord Post as User").grid(column=0, padx=10, sticky=tk.W, row=10)
-    EntryPlus(frame, textvariable=this.DiscordUsername).grid(column=1, padx=10, pady=2, sticky=tk.W, row=10)
     ttk.Separator(frame, orient=tk.HORIZONTAL).grid(columnspan=2, padx=10, pady=2, sticky=tk.EW)
-    tk.Button(frame, text="FORCE Tick", command=confirm_force_tick, bg="red", fg="white").grid(column=1, padx=10, sticky=tk.W, row=12)
->>>>>>> 90e0f39c
+    tk.Button(frame, text="FORCE Tick", command=confirm_force_tick, bg="red", fg="white").grid(column=1, padx=10, sticky=tk.W, row=13)
 
     return frame
 
@@ -205,13 +194,10 @@
     this.StationType = tk.StringVar(value=config.get_str("XStationType"))
 
     # Classes
-<<<<<<< HEAD
-    this.FleetCarrier = bgstally.fleetcarrier.FleetCarrier(logger)
-    post_to_fcjump_discord()
-=======
+    this.fleetcarrier = FleetCarrier(logger)
     #this.overlay = Overlay(logger)
     this.tick = Tick(logger, config)
->>>>>>> 90e0f39c
+    post_to_fcjump_discord()
 
     version_success = check_version()
     tick_success = this.tick.fetch_tick()
@@ -1081,7 +1067,7 @@
     """
     if not is_fcjump_webhook_valid(): return
 
-    discord_text = this.FleetCarrier.get_formatted_materials()
+    discord_text = this.fleetcarrier.get_formatted_materials()
     logger.info(discord_text)
 
     # Try to post new message instead
