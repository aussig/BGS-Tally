/* Language name */
"!Language" = "Türkçe";

/* [legend.py] */
"(Cannot be automatically distinguished)" = "(Otomatik olarak ayırt edilemez)";

/* Discord text. [fleetcarrier.py] */
"A carrier jump has been scheduled" = "Filo taşıyıcısı sistem atlaması planlandı";

/* Preferences checkbox label. [ui.py] */
"Abbreviate Faction Names" = "Fraksiyon isimlerini kısalt";

/* Label on API settings window. [api.py] */
"About This" = "Bu bölüm hakkında";

/* Preferences checkbox label. [ui.py] */
"Activity Indicator" = "Etkinlik Göstergesi";

/* Label on activity window. [activity.py] */
"Activity to post:" = "Paylaşılacak etkinlikler:";

/* Add/create a new system. [colonisation.py] */
"Add" = "Ekle";

/* CMDR information. [targetmanager.py] */
"Added a friend" = "Arkadaş olarak eklendi";

/* Preferences heading. [ui.py] */
"Advanced" = "Gelişmiş";

/* Colonisation 'Facility Economy' [base_types.json] */
<<<<<<< HEAD
"Agricultural" = "Agricultural";

/* Colonisation 'Building Type' [base_types.json] */
"Agricultural Installation" = "Agricultural Installation";

/* Colonisation 'Prerequisites' [base_types.json] */
"Agriculture Settlement" = "Agriculture Settlement";

/* Colonisation 'Type (Listed as/under)' [base_types.json] */
"Agriculture Tier 1" = "Agriculture Tier 1";

/* Colonisation 'Type' [base_types.json] */
"Agriculture Tier 1 Med" = "Agriculture Tier 1 Med";

/* Colonisation 'Type' [base_types.json] */
"Agriculture Tier 1 Sml" = "Agriculture Tier 1 Sml";

/* Colonisation 'Type (Listed as/under)' [base_types.json] */
"Agriculture Tier 2" = "Agriculture Tier 2";

/* Colonisation 'Type' [base_types.json] */
"Agriculture Tier 2 Lrg" = "Agriculture Tier 2 Lrg";
=======
"Agricultural" = "Tarım";

/* Colonisation 'Building Type' [base_types.json] */
"Agricultural Installation" = "Tarım Üssü";

/* Colonisation 'Prerequisites' [base_types.json] */
"Agriculture Settlement" = "Tarım Yerleşkesi";

/* Colonisation 'Type (Listed as/under)' [base_types.json] */
"Agriculture Tier 1" = "Tarım Tier 1";

/* Colonisation 'Type' [base_types.json] */
"Agriculture Tier 1 Med" = "Tarım Tier 1 Med";

/* Colonisation 'Type' [base_types.json] */
"Agriculture Tier 1 Sml" = "Tarım Tier 1 Sml";

/* Colonisation 'Type (Listed as/under)' [base_types.json] */
"Agriculture Tier 2" = "Tarım Tier 2";

/* Colonisation 'Type' [base_types.json] */
"Agriculture Tier 2 Lrg" = "Tarım Tier 2 Lrg";
>>>>>>> 4355add6

/* Discord carrier docking access. [fleetcarrier.py] */
"All" = "Hepsi";

/* Main window label. [ui.py] */
"API changed, open settings to re-approve" = "API değişti, tekrar onaylamak için ayarları açın";

/* Label on API settings window. [api.py] */
"API Information" = "API bilgisi";

/* Label on API settings window. [api.py] */
"API Key" = "API Anahtarı";

/* Label on API settings window. [api.py] */
"API Settings" = "API ayarları";

/* Label on API settings window. [api.py] */
"Approved by you" = "Sizin tarafınızdan onaylandı";

/* Preferences force tick text. [ui.py] */
"Are you sure that you want to do this?" = "Bunu yapmak istediğinden emin misin?";

/* [colonisation.py] */
"Are you sure you want to remove this system?" = "Bu öğeyi kaldırmak istediğinize emin misiniz?";

/* Text on API settings window. [api.py] */
"Ask the server administrator for the information below, then click 'Establish Connection' to continue. Buttons to pre-fill some information for popular servers are provided, but you will need to enter your API key which is unique to you." = "Aşağıdaki bilgileri sunucu yöneticinize sorun, doldurduktan daha sonra 'Bağlantı Kur' ile devam edin. Popüler sunucular için bazı bilgiler önceden doldurulmuş olarak sağlanmıştır, ancak bu sunucuya ait size özel olan API anahtarınızı girmeniz gerekecektir.";

/* Colonisation 'Type' [base_types.json] */
<<<<<<< HEAD
"Asteroid Base" = "Asteroid Base";
=======
"Asteroid Base" = "Astroid Üssü";
>>>>>>> 4355add6

/* Colonisation 'Type (Listed as/under)' [base_types.json] */
"Bar" = "Bar";

/* name of the base. [colonisation.py] */
"Base Name" = "Üs İsmi";

/* type of base. [colonisation.py] */
"Base Type" = "Üs Tipi";

/* Discord heading, abbreviation for black box. [default.py] */
"bb" = "kk";

/* Discord post title. [activity.py] */
"BGS Activity after Tick: {tick_time}" = "Döngü sonrası BGS Aktivitesi: {tick_time}";

/* Dropdown menu on activity window. [activity.py] */
"BGS Only" = "Sadece BGS";

/* [clb.py] */
"BGS Report" = "BGS Raporu";

/* Discord heading. [default.py] */
"bio-pod" = "bio-pod";

/* Colonisation 'Prerequisites' [base_types.json] */
<<<<<<< HEAD
"Biological Research Installation" = "Biological Research Installation";
=======
"Biological Research Installation" = "Biyolojik Araştırma Üssü";
>>>>>>> 4355add6

/* Activity window tooltip. [activity.py] */
"Black market profit" = "Karaborsa kazancı";

/* Body the base is on or around. [colonisation.py] */
"Body" = "Gezegen";

/* Dropdown menu on activity window. [activity.py] */
"Both BGS and TW" = "Hem BGS hem TW";

/* Activity window tooltip. [activity.py] */
"Bounty vouchers" = "Kelle avcılığı geliri";

/* Builds/bases. [progress.py] */
"Builds" = "İnşalar";

/* [fleetcarrier.py] */
"Buying Commodities" = "Alınan Ürünler";

/* Discord fleet carrier section heading. [fleetcarrier.py] */
"Buying Commodities:" = "Alınan Ürünler:";

/* [fleetcarrier.py] */
"Buying Materials" = "Alınan Materyaller";

/* Discord fleet carrier section heading. [fleetcarrier.py] */
"Buying Materials:" = "Alınan Materyaller:";

/* [colonisation.py] */
"Cancel" = "İptal Et";

/* Discord heading. [default.py] */
"cargo" = "kargo";

/* [fleetcarrier.py] */
"Cargo" = "Kargo";

/* Label on legend window. [legend.py] */
"Cargo missions" = "Kargo görevleri";

/* Discord fleet carrier section heading. [fleetcarrier.py] */
"Cargo:" = "Kargo:";

/* Amount in your Fleet Carrier. [progress.py] */
"Carrier" = "Filo Taşıyıcı";

/* Discord fleet carrier title. [fleetcarrier.py] */
"Carrier {carrier_name}" = "Filo Taşıyıcı {carrier_name}";

/* Colonisation 'Type (Listed as/under)' [base_types.json] */
<<<<<<< HEAD
"Civilian" = "Civilian";

/* Colonisation 'Type' [base_types.json] */
"Civilian Outpost" = "Civilian Outpost";

/* Colonisation 'Type' [base_types.json] */
"Civilian Settlement" = "Civilian Settlement";
=======
"Civilian" = "Sivil";

/* Colonisation 'Type' [base_types.json] */
"Civilian Outpost" = "Sivil Karakol";

/* Colonisation 'Type' [base_types.json] */
"Civilian Settlement" = "Sivil Yerleşkesi";
>>>>>>> 4355add6

/* [sheet_options.py] */
"Clear contents" = "İçeriği temizle";

/* tooltip for the inara market commodity links. [progress.py] */
"Click for Inara market" = "Inara market için tıklayın";

/* Label on CMDR window. [cmdrs.py] */
"CMDR Details" = "CMDR Detayları";

/* Discord heading. [cmdrs.py] */
"CMDR Inara Link" = "CMDR Inara bağlantısı";

/* Preferences checkbox label. [ui.py] */
"CMDR Info" = "CMDR bilgisi";

/* Colonisation 'Facility Economy' [base_types.json] */
<<<<<<< HEAD
"Colony" = "Colony";

/* Colonisation 'Type' [base_types.json] */
"Colony Planetary Outpost" = "Colony Planetary Outpost";
=======
"Colony" = "Koloni";

/* Colonisation 'Type' [base_types.json] */
"Colony Planetary Outpost" = "Koloni gezegen karakolu";
>>>>>>> 4355add6

/* Activity window tooltip. [activity.py] */
"Combat bonds" = "Savaş tahvilleri";

/* Colonisation 'Type' [base_types.json] */
<<<<<<< HEAD
"Commercial Outpost" = "Commercial Outpost";
=======
"Commercial Outpost" = "Ticari Karakol";
>>>>>>> 4355add6

/* Commodity. [progress.py] */
"Commodity" = "Emtia";

/* Colonisation 'Building Type' [base_types.json] */
<<<<<<< HEAD
"Comms Installation" = "Comms Installation";

/* Colonisation 'Prerequisites' [base_types.json] */
"Communication Installation" = "Communication Installation";

/* Colonisation 'Type' [base_types.json] */
"Communication Station" = "Communication Station";
=======
"Comms Installation" = "İletişim Üssü";

/* Colonisation 'Prerequisites' [base_types.json] */
"Communication Installation" = "İletişim Yerleşkesi";

/* Colonisation 'Type' [base_types.json] */
"Communication Station" = "İletişim İstasyonu";
>>>>>>> 4355add6

/* Row heading of build totals i.e. ones that are done. [colonisation.py] */
"Completed" = "Tamamlandı";

/* Preferences button label. [ui.py] */
"Configure Remote Server" = "Uzak Sunucuyu Yapılandır";

/* Preferences force tick popup title. [ui.py] */
"Confirm Force a New Tick" = "Döngü Sıfırlamayı Onayla";

/* [colonisation.py] */
"Confirm Removal" = "Kaldırmayı Onayla";

/* Colonisation 'Economy Influence' [base_types.json] */
<<<<<<< HEAD
"Contraband" = "Contraband";
=======
"Contraband" = "Kaçakçılık";
>>>>>>> 4355add6

/* [widgets.py] */
"Copy" = "Kopyala";

/* [sheet_options.py] */
"Copy contents" = "İçeriği kopyala";

/* Button label. [activity.py] */
"Copy to Clipboard" = "Panoya Kopyala";

/* Colonisation 'Type (Listed as/under)' [base_types.json] */
"Coriolis" = "Coriolis";

/* Colonisation 'Type' [base_types.json] */
<<<<<<< HEAD
"Coriolis Starport" = "Coriolis Starport";
=======
"Coriolis Starport" = "Coriolis Yıldızlimanı";
>>>>>>> 4355add6

/* Cost in tonnes of cargo. [colonisation.py] */
"Cost" = "Maliyet";

/* Colonisation 'Type (Listed as/under)' [base_types.json] */
<<<<<<< HEAD
"Criminal Outpost" = "Criminal Outpost";
=======
"Criminal Outpost" = "Suçlu Barınağı";
>>>>>>> 4355add6

/* Discord heading, abbreviation for critically injured. [default.py] */
"crit" = "krit";

/* Label on legend window. [legend.py] */
"Critically wounded evacuation missions" = "Kritik yaralı tahliye görevleri";

/* [fleetcarrier.py] */
"Current System" = "Mevcut Sistem";

/* Preferences checkbox label. [ui.py] */
"Current Tick" = "Mevcut Döngü";

/* [widgets.py] */
"Cut" = "Kes";

/* [sheet_options.py] */
"Cut contents" = "İçeriği kes";

/* tooltip for the column views. [progress.py] */
"Cycle column views" = "Cycle column views";

/* tooltip for the change view icon (full, reduced, none). [progress.py] */
"Cycle view detail" = "Cycle view detail";

/* CMDR window column title. [cmdrs.py] */
"Date / Time" = "Tarih / Saat";

/* Discord heading. [cmdrs.py] */
"Date and Time" = "Tarih ve Saat";

/* [ui.py] */
"Default" = "Varsayılan";

/* Delete button. [colonisation.py] */
"Delete" = "Sil";

/* [sheet_options.py] */
"Delete columns" = "Sütunları sil";

/* [sheet_options.py] */
"Delete rows" = "Satırları sil";

/* Button on CMDR window. [cmdrs.py] */
"Delete Selected" = "Seçileni Sil";

/* tooltip for the delete system button. [colonisation.py] */
"Delete system plan" = "Sistem Planını Sil";

/* Amount delivered. [progress.py] */
"Delivered" = "Teslim Edildi";

/* [demo.py] */
"Demo Data Only" = "Sadece Demo Datası";

/* Discord heading. [fleetcarrier.py] */
"Departure Time" = "Hareket saati";

/* Label on API settings window. [api.py] */
"Description" = "Tanımlama";

/* Label on legend window. [legend.py] */
"Detailed INF split into + / ++ / +++ / ++++ / +++++ received from missions." = "Ayrıntılı INF, görevlerden alınan + / ++ / +++ / ++++ / +++++ olarak bölünmüştür.";

/* Development level impact. [colonisation.py] */
"Dev Lvl" = "Glş Src";

/* Label on activity window. [activity.py] */
"Discord Additional Notes" = "Discord Ek Notlar";

/* Preferences label. [ui.py] */
"Discord Avatar URL" = "Discord Avatar Linki";

/* [ui.py] */
"Discord Options" = "Discord Ayarları";

/* Label on activity window. [activity.py] */
"Discord Report Preview ⓘ" = "Discord Raporu Önizlemesi ⓘ";

/* Preferences heading. [ui.py] */
"Discord Webhooks" = "Discord Webhooks";

/* Discord heading. [fleetcarrier.py] */
"Docking" = "Kenetlenme";

/* Label on activity window. [activity.py] */
"Double-check on-ground CZ tallies, sizes are not always correct" = "Yüzey Çatışma Bölgelerini iki kez kontrol edin, bölge boyutları doğru kaydedilmeyebilir";

/* facility economy. [colonisation.py] */
"Econ" = "Eknm";

/* Economy influence. [colonisation.py] */
"Econ Inf" = "Eknm Inf";

/* facility economy. [colonisation.py] */
"Economy" = "Ekonomi";

/* [sheet_options.py] */
"Edit cell" = "Hücreyi düzenle";

/* [sheet_options.py] */
"Edit header" = "Başlığı düzenle";

/* [sheet_options.py] */
"Edit index" = "Dizini düzenle";

/* [clb.py] */
"Election Inf" = "Seçim Inf";

/* Discord heading, abbreviation for election INF. [default.py] */
"ElectionINF" = "SeçimINF";

/* Your helpful context goes here. [colonisation.py] */
"Elite Dangerous Colonisation" = "Elite Dangerous Kolonizasyon";

/* Label on activity window. [activity.py] */
"Empty System, no BGS Activity Available" = "Boş Sistem, BGS Aktivitesi mevcut değil";

/* Activity window tooltip. [activity.py] */
"Enable / disable all factions" = "Tüm fraksiyonları etkinleştir / devre dışı bırak";

/* Activity window tooltip. [activity.py] */
"Enable / disable faction" = "Fraksiyonu etkinleştir / devre dışı bırak";

/* Checkbox on API settings window. [api.py] */
"Enable {activities_url} Requests" = "{activities_url} isteklerini etkinleştir";

/* Checkbox on API settings window. [api.py] */
"Enable {events_url} Requests" = "{events_url} isteklerini etkinleştir";

/* Error when no plan name is given. [colonisation.py] */
"Error" = "Hata";

/* Discord heading, abbreviation for escape pod. [default.py] */
"esc-pod" = "kaç-kap";

/* Label on API settings window. [api.py] */
"Establish a connection" = "Bir bağlantı kurun";

/* Button on API settings window. [api.py] */
"Establish Connection" = "Bağlantı Kur";

/* Label on API settings window. [api.py] */
"Events Requested" = "Talep Edilen Etkinlikler";

/* Discord heading, abbreviation for exobiology. [default.py] */
"Exo" = "Exo";

/* Discord heading, abbreviation for exploration. [default.py] */
"Expl" = "Keşif";

/* Colonisation 'Type (Listed as/under)' [base_types.json] */
"Exploration" = "Exploration";

/* Activity window tooltip. [activity.py] */
"Exploration data" = "Keşif verileri";

/* Colonisation 'Type' [base_types.json] */
"Exploration Hub" = "Exploration Hub";

/* Colonisation 'Facility Economy' [base_types.json] */
"Extraction" = "Extraction";

/* Colonisation 'Type' [base_types.json] */
"Extraction Hub" = "Extraction Hub";

/* Colonisation 'Prerequisites' [base_types.json] */
"Extraction Settlement" = "Extraction Settlement";

/* Colonisation 'Type (Listed as/under)' [base_types.json] */
"Extraction Tier 1" = "Extraction Tier 1";

/* Colonisation 'Type' [base_types.json] */
"Extraction Tier 1 Med" = "Extraction Tier 1 Med";

/* Colonisation 'Type' [base_types.json] */
"Extraction Tier 1 Sml" = "Extraction Tier 1 Sml";

/* Colonisation 'Type (Listed as/under)' [base_types.json] */
"Extraction Tier 2" = "Extraction Tier 2";

/* Colonisation 'Type' [base_types.json] */
"Extraction Tier 2 Lrg" = "Extraction Tier 2 Lrg";

/* Activity window column title. [activity.py] */
"Faction" = "Fraksiyon";

/* Discord heading, abbreviation for failed missions. [default.py] */
"Fails" = "İptaller";

/* Preferences table heading, abbreviation for fleet carrier commodities / materials. [ui.py] */
"FC C/M" = "FT Ü/M";

/* Preferences table heading, abbreviation for fleet carrier operations. [ui.py] */
"FC Ops" = "FT Ops";

/* Preferences button label. [ui.py] */
"Force Tick" = "Döngü Sıfırla";

/* Appended to tick time if a forced tick. [activity.py] */
"forced" = "sıfırlandı";

/* Preferences label. [ui.py] */
"Format for Discord Posts" = "Discord gönderileri için Format";

/* Discord CMDR information. [targetmanager.py] */
"Friend request received from this CMDR" = "Bu CMDR'dan arkadaşlık isteği alındı";

/* Discord carrier docking access. [fleetcarrier.py] */
"Friends" = "Arkadaşlar";

/* Discord heading. [fleetcarrier.py] */
"From System" = "Sisteminden";

/* Overlay galaxy tick message. [ui.py] */
"Galaxy Tick: {tick_time}" = "Galaksi Döngüsü: {tick_time}";

/* Appended to tick time if a normal tick. [activity.py] */
"game" = "oyun";

/* Preferences heading. [ui.py] */
"General Options" = "Genel Ayarlar";

/* Colonisation 'Type (Listed as/under)' [base_types.json] */
"Government" = "Government";

/* Colonisation 'Type' [base_types.json] */
"Government Installation" = "Government Installation";

/* [clb.py] */
"Ground" = "Yüzey";

/* Activity window tooltip. [activity.py] */
"Ground conflict zones" = "Yüzey çatışma bölgeleri";

/* Discord heading, abbreviation for ground conflict zones. [default.py] */
"GroundCZs" = "YüzeyÇB'leri";

/* Discord heading. [default.py] */
"GroundMurders" = "YüzeyCinayetleri";

/* Activity window tooltip. [activity.py] */
"High" = "Yüksek";

/* Colonisation 'Type (Listed as/under)' [base_types.json] */
"High Tech" = "High Tech";

/* Colonisation 'Economy Influence' [base_types.json] */
"Hightech" = "Hightech";

/* Colonisation 'Type' [base_types.json] */
"Hightech Hub" = "Hightech Hub";

/* Colonisation 'Type' [base_types.json] */
"Hightech Planetary Outpost" = "Hightech Planetary Outpost";

/* Colonisation 'Category' [base_types.json] */
"Hub" = "Hub";

/* Button on API settings window. [api.py] */
"I Approve" = "Onaylıyorum";

/* Button on API settings window. [api.py] */
"I Do Not Approve" = "Onaylamıyorum";

/* Discord CMDR information. [targetmanager.py] */
"I scanned this CMDR" = "Hedef CMDR taratıldı";

/* Heading on legend window. [legend.py] */
"Icons in BGS Reports" = "BGS Raporlarındaki İkonlar";

/* Heading on legend window. [legend.py] */
"Icons in Thargoid War Reports" = "Thargoid Savaş Raporlarındaki İkonlar";

/* Discord heading. [cmdrs.py] */
"In Ship" = "Gemi tipi";

/* Overlay CMDR information report message. [ui.py] */
"In ship: {ship}" = "Gemi: {ship}";

/* Discord heading. [cmdrs.py] */
"In Squadron" = "Filo İsmi";

/* Discord heading. [cmdrs.py] */
"In System" = "Sistem ismi";

/* Overlay CMDR information report message. [ui.py] */
"In system: {system}" = "Sistem: {system}";

/* Preferences heading. [ui.py] */
"In-game Overlay" = "Oyun-içi Arayüz";

/* Preferences label. [ui.py] */
"In-game overlay support requires the separate EDMCOverlay plugin to be installed - see the instructions for more information." = "Oyun-içi arayüz desteği EDMCOverlay eklentisinin ayrıca kurulumunu gerektirir - Daha fazla bilgi için talimatlara bakın.";

/* Label on legend window. [legend.py] */
"In-space Conflict Zone Side Objective: Cap ship" = "Uzay Çatışma alanı içi yan görev: Ana gemi";

/* Label on legend window. [legend.py] */
"In-space Conflict Zone Side Objective: Enemy captain" = "Uzay Çatışma alanı içi yan görev: Düşman kaptanı";

/* Label on legend window. [legend.py] */
"In-space Conflict Zone Side Objective: Propaganda wing" = "Uzay Çatışma alanı içi yan görev: Propoganda takımı";

/* Label on legend window. [legend.py] */
"In-space Conflict Zone Side Objective: Spec ops wing" = "Uzay Çatışma alanı içi yan görev: Özel Harekat takımı";

/* Inara URL on CMDR window. [cmdrs.py] */
"Inara Info Available ⤴" = "Inara Bilgisi Mevcut ⤴";

/* Overlay CMDR information report message. [ui.py] */
"INARA INFORMATION AVAILABLE" = "INARA BİLGİSİ MEVCUT";

/* Inara link. [activity.py] */
"Inara ⤴" = "Inara ⤴";

/* Label on CMDR window. [cmdrs.py] */
"Inara: " = "Inara: ";

/* Checkbox label. [activity.py] */
"Include" = "Dahil et";

/* Preferences checkbox label. [ui.py] */
"Include Secondary INF" = "İkincil INF'i dahil et";

/* Colonisation 'Type (Listed as/under)' [base_types.json] */
"Industrial" = "Industrial";

/* Colonisation 'Type' [base_types.json] */
"Industrial Hub" = "Industrial Hub";

/* Colonisation 'Building Type' [base_types.json] */
"Industrial Installation" = "Industrial Installation";

/* Colonisation 'Type' [base_types.json] */
"Industrial Outpost" = "Industrial Outpost";

/* Colonisation 'Type' [base_types.json] */
"Industrial Planetary Outpost" = "Industrial Planetary Outpost";

/* Colonisation 'Type (Listed as/under)' [base_types.json] */
"Industrial Tier 1" = "Industrial Tier 1";

/* Colonisation 'Type' [base_types.json] */
"Industrial Tier 1 Med" = "Industrial Tier 1 Med";

/* Colonisation 'Type' [base_types.json] */
"Industrial Tier 1 Sml" = "Industrial Tier 1 Sml";

/* Colonisation 'Type (Listed as/under)' [base_types.json] */
"Industrial Tier 2" = "Industrial Tier 2";

/* Colonisation 'Type' [base_types.json] */
"Industrial Tier 2 Lrg" = "Industrial Tier 2 Lrg";

/* [clb.py] */
"Inf" = "Inf";

/* Discord heading, abbreviation for INF. [default.py] */
"INF" = "INF";

/* Activity window tooltip. [activity.py] */
"Influence" = "Nüfuz";

/* Discord heading. [default.py] */
"injured" = "yaralı";

/* Label on legend window. [legend.py] */
"Injured evacuation missions" = "Yaralı tahliye görevleri";

/* [sheet_options.py] */
"Insert column" = "Sütun ekle";

/* [sheet_options.py] */
"Insert columns left" = "Sola sütun ekle";

/* [sheet_options.py] */
"Insert columns right" = "Sağa sütun ekle";

/* [sheet_options.py] */
"Insert row" = "Satır ekle";

/* [sheet_options.py] */
"Insert rows above" = "Yukarıya satır ekle";

/* [sheet_options.py] */
"Insert rows below" = "Aşağıya satır ekle";

/* Colonisation 'Category' [base_types.json] */
"Installation" = "Installation";

/* Preferences label. [ui.py] */
"Instructions for Use" = "Kullanım için talimatlar";

/* Preferences heading. [ui.py] */
"Integrations" = "Entegrasyonlar";

/* CMDR window column title. [cmdrs.py] */
"Interaction" = "Etkileşim";

/* Label on CMDR window. [cmdrs.py] */
"Interaction: " = "Etkileşim: ";

/* CMDR information. [targetmanager.py] */
"Interdicted by" = "Işık hızından düşürüldü";

/* Discord CMDR information. [targetmanager.py] */
"INTERDICTED BY this CMDR" = "IŞIK HIZINDAN bu CMDR tarafından DÜŞÜRÜLDÜ";

/* Discord post title. [fleetcarrier.py] */
"Jump Cancelled for Carrier {carrier_name}" = "Filo Taşıyıcı {carrier_name} için Atlama İptal Edildi";

/* Discord post title. [fleetcarrier.py] */
"Jump Scheduled for Carrier {carrier_name}" = "Filo Taşıyıcı {carrier_name} için Planlanan Atlama";

/* CMDR information. [targetmanager.py] */
"Killed by" = "Öldürdü";

/* Discord CMDR information. [targetmanager.py] */
"KILLED BY this CMDR" = "BU CMDR TARAFINDAN ÖLDÜRÜLDÜ";

/* Discord heading. [default.py] */
"kills" = "ölü";

/* [legend.py] */
"Kills" = "Ölü";

/* Letter to indicate cargo loads. [progress.py] */
"L" = "Y";

/* Preferences label. [ui.py] */
"Language for Discord Posts" = "Discord Gönderilerinin Dili";

/* Colonisation 'Building Type' [base_types.json] */
"Large" = "Large";

/* Main window label. [ui.py] */
"Last BGS Tick:" = "Son BGS Döngüsü:";

/* Button label. [ui.py] */
"Latest BGS Tally" = "Son BGS Raporu";

/* CMDR window column title. [cmdrs.py] */
"Legal" = "Legal";

/* Discord heading. [cmdrs.py] */
"Legal Status" = "Legal Durum";

/* Overlay CMDR information report message. [ui.py] */
"Legal status: {legal}" = "Yasal durum: {legal}";

/* Title of the legend popup window. [colonisation.py] */
"Legend" = "Gösterge";

/* Number of loads of cargo. [colonisation.py] */
"Loads" = "Yük Miktarı";

/* [fleetcarrier.py] */
"Locker" = "Envanter";

/* Discord fleet carrier section heading. [fleetcarrier.py] */
"Locker:" = "Envanter:";

/* Activity window tooltip. [activity.py] */
"Low" = "Düşük";

/* [legend.py] */
"Massacre missions" = "Katliam görevleri";

/* Colonisation 'Type (Listed as/under)' [base_types.json] */
"Medical" = "Medical";

/* Colonisation 'Type' [base_types.json] */
"Medical Installation" = "Medical Installation";

/* Activity window tooltip. [activity.py] */
"Medium" = "Orta";

/* Discord CMDR information. [targetmanager.py] */
"Message received from this CMDR in local chat" = "Yerel sohbette bu CMDR'dan mesaj alındı";

/* Colonisation 'Type (Listed as/under)' [base_types.json] */
"Military" = "Military";

/* Colonisation 'Type' [base_types.json] */
"Military Hub" = "Military Hub";

/* Colonisation 'Type' [base_types.json] */
"Military Installation" = "Military Installation";

/* Colonisation 'Type' [base_types.json] */
"Military Outpost" = "Military Outpost";

/* Colonisation 'Prerequisites' [base_types.json] */
"Military Settlement" = "Military Settlement";

/* Colonisation 'Type (Listed as/under)' [base_types.json] */
"Military Tier 1" = "Military Tier 1";

/* Colonisation 'Type' [base_types.json] */
"Military Tier 1 Med" = "Military Tier 1 Med";

/* Colonisation 'Type' [base_types.json] */
"Military Tier 1 Sml" = "Military Tier 1 Sml";

/* Colonisation 'Type (Listed as/under)' [base_types.json] */
"Military Tier 2" = "Military Tier 2";

/* Colonisation 'Type' [base_types.json] */
"Military Tier 2 Lrg" = "Military Tier 2 Lrg";

/* Colonisation 'Type' [base_types.json] */
"Mining Outpost" = "Mining Outpost";

/* Colonisation 'Prerequisites' [base_types.json] */
"Mining Outpost Installation" = "Mining Outpost Installation";

/* Activity window tooltip. [activity.py] */
"Mission fails" = "Başarısız görevler";

/* Discord heading. [default.py] */
"missions" = "görevler";

/* Discord heading, abbreviation for massacre (missions). [default.py] */
"mm" = "kg";

/* Discord heading. [default.py] */
"Murders" = "Cinayetler";

/* Label on API settings window. [api.py] */
"Name" = "İsim";

/* Label on CMDR window. [cmdrs.py] */
"Name: " = "İsim: ";

/* Amount still needed. [progress.py] */
"Needed" = "Gerekli";

/* Overlay message. [bgstally.py] */
"NEW TICK DETECTED!" = "YENİ DÖNGÜ TESPİT EDİLDİ!";

/* Preferences table heading. [ui.py] */
"Nickname" = "Takma ad";

/* [fleetcarrier.py] */
"No" = "Hayır";

/* Discord carrier docking access. [fleetcarrier.py] */
"None" = "Hiçbiri";

/* Title of the notes popup window. [colonisation.py] */
"Notes for " = "Notes for ";

/* Discord heading. [fleetcarrier.py] */
"Notorious Access" = "Notorious Erişimi";

/* Objectives title. [objectivesmanager.py] */
"Objectives" = "Hedefler";

/* Colonisation 'Type (Listed as/under)' [base_types.json] */
"Ocellus" = "Ocellus";

/* Colonisation 'Type' [base_types.json] */
"Ocellus Starport" = "Ocellus Starport";

/* Label on legend window. [legend.py] */
"On-ground Conflict Zone" = "Yüzey Çatışma Bölgesi";

/* Indicates the field is optional. [colonisation.py] */
"optional" = "optional";

/* Colonisation 'Type (Listed as/under)' [base_types.json] */
"Orbis" = "Orbis";

/* Colonisation 'Type' [base_types.json] */
"Orbis Starport" = "Orbis Starport";

/* Number of orbital/space builds. [colonisation.py] */
"Orbital" = "Orbital";

/* Colonisation 'Category' [base_types.json] */
"Outpost" = "Outpost";

/* Colonisation 'Type' [base_types.json] */
"Outpost Hub" = "Outpost Hub";

/* Pad size. [colonisation.py] */
"Pad" = "Ped büyüklüğü";

/* [ui.py] */
"Panels" = "Paneller";

/* Discord heading, abbreviation for passengers. [default.py] */
"passeng" = "yolcu";

/* Label on legend window. [legend.py] */
"Passenger missions" = "Yolcu görevleri";

/* [ui.py] */
"Past Estimated Tick Time" = "Geçmiş Tahmini Döngü Süresi";

/* [widgets.py] */
"Paste" = "Yapıştır";

/* Percentage. [progress.py] */
"Percent" = "Yüzde durumu";

/* Checkbox label. [activity.py] */
"Pin {system_name} to Overlay" = "{system_name} arayüze sabitle";

/* Colonisation 'Type' [base_types.json] */
"Pirate Base" = "Pirate Base";

/* Colonisation 'Building Type' [base_types.json] */
"Pirate Installation" = "Pirate Installation";

/* Colonisation 'Type' [base_types.json] */
"Pirate Outpost" = "Pirate Outpost";

/* the name you want to give your plan. [colonisation.py] */
"Plan Name" = "Plan İsmi";

/* Colonisation 'Category' [base_types.json] */
"Planetary Port" = "Planetary Port";

/* Row heading of planned build totals i.e. ones that aren't completed. [colonisation.py] */
"Planned" = "Planlananlar";

/* URL label on API settings window. [api.py] */
"Player Journal Documentation" = "Oyuncu Günlüğü Belgeleri";

/* Text on API settings window. [api.py] */
"PLEASE ENSURE YOU TRUST the server you send this information to!" = "LÜTFEN bu bilgiyi gönderdiğiniz sunucuya GÜVENDİĞİNİZDEN EMİN OLUN!";

/* Population increase. [colonisation.py] */
"Pop Inc" = "Nfs Art";

/* Population Maximum. [colonisation.py] */
"Pop Max" = "Mks Nfs";

/* Colonisation 'Type (Listed as/under)' [base_types.json] */
"Port" = "Port";

/* Button on CMDR window. [cmdrs.py] */
"Post CMDR List to Discord" = "CMDR listesini Discord'a gönder";

/* Button on CMDR window. [cmdrs.py] */
"Post CMDR to Discord" = "CMDR bilgisini Discord'a gönder";

/* Button label. [activity.py] */
"Post to Discord" = "Discord'a gönder";

/* Preferences label. [ui.py] */
"Post to Discord as" = "Discord gönderim ismi";

/* Discord message footer, legacy text mode. [discord.py] */
"Posted at: {date_time} | {plugin_name} v{version}" = "Gönderi zamanı: {date_time} | {plugin_name} v{version}";

/* Button label. [ui.py] */
"Previous BGS Tallies" = "Önceki BGS Raporlar";

/* Activity window column title, abbreviation for primary. [activity.py] */
"Pri" = "Bir";

/* Activity window tooltip. [activity.py] */
"Primary" = "Birincil";

/* Label on legend window. [legend.py] */
"Primary INF. This is INF gained for the mission issuing faction." = "Birincil INF. Bu, görevi veren Fraksiyon için kazanılan INF'dir.";

/* Activity window column title, abbreviation for profit. [activity.py] */
"Prof" = "Kznç";

/* Activity window tooltip for profit at zero | low | medium | high demand. [activity.py] */
"Profit at Z | L | M | H demand" = "Talep üzerinde Z | L | M | H kâr";

/* Activity window column title, abbreviation for purchase. [activity.py] */
"Purch" = "StnAlm";

/* Activity window tooltip for purchase at low | medium | high supply. [activity.py] */
"Purchase at L | M | H supply" = "Satın alımda Z | L | M | H kâr";

/* Discord heading, abbreviation for reactivation (TW missions). [default.py] */
"reac" = "ynet";

/* Label on legend window. [legend.py] */
"Reactivation missions" = "Yeniden etkinleştirme görevleri";

/* CMDR information. [targetmanager.py] */
"Received friend request from" = "Şu kişiden arkadaşlık isteği alındı";

/* CMDR information. [targetmanager.py] */
"Received message from" = "Şu kişiden mesaj alındı";

/* CMDR information. [targetmanager.py] */
"Received team invite from" = "Şu kişiden ekip daveti alındı";

/* Colonisation 'Type (Listed as/under)' [base_types.json] */
"Refinery" = "Refinery";

/* Colonisation 'Type' [base_types.json] */
"Refinery Hub" = "Refinery Hub";

/* Colonisation 'Building Type' [base_types.json] */
"Relay Installation" = "Relay Installation";

/* Colonisation 'Type' [base_types.json] */
"Relay Station" = "Relay Station";

/* Colonisation 'Prerequisites' [base_types.json] */
"Relay Station Installation" = "Relay Station Installation";

/* Rename button. [colonisation.py] */
"Rename" = "Yeniden adlandır";

/* Your helpful context goes here. [colonisation.py] */
"Rename System" = "Sistemi yeniden adlandır";

/* tooltip for the rename system button. [colonisation.py] */
"Rename system plan" = "Rename system plan";

/* Preferences checkbox label. [ui.py] */
"Report Newly Visited System Activity By Default" = "Yeni Ziyaret Edilen Sistem Etkinliğini Varsayılan Olarak Raporla";

/* Required amount. [progress.py] */
"Required" = "Gerekli miktar";

/* any prerequisites for the base. [colonisation.py] */
"Requirements" = "Gereksinimler";

/* Colonisation 'Type (Listed as/under)' [base_types.json] */
"Research Bio Tier 1" = "Research Bio Tier 1";

/* Colonisation 'Type' [base_types.json] */
"Research Bio Tier 1 Med" = "Research Bio Tier 1 Med";

/* Colonisation 'Type' [base_types.json] */
"Research Bio Tier 1 Sml" = "Research Bio Tier 1 Sml";

/* Colonisation 'Type (Listed as/under)' [base_types.json] */
"Research Bio Tier 2" = "Research Bio Tier 2";

/* Colonisation 'Type' [base_types.json] */
"Research Bio Tier 2 Lrg" = "Research Bio Tier 2 Lrg";

/* Colonisation 'Type' [base_types.json] */
"Research Station" = "Research Station";

/* Discord heading, abbreviation for search and rescue. [default.py] */
"SandR" = "AraVeKur";

/* Colonisation 'Type' [base_types.json] */
"Satellite" = "Satellite";

/* Colonisation 'Building Type' [base_types.json] */
"Satellite Installation" = "Satellite Installation";

/* Save the notes. [colonisation.py] */
"Save" = "Save";

/* CMDR information. [targetmanager.py] */
"Scanned" = "Tarandı";

/* Activity window tooltip. [activity.py] */
"Scenario wins" = "Senaryo Galibiyetleri";

/* Discord heading. [default.py] */
"Scenarios" = "Senaryolar";

/* Activity window column title, abbreviation for scenarios. [activity.py] */
"Scens" = "Snylr";

/* Colonisation 'Building Type' [base_types.json] */
"Scientific" = "Scientific";

/* Colonisation 'Type' [base_types.json] */
"Scientific Hub" = "Scientific Hub";

/* Colonisation 'Building Type' [base_types.json] */
"Scientific Installation" = "Scientific Installation";

/* Colonisation 'Type' [base_types.json] */
"Scientific Outpost" = "Scientific Outpost";

/* Label on legend window. [legend.py] */
"Search & Rescue Bio Pods" = "Arama ve Kurtarma Bio Pod'ları";

/* Label on legend window. [legend.py] */
"Search & Rescue Black Boxes" = "Arama ve Kurtarma Kara Kutu'ları";

/* Label on legend window. [legend.py] */
"Search & Rescue Escape Pods" = "Arama ve Kurtarma Kaçış Podları";

/* Label on legend window. [legend.py] */
"Search & Rescue Tissue Samples" = "Arama ve Kurtarma Doku Örnekleri";

/* Activity window tooltip. [activity.py] */
"Search and rescue" = "Arama kurtarma";

/* Activity window column title, abbreviation for secondary. [activity.py] */
"Sec" = "İki";

/* Activity window tooltip. [activity.py] */
"Secondary" = "İkincil";

/* Label on legend window. [legend.py] */
"Secondary INF. This is INF gained as a secondary effect of the mission, for example the destination faction for delivery missions." = "İkincil INF. Bu, görevin ikincil bir etkisi olarak kazanılan INF'dir; örneğin teslimat görevleri için hedef grup.";

/* Security impact. [colonisation.py] */
"Security" = "Güvenlik";

/* Colonisation 'Building Type' [base_types.json] */
"Security Installation" = "Security Installation";

/* Colonisation 'Type' [base_types.json] */
"Security Station" = "Security Station";

/* [widgets.py] */
"Select all" = "Tümünü seç";

/* [fleetcarrier.py] */
"Selling Commodities" = "Satılan Ürünler";

/* Discord fleet carrier section heading. [fleetcarrier.py] */
"Selling Commodities:" = "Satılan Ürünler:";

/* [fleetcarrier.py] */
"Selling Materials" = "Satılan Materyaller";

/* Discord fleet carrier section heading. [fleetcarrier.py] */
"Selling Materials:" = "Satılan Materyaller:";

/* Label on API settings window. [api.py] */
"Server URL" = "Sunucu URL";

/* Colonisation 'Category' [base_types.json] */
"Settlement" = "Settlement";

/* Discord heading. [default.py] */
"settlements" = "yerleşkeler";

/* Activity window column title. [activity.py] */
"Ship" = "Gemi";

/* Label on API settings window. [api.py] */
"Shortcuts for Popular Servers" = "Popüler Sunucular için Kısayollar";

/* Main window tooltip. [ui.py] */
"Show CMDR information window" = "CMDR bilgi penceresini göster";

/* Main window tooltip. [ui.py] */
"Show colonisation window" = "Kolonizasyon penceresini göster";

/* Preferences checkbox label. [ui.py] */
"Show Detailed INF" = "Detaylı INF Göster";

/* Preferences checkbox label. [ui.py] */
"Show Detailed Trade" = "Detaylı Ticareti Göster";

/* Main window tooltip. [ui.py] */
"Show fleet carrier window" = "Filo taşıyıcı penceresini göster";

/* Preferences checkbox label. [ui.py] */
"Show In-game Overlay" = "Oyun-içi Arayüzü Göster";

/* Activity window tooltip. [activity.py] */
"Show legend window" = "Geçmiş penceresini göster";

<<<<<<< HEAD
/* Main window tooltip. [ui.py] */
"Show objectives / missions window" = "Hedefler / Görevler penceresini göster";

=======
/* tooltip for the next build icon. [progress.py] */
"Show next build" = "Show next build";

/* Main window tooltip. [ui.py] */
"Show objectives / missions window" = "Hedefler / Görevler penceresini göster";

/* tooltip for the previous build icon. [progress.py] */
"Show previous build" = "Show previous build";

>>>>>>> 4355add6
/* tooltip for the show notes window. [colonisation.py] */
"Show system notes window" = "Show system notes window";

/* Preferences checkbox label. [ui.py] */
"Show Systems with Zero Activity" = "Aktivite Olmayan Sistemleri Göster";

/* Colonisation 'Building Type' [base_types.json] */
"Small" = "Small";

/* Standard of living impact. [colonisation.py] */
"SoL" = "SoL";

/* Label on carrier window. [fleetcarrier.py] */
"Some information cannot be updated. Enable Fleet Carrier CAPI Queries in File -> Settings -> Configuration" = "Bazı bilgiler güncellenemiyor. Filo Taşıyıcı CAPI Sorgularını Dosya -> Ayarlar -> Yapılandırma'da etkinleştirin";

/* [clb.py] */
"Space" = "Boşluk";

/* Colonisation 'Type' [base_types.json] */
"Space Bar" = "Space Bar";

/* Activity window tooltip. [activity.py] */
"Space conflict zones" = "Uzay Çatışma Bölgesi";

/* Colonisation 'Type' [base_types.json] */
"Space Farm" = "Space Farm";

/* Colonisation 'Prerequisites' [base_types.json] */
"Space Farm Installation" = "Space Farm Installation";

/* Discord heading, abbreviation for space conflict zones. [default.py] */
"SpaceCZs" = "UzayÇB'leri";

/* Discord carrier docking access. [fleetcarrier.py] */
"Squadron and Friends" = "Filo ve Arkadaşlar";

/* CMDR window column title. [cmdrs.py] */
"Squadron ID" = "Filo ID";

/* Overlay CMDR information report message. [ui.py] */
"Squadron ID: {squadron}" = "Filo ID: {squadron}";

/* Discord heading. [cmdrs.py] */
"Squadron Inara Link" = "Filo Inara Bağlantısı";

/* Label on CMDR window. [cmdrs.py] */
"Squadron: " = "Filo: ";

/* Colonisation 'Category' [base_types.json] */
"Starport" = "Starport";

/* Activity window column title. [activity.py] */
"State" = "Durum";

/* Number of ground/surface builds. [colonisation.py] */
"Surface" = "Yüzey";

/* CMDR window column title. [cmdrs.py] */
"System" = "Sistem";

/* Discord heading. [default.py] */
"System activity" = "Sistem etkinliği";

/* Preferences checkbox label. [ui.py] */
"System Information" = "Sistem Bilgisi";

/* Label for the system's name field in the UI. [colonisation.py] */
"System Name" = "System Name";

/* Elite dangerous system name. [colonisation.py] */
"System Name (optional)" = "Sistem İsmi (Opsiyonel)";

/* Overlay system tick message. [ui.py] */
"System Tick: {tick_time}" = "Sistem Döngüsü: {tick_time}";

/* Label on carrier window. [fleetcarrier.py] */
"System: {current_system} - Docking: {docking_access} - Notorious Allowed: {notorious}" = "Sistem: {current_system} - Kenetlenme: {docking_access} - Notorious İzni: {notorious}";

/* Letter to indicate tonnes. [progress.py] */
"t" = "t";

/* Tier 2 points. [colonisation.py] */
"T2" = "T2";

/* Tier 3 points. [colonisation.py] */
"T3" = "T3";

/* Text on API settings window. [api.py] */
"Take care when agreeing to this - if you approve this server, {plugin_name} will send your information to it, which will include CMDR details such as your location, missions and kills." = "Bunu kabul ederken dikkatli olun; bu sunucuyu onaylarsanız, {plugin_name}, konumunuz, görevleriniz ve öldürmeleriniz gibi CMDR ayrıntılarını içeren bilgilerinizi ona gönderecektir.";

/* Overlay message. [activity.py] */
"Targeted Ally!" = "Hedeflenen Dost!";

/* Discord CMDR information. [targetmanager.py] */
"Team invite received from this CMDR" = "Bu CMDR'dan ekip daveti alındı";

/* Technology level. [colonisation.py] */
"Tech Lvl" = "Tekn Lvl";

/* Name of default output formatter. [text.py] */
"Text Only" = "Sadece metin";

/* Preferences checkbox label. [ui.py] */
"Thargoid War Progress" = "Thargoid Savaş Süreci";

/* Label on activity window. [activity.py] */
"Thargoid War System, no BGS Activity is Counted" = "Thargoid Savaş Sistemi, BGS aktiviteleri sayılmayacaktır";

/* Text on API settings window. [api.py] */
"The exact set of Events that will be sent is listed in the 'Events Requested' section below. Further information about these Events and what they contain is provided here: " = "Gönderilecek Etkinliklerin tam seti aşağıdaki 'İstenen Etkinlikler' bölümünde listelenmiştir. Bu Etkinlikler ve içerdikleri hakkında daha fazla bilgi burada verilmektedir: ";

/* Discord text. [fleetcarrier.py] */
"The scheduled carrier jump was cancelled" = "Planlanan filo taşıyıcı atlaması iptal edildi";

/* Discord CMDR information. [targetmanager.py] */
"This CMDR was added as a friend" = "Bu CMDR arkadaş olarak eklendi";

/* Text on API settings window. [api.py] */
"This screen is used to set up a connection to a server." = "Bu ekran bir sunucuya bağlantı kurmak için kullanılır.";

/* Preferences force tick popup text. [ui.py] */
"This will move your current activity into the previous tick, and clear activity for the current tick." = "Bu, mevcut etkinliğinizi önceki döngüye taşıyacak ve mevcut döngüye ilişkin etkinliği temizleyecektir.";

/* [ui.py] */
"Tick {minutes_delta}m Overdue (Estimated)" = "Döngü {minutes_delta}dk Rötarlı (Tahmini)";

/* [ui.py] */
"To add a webhook: Right-click on a row number and select 'Insert rows above / below'." = "Bir webhook eklemek için: Satır numarasına sağ tıklayın ve 'Yukarıya / aşağıya satır ekle'ye basın.";

/* Discord heading. [fleetcarrier.py] */
"To Body" = "Gidilen Gezegen";

/* Amount still left to buy. [progress.py] */
"To Buy" = "Alınacak";

/* [ui.py] */
"To delete a webhook: Right-click on a row number and select 'Delete rows'." = "Bir webhook silmek için: Bir satır numarasına sağ tıklayın ve \"Satırları sil\"e basın.";

/* Discord heading. [fleetcarrier.py] */
"To System" = "Gidilen Sistem";

/* Total number of builds. [colonisation.py] */
"Total" = "Toplam";

/* Colonisation 'Economy Influence' [base_types.json] */
"Tourism" = "Tourism";

/* Colonisation 'Prerequisites' [base_types.json] */
"Tourism Settlement" = "Tourism Settlement";

/* Colonisation 'Type (Listed as/under)' [base_types.json] */
"Tourism Tier 1" = "Tourism Tier 1";

/* Colonisation 'Type' [base_types.json] */
"Tourism Tier 1 Med" = "Tourism Tier 1 Med";

/* Colonisation 'Type' [base_types.json] */
"Tourism Tier 1 Sml" = "Tourism Tier 1 Sml";

/* Colonisation 'Type (Listed as/under)' [base_types.json] */
"Tourism Tier 2" = "Tourism Tier 2";

/* Colonisation 'Type' [base_types.json] */
"Tourism Tier 2 Lrg" = "Tourism Tier 2 Lrg";

/* Colonisation 'Type (Listed as/under)' [base_types.json] */
"Tourist" = "Tourist";

/* Colonisation 'Type' [base_types.json] */
"Tourist Installation" = "Tourist Installation";

/* Track this build?. [colonisation.py] */
"Track" = "Takip et";

/* Activity window column title. [activity.py] */
"Trade" = "Ticaret";

/* Discord heading, abbreviation for trade black market profit. [default.py] */
"TrdBMProfit" = "TcrtKBKznc";

/* Discord heading, abbreviation for trade buy. [default.py] */
"TrdBuy" = "TcrtAlm";

/* Discord heading, abbreviation for trade profit. [default.py] */
"TrdProfit" = "TcrtKznc";

/* Discord heading, abbreviation for tissue sample. [default.py] */
"ts" = "dn";

/* Discord post title. [activity.py] */
"TW Activity after Tick: {tick_time}" = "Döngü sonrası TW etkinliği: {tick_time}";

/* Dropdown menu on activity window. [activity.py] */
"TW Only" = "Sadece TW";

/* [ui.py] */
"TW War Progress in {current_system}: {percent}%" = "Mevcut sistemdeki TW Savaş Süreci {current_system}: {percent}%";

/* [sheet_options.py] */
"Undo" = "Geri al";

/* Overlay CMDR information report message. [ui.py] */
"Unknown" = "Bilinmeyen";

/* Main window label. [ui.py] */
"Update will be installed on shutdown" = "Uygulama kapatıldığında güncelleme yüklenecek";

/* Discord footer message, modern embed mode. [discord.py] */
"Updated at {date_time} (game)" = "{date_time} (oyun)'da güncellendi";

/* Discord message footer, legacy text mode. [discord.py] */
"Updated at: {date_time} | {plugin_name} v{version}" = "Güncellendi: {date_time} | {plugin_name} v{version}";

/* [clb.py] */
"War Inf" = "Savaş Inf";

/* Discord heading, abbreviation for war INF. [default.py] */
"WarINF" = "SavaşINF";

/* Preferences force tick popup text. [ui.py] */
"WARNING: It is not usually necessary to force a tick. Only do this if you know FOR CERTAIN there has been a tick but {plugin_name} is not showing it." = "UYARI: Genellikle Döngüyü sıfırlamak gerekli değildir. Bunu yalnızca {plugin_name}'in bunu göstermediğinde ve Döngünün geldiğinden emin olduğunuzda yapın.";

/* Preferences checkbox label. [ui.py] */
"Warnings" = "Uyarılar";

/* Wealth impact. [colonisation.py] */
"Wealth" = "Varlık";

/* Preferences table heading. [ui.py] */
"Webhook URL" = "Webhook URL";

/* Notice about the first base being special. [colonisation.py] */
"When planning your system the first base is special, make sure that it is the first on the list." = "Sisteminizi planlarken ilk üs özeldir, listenin başında yer aldığından emin olun.";

/* [ui.py] */
"Within {minutes_to_tick}m of Next Tick (Estimated)" = "Sonraki döngüden sonraki {minutes_to_tick}dk içinde (Tahmini)";

/* Discord heading. [default.py] */
"wounded" = "yaralı";

/* Label on legend window. [legend.py] */
"Wounded evacuation missions" = "Yaralı tahliye görevleri";

/* [fleetcarrier.py] */
"Yes" = "Evet";

/* Label on legend window. [legend.py] */
"Zero / Low / Med / High demand level for trade buy / sell" = "Ticari alım / satım için Sıfır / Düşük / Orta / Yüksek talep seviyesi";

/* Activity window title. [activity.py] */
"{plugin_name} - Activity After Tick at: {tick_time}" = "{plugin_name} - Döngü sonrası etkinlik zamanı: {tick_time}";

/* API settings window title. [api.py] */
"{plugin_name} - API Settings" = "{plugin_name} - API Ayarları";

/* Carrier window title. [fleetcarrier.py] */
"{plugin_name} - Carrier {carrier_name} ({carrier_callsign}) in system: {system_name}" = "{plugin_name} - Filo Taşıyıcı {carrier_name} ({carrier_callsign}) bulunduğu sistem: {system_name}";

/* CMDR window title. [cmdrs.py] */
"{plugin_name} - CMDR Interactions" = "{plugin_name} - CMDR Etkileşimleri";

/* Legend window title. [legend.py] */
"{plugin_name} - Icon Legend" = "{plugin_name} - Icon Geçmişi";

/* Objectives window title. [objectives.py] */
"{plugin_name} - Objectives" = "{plugin_name} - Hedefler";

/* Preferences checkbox label. [ui.py] */
"{plugin_name} Active" = "{plugin_name} Aktif";

/* Overlay message. [overlay.py] */
"{plugin_name} Ready" = "{plugin_name} Hazır";

/* Main window label. [ui.py] */
"{plugin_name} Status:" = "{plugin_name} Durum:";

/* Main window error message. [tick.py] */
"{plugin_name} WARNING: Unable to fetch latest tick" = "{plugin_name} UYARI: Son döngü güncellemesi eşlenemedi";

/* [tick.py] */
"{plugin_name} WARNING: Unable to fetch system tick" = "{plugin_name} DİKKAT: Sistem Döngüsü Alınamadı";

/* Objectives title. [objectivesmanager.py] */
"{server_name} Objectives" = "{server_name} Hedefler";

/* [colonisation.py] */
"ⓘ" = "ⓘ";

/* [colonisation.py] */
"📓" = "📓";<|MERGE_RESOLUTION|>--- conflicted
+++ resolved
@@ -29,30 +29,6 @@
 "Advanced" = "Gelişmiş";
 
 /* Colonisation 'Facility Economy' [base_types.json] */
-<<<<<<< HEAD
-"Agricultural" = "Agricultural";
-
-/* Colonisation 'Building Type' [base_types.json] */
-"Agricultural Installation" = "Agricultural Installation";
-
-/* Colonisation 'Prerequisites' [base_types.json] */
-"Agriculture Settlement" = "Agriculture Settlement";
-
-/* Colonisation 'Type (Listed as/under)' [base_types.json] */
-"Agriculture Tier 1" = "Agriculture Tier 1";
-
-/* Colonisation 'Type' [base_types.json] */
-"Agriculture Tier 1 Med" = "Agriculture Tier 1 Med";
-
-/* Colonisation 'Type' [base_types.json] */
-"Agriculture Tier 1 Sml" = "Agriculture Tier 1 Sml";
-
-/* Colonisation 'Type (Listed as/under)' [base_types.json] */
-"Agriculture Tier 2" = "Agriculture Tier 2";
-
-/* Colonisation 'Type' [base_types.json] */
-"Agriculture Tier 2 Lrg" = "Agriculture Tier 2 Lrg";
-=======
 "Agricultural" = "Tarım";
 
 /* Colonisation 'Building Type' [base_types.json] */
@@ -75,7 +51,6 @@
 
 /* Colonisation 'Type' [base_types.json] */
 "Agriculture Tier 2 Lrg" = "Tarım Tier 2 Lrg";
->>>>>>> 4355add6
 
 /* Discord carrier docking access. [fleetcarrier.py] */
 "All" = "Hepsi";
@@ -105,11 +80,7 @@
 "Ask the server administrator for the information below, then click 'Establish Connection' to continue. Buttons to pre-fill some information for popular servers are provided, but you will need to enter your API key which is unique to you." = "Aşağıdaki bilgileri sunucu yöneticinize sorun, doldurduktan daha sonra 'Bağlantı Kur' ile devam edin. Popüler sunucular için bazı bilgiler önceden doldurulmuş olarak sağlanmıştır, ancak bu sunucuya ait size özel olan API anahtarınızı girmeniz gerekecektir.";
 
 /* Colonisation 'Type' [base_types.json] */
-<<<<<<< HEAD
-"Asteroid Base" = "Asteroid Base";
-=======
 "Asteroid Base" = "Astroid Üssü";
->>>>>>> 4355add6
 
 /* Colonisation 'Type (Listed as/under)' [base_types.json] */
 "Bar" = "Bar";
@@ -136,11 +107,7 @@
 "bio-pod" = "bio-pod";
 
 /* Colonisation 'Prerequisites' [base_types.json] */
-<<<<<<< HEAD
-"Biological Research Installation" = "Biological Research Installation";
-=======
 "Biological Research Installation" = "Biyolojik Araştırma Üssü";
->>>>>>> 4355add6
 
 /* Activity window tooltip. [activity.py] */
 "Black market profit" = "Karaborsa kazancı";
@@ -191,15 +158,6 @@
 "Carrier {carrier_name}" = "Filo Taşıyıcı {carrier_name}";
 
 /* Colonisation 'Type (Listed as/under)' [base_types.json] */
-<<<<<<< HEAD
-"Civilian" = "Civilian";
-
-/* Colonisation 'Type' [base_types.json] */
-"Civilian Outpost" = "Civilian Outpost";
-
-/* Colonisation 'Type' [base_types.json] */
-"Civilian Settlement" = "Civilian Settlement";
-=======
 "Civilian" = "Sivil";
 
 /* Colonisation 'Type' [base_types.json] */
@@ -207,7 +165,6 @@
 
 /* Colonisation 'Type' [base_types.json] */
 "Civilian Settlement" = "Sivil Yerleşkesi";
->>>>>>> 4355add6
 
 /* [sheet_options.py] */
 "Clear contents" = "İçeriği temizle";
@@ -225,41 +182,21 @@
 "CMDR Info" = "CMDR bilgisi";
 
 /* Colonisation 'Facility Economy' [base_types.json] */
-<<<<<<< HEAD
-"Colony" = "Colony";
-
-/* Colonisation 'Type' [base_types.json] */
-"Colony Planetary Outpost" = "Colony Planetary Outpost";
-=======
 "Colony" = "Koloni";
 
 /* Colonisation 'Type' [base_types.json] */
 "Colony Planetary Outpost" = "Koloni gezegen karakolu";
->>>>>>> 4355add6
 
 /* Activity window tooltip. [activity.py] */
 "Combat bonds" = "Savaş tahvilleri";
 
 /* Colonisation 'Type' [base_types.json] */
-<<<<<<< HEAD
-"Commercial Outpost" = "Commercial Outpost";
-=======
 "Commercial Outpost" = "Ticari Karakol";
->>>>>>> 4355add6
 
 /* Commodity. [progress.py] */
 "Commodity" = "Emtia";
 
 /* Colonisation 'Building Type' [base_types.json] */
-<<<<<<< HEAD
-"Comms Installation" = "Comms Installation";
-
-/* Colonisation 'Prerequisites' [base_types.json] */
-"Communication Installation" = "Communication Installation";
-
-/* Colonisation 'Type' [base_types.json] */
-"Communication Station" = "Communication Station";
-=======
 "Comms Installation" = "İletişim Üssü";
 
 /* Colonisation 'Prerequisites' [base_types.json] */
@@ -267,7 +204,6 @@
 
 /* Colonisation 'Type' [base_types.json] */
 "Communication Station" = "İletişim İstasyonu";
->>>>>>> 4355add6
 
 /* Row heading of build totals i.e. ones that are done. [colonisation.py] */
 "Completed" = "Tamamlandı";
@@ -282,11 +218,7 @@
 "Confirm Removal" = "Kaldırmayı Onayla";
 
 /* Colonisation 'Economy Influence' [base_types.json] */
-<<<<<<< HEAD
-"Contraband" = "Contraband";
-=======
 "Contraband" = "Kaçakçılık";
->>>>>>> 4355add6
 
 /* [widgets.py] */
 "Copy" = "Kopyala";
@@ -301,21 +233,13 @@
 "Coriolis" = "Coriolis";
 
 /* Colonisation 'Type' [base_types.json] */
-<<<<<<< HEAD
-"Coriolis Starport" = "Coriolis Starport";
-=======
 "Coriolis Starport" = "Coriolis Yıldızlimanı";
->>>>>>> 4355add6
 
 /* Cost in tonnes of cargo. [colonisation.py] */
 "Cost" = "Maliyet";
 
 /* Colonisation 'Type (Listed as/under)' [base_types.json] */
-<<<<<<< HEAD
-"Criminal Outpost" = "Criminal Outpost";
-=======
 "Criminal Outpost" = "Suçlu Barınağı";
->>>>>>> 4355add6
 
 /* Discord heading, abbreviation for critically injured. [default.py] */
 "crit" = "krit";
@@ -1184,21 +1108,15 @@
 /* Activity window tooltip. [activity.py] */
 "Show legend window" = "Geçmiş penceresini göster";
 
-<<<<<<< HEAD
+/* tooltip for the next build icon. [progress.py] */
+"Show next build" = "Show next build";
+
 /* Main window tooltip. [ui.py] */
 "Show objectives / missions window" = "Hedefler / Görevler penceresini göster";
 
-=======
-/* tooltip for the next build icon. [progress.py] */
-"Show next build" = "Show next build";
-
-/* Main window tooltip. [ui.py] */
-"Show objectives / missions window" = "Hedefler / Görevler penceresini göster";
-
 /* tooltip for the previous build icon. [progress.py] */
 "Show previous build" = "Show previous build";
 
->>>>>>> 4355add6
 /* tooltip for the show notes window. [colonisation.py] */
 "Show system notes window" = "Show system notes window";
 
