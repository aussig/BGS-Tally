--- conflicted
+++ resolved
@@ -1,6 +1,5 @@
 # Change Log
 
-<<<<<<< HEAD
 ## v3.4.0-xx - xxxx-xx-xx
 
 ### New Features:
@@ -13,10 +12,7 @@
 * Heading styles have been standardised across all windows. And headings are now purple, yay!
 
 
-## v3.3.0-xx - xxxx-xx-xx
-=======
 ## v3.3.0-b1 - 2023-12-02
->>>>>>> fea6d9a8
 
 ### New Features:
 
