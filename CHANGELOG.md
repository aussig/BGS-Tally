# Change Log

<<<<<<< HEAD
## v5.0.0-xx - xxxx-xx-xx

### Changes:

* The colonisation progress window now features
    - Commodity view can now cycle between full, reduced, no commodities
    - Added tooltips
* Added a tooltop to the 'Post to Discord' button giving reasons why it's disabled

### Bug Fixes:

* Typo fixes to the colonisation main window legend
* Fix failure of BGS preview and discord reporting when running with EDMC 5.13 and above


## v5.0.0-a2 - 2025-05-17

### Changes:

* The colonisation main window now features
    - A legend popup to explain the brief column headings
    - A rename button to rename a plan or add the actual system name once known
    - A notes popup to record free text notes about the system
    - colored commodity requirements from green to red
    - Improved system and market identification
    - While build statuses are still determined from they journal they can also be manually updated by clicking on them
    - Adding and removing builds at any point in the list should work correctly and appropriately update the column colors

* The colonisation progress window now features
    - The ED:MC default colors so it will display better in dark or transparent mode
    - Complete and immediate hiding if there are no tracked builds or no commodities to get
    - Totals updating to correctly reflect the column data being shown
    - Base type instead of 'Unnamed' when a build hasn't been named
    - Commodities can be listed alphabetically or by category (like they are in markets)
    - A full/condensed list icon that aligns more closely to the colonisation icon

### Bug Fixes:

* Various bugs fixed with colonisation.


## v5.0.0-a1 - 2025-05-11

### New Features:

* Colonisation Tracking. Your active builds in progress, with targets, are summarised on the main EDMC window and all your colonisation plans are available in a separate window accessed from a button on the main EDMC window.
* Conflict states are highlighted in the activity window: Elections in orange and wars in red.
* The individual tick time **for each system** is now reported on the activity window and on the overlay in-game.
* You can now customise the Discord avatar image for your Discord posts, if you want to override the default BGS-Tally icon.
* The Fleet Carrier window now lists your full cargo and materials, in addition to those with buy or sell orders. You have the choice of what to post to Discord across all the inventory windows.
* Objectives. If you use the API to connect to a server that supports them (API ≥ v1.6.0) then your squadron or group can define shared missions that multiple CMDRs can work towards. _Note that this feature was developed before Frontier announced the upcoming Vanguards. We don't know what's coming in that update, but will adapt when the time comes._
    - Missions can be of various types (for example - `win a war` or `boost a faction`) and each mission can have one or more targets (for example - `win xx space CZs` or `generate yyy CR in trade profit`).
    - Objectives are shown in a new window accessible from the main EDMC window - click the 𖦏 button. The layout is a bit basic at the moment, it will probably improve in future.
    - If you use the in-game overlay, Objectives are also displayed on a new overlay panel in-game.

### Changes:

* When multiple systems are pinned to the in-game overlay, they are now formatted more elegantly, with all system names shown as coloured titles.
* Fleet carrier cargo is now updated whenever you transfer cargo to/from your carrier. This gives a more up to date cargo manifest than just relying on CAPI (with it's 15 minute cooldown and reliance on visiting your carrier management screen) but it is still not perfect as doesn't account for other players using your carrier.

### Bug Fixes:

* The tick time was not being sent in `/event` API calls.
* Any Search and Rescue (e.g. escape pods) would cause the overlay to stop displaying your work in that system.
* When abandoning of failing a mission that was not logged when it was originally accepted (e.g. when BGS-Tally was not running), and sending events to an API, the API call would fail.
* Fixed bug which would cause the Fleetcarrier window to fail to load properly if newer Trailblazers or Thargoid war commodities had buy or sell orders set.

### API Changes ([v1.6](https://studio-ws.apicur.io/sharing/4cc039a5-fcdf-4bdb-adb3-1cd4b78f70d8)):

* New `/objectives` endpoint.
* `/events` endpoint: Synthetic events added for certain activities in game that the game itself doesn't log in the journal:
    - `SyntheticCZ`: Sent when a Space CZ is won.
    - `SyntheticCZObjective`: Sent when an objective is completed in a Space CZ (cap ship / spec ops / enemy captain / enemy correspondent).
    - `SyntheticGroundCZ`: Sent when a Ground CZ is won.
    - `SyntheticScenario`: Sent when a scenario is won (only Megaship scenarios for the moment, Installation scenarios cannot be tracked).


## v4.2.1 - 2025-05-17
=======
## v4.2.2 - 2025-05-17
>>>>>>> 5e0a4ec6

### Bug Fixes:

* Fix failure of BGS preview and discord reporting when running with EDMC 5.13 and above


## v4.2.1 - 2025-05-17

### Changes:

* Added a tooltop to the 'Post to Discord' button giving reasons why it's disabled


## v4.2.0 - 2024-12-22

### New Features:

* Added new Discord formatter supporting the Celestial Light Brigade's preferred Discord structure and layout for BGS reports.
* Each faction now has its influence % shown in the on-screen activity window.
* Factions are shown ordered by % influence, highest first in the on-screen activity window.
* Added Hungarian translation.

### Changes:

* Only check for a new tick once per minute, not on every FSD jump.
* Split "BM Prof" heading on activity windows onto two lines for more efficient use of space.

### Bug Fixes:

* If the check for a new plugin version was failing, this would throw several exceptions to the EDMC log.
* Murders of police ships were not being tracked.
* Any API key entered by the user is now cleaned up and truncated to avoid problems with bad inputs.


## v4.1.1 - 2024-09-27

### Bug Fixes:

* The Discord report was blank if the Discord language was set to anything other than English
* INF numbers in legend / help window weren't showing the new ones implemented in v4.1.0


## v4.1.0 - 2024-09-26

### New Features:

* Added ability to set the position of all in-game overlay panels. If you are finding you don't like where BGS-Tally positions the in-game information, or they overlap with other plugins, you can now override the default positions. If you would like to do this, take a look at the instructions in the `config\userconfig.template.ini` file.
* Added options to only post your carrier materials, only your carrier commodities or both (defaults to both).
* Added Russian translation.

### Changes:

* Updated layout of Discord posts to include link back to BGS-Tally wiki page.
* Switched to a new tick detector created by CMDR Zoy. The old elitebgs.app detector was occasionally unreliable and the new detector also gives further advantages that BGS-Tally may be able to take advantage of in future.
* Changed label on Discord report heading to make it clearer that it's clickable to show the legend / help window.
* The Legend (help) window is now scrollable.
* Detailed INF reports now use clearer numbers for the +INF levels: 1️⃣2️⃣3️⃣4️⃣5️⃣ instead of ➊➋➌➍➎
* Translation updates.

### Bug Fixes:

* In-game overlay would stop working when certain activities were completed (murders, ground murders, scenarios or mission fails)
* A change in the latest release of EDMC (5.12.0) stopped the settings panel from loading


## v4.0.1 - 2024-06-11

### Changes:

* Updated Thargoid Scout bond value to 80k due to an unannounced change in game version v18.06. This was causing scout kills to not be tallied.

### Bug Fixes:

* The new font for the Discord preview wasn't working very well for some Linux distributions, so it's now only used on Windows.
* The plugin settings pane was failing to display and translated Discord posts were failing to post if the BGS-Tally folder name was not "BGS-Tally".


## v4.0.0 - 2024-06-07

### New Features:

* Localisation. The plugin is now translated into French, German, Italian, Portuguese (Portugal), Portuguese (Brazil), Serbian (Latin), Spanish and Turkish. For the user interface, it will pick up the language you have set EDMC to use. If anyone would like to help translate into other languages, please post a message on the BGS-Tally Discord.
* Independent language for Discord posts. You can separately set the language that is used for Discord posts, in case the Discord server has a different preferred language to the one you run EDMC in.
* Added logo to main window and all window icons
* Added options to only post your BGS activity, only your TW activity or both (defaults to both), for CMDRs who want to selectively post a single type of activity.
* Now track and report Search and Rescue (SandR) hand-ins for the BGS, tallied against the controlling faction at the station handed in.
* Now track side objectives in space conflict zones, but with some caveats:
    * Capital ship defeats 👑 should be 100% reliable
    * Spec ops wing kills 🔠 are tallied as soon as BGS-Tally finds the **first detectable kill** in the spec ops wing. This may not be the first spec ops kill you make because the order of events logged by the game is not predictable, so we need to tally as soon as we spot a kill. Just make sure you finish off those spec ops wings CMDRs!
    * Enemy captain kills 👨‍✈️ will sometimes be tallied and sometimes not, for the same reason.
    * Enemy propagandist wing kills ✒️ are also tallied as soon as BGS-Tally spots the **first detectable kill** in the propagandist wing, for the same reason.
* Added tooltips (hover text) to all abbreviations on screen, and a few of the controls and buttons that are not self-explanatory.
* Added support for different Discord post formats. So if your squadron or group would like your discord activity posts to look different, this can be done. Currently it's a programming job to create a new format (so ask your friendly Python developer to get in touch, or send in a suggestion for a new format to the BGS-Tally Discord server).
* Added popup CMDR information on the in-game overlay when you interact with a CMDR.
* Added 'Copy to Clipboard' button on CMDRs information window.
* Added 'Copy to Clipboard' button on Fleet Carrier information window.

### Changes:

* Added new logo as avatar for all posts.
* Removed 'modified by Aussi' references, as Tez (the original author of BGS-Tally) is now recommending this version to users.
* Each trade buy / sell band is only reported if it is non-zero, avoiding clutter in the report.
* Changed the font used in the Discord preview panel on activity windows to a font that supports more emoji and more closely matches Discord posts.
* Tweaked the discord webhooks layout in settings to include horizontal lines for better clarity.
* Unfortunately had to remove the functionality to log CMDRs scanned while in a dropship / taxi as we can no longer get the CMDR name from the game journal.
* The layout of the CMDR information panel in the CMDRs window has been tidied up.
* Only enable the 'Post to Discord' button on all windows if a Discord username is set in the settings.
* A warning is now displayed on the Fleet Carrier window if you have not enabled the correct setting in EDMC.
* Tidied up layout of Discord options on activity windows.
* Update kill bond values for Thargoid interceptor kills for game version v18.06.
* The default +INF assigned for war missions that are missing INF values in the game journal has been increased to 2 (from 1).
* Replaced 'Active / Paused' status label with icons on main window and refresh immediately preference is changed.

### Bug Fixes:

* The Fleet Carrier info Discord post was breaking because the data was duplicated in the post.
* Fleet Carrier window was failing to initialise if the carrier's current system wasn't set.
* Protect against rare situation where null data can cause the Activity window to fail to load.
* The 'Delete' button was hard to read when disabled on the CMDRs window.
* Thargoid War VIP passenger evac missions weren't being counted.
* Was incorrectly reporting BGS activity in TW systems.
* Was incorrectly reporting TW search and rescue collection in non-TW systems.
* Activity window wasn't showing all trade purchase and profit bands.
* If you changed your Discord webhook settings after previously successfully posting to Discord, then tried to post again in the same tick, it would fail.
* If any Discord post got bigger than the limits imposed by Discord, it would silently fail to post. Now, the post is truncated to the Discord limit and '...' appended to the end.
* The 'Post to Discord' button on the CMDRs information window was sometimes becoming enabled even if there were no valid discord webhooks set up.

### API Changes ([v1.5](https://studio-ws.apicur.io/sharing/0f4472d2-d6b8-4718-8d38-205fc4539402)):

* `/activities` endpoint: Search and Rescue handins now included at `systems/[system]/factions/[faction]/sandr`, containing `damagedpods`, `occupiedpods`, `thargoidpods`, `blackboxes`, `wreckagecomponents`, `personaleffects`, `politicalprisoners` and `hostages` as properties.


## v3.6.2 - 2024-05-31

### Changes:

* Update kill bond values for Thargoid interceptor kills for game version v18.06.


## v3.6.1 - 2024-04-07

### Bug Fixes:

* For some CMDRS, TW system and station data was omitted for some systems.


## v3.6.0 - 2024-03-23

### New Features:

* BGS-Tally now tracks carrier commodity buy and sell orders (in addition to the existing bartender materials buy and sell orders). These are tracked in real time as you change your carrier orders. They are posted to Discord with your materials orders.
* You can now pin one or more systems to the in-game overlay, to permanently show your work in those systems.
* Adding a friend is now logged as a CMDR interaction.
* Thargoid Titan bio pod collection and hand-in tracking 🏮. You can hand them in at any rescue ship, but they are tallied in the system they were collected.
* If you accidentally target an ally ship in a space CZ, you now get a warning on screen.

### Changes:

* The tracking of bartender materials buy and sell orders is now updated in real time, as you change them in your carrier. Previously, you would have to wait for the next CAPI carrier data update, which would be at the most every 15 minutes.
* The Carrier information window has been reorganised to show commodities and materials.
* All 'Post to Discord' buttons now only allow a single click. They temporarily disable themselves for a few seconds after posting, to avoid accidental multiple posts.
* No longer report BGS work for systems in Thargoid War.
* Activity windows no longer show BGS factions and data for Thargoid War systems, instead now showing a message stating that the system is in TW state.
* Activity windows no longer show a spurious 'Enable' checkbox (which didn't do anything) for systems that have no factions, instead now showing a message stating it is an empty system.

### Bug Fixes:

* Wasn't omitting BGS activity from systems in TW state in 'modern' style Discord posts, only text posts. Now omitted in both.
* Not all thargoid activity was being omitted when a system was switched off.
* A lot of special characters used in TW reports were not displaying correctly in the in-game overlay.
* Fixed a rare crash that would stop the in-game overlay working.
* Sometimes BGS-Tally wasn't realising you had left a megaship scenario.

### API Changes ([v1.4](https://studio-ws.apicur.io/sharing/3164656a-eea9-4588-a9b9-e3f5f7ee66bc)):

* `/activities` endpoint: Added `thargoidpods` to `systems/[system]/twsandr`.


## v3.5.0 - 2024-02-27

### New Features:

* New 'detailed INF' report. This is optional and is off by default, but when enabled gives a detailed breakdown of the number of missions completed at each +INF level. For example: `INF +19 (➋ x 4 ➌ x 2 ➎ x 1)` means you completed 4 missions awarding ++, 2 mission awarding +++ and 1 mission awarding +++++. Manually tallied INF is simply added or removed from the overall total.
* When secondary INF reporting is switched on, now indicate which INF is primary `🅟` and which is secondary `🅢`. This can also combine with detailed INF reporting to give a full breakdown of primary and secondary INF.
* New 'detailed Trade' checkbox, which is on by default and when enabled shows the full trade breakdown into brackets 🆉 | 🅻 | 🅼 | 🅷, when disabled all brackets are combined into simple totals for trade purchase and trade profit.
* When multiple CMDRs are selected in the CMDR window, 'Post to Discord' now posts a concise table containing all the CMDRs in the list, with Inara and Inara squadron links where available. With a single CMDR selected, posting is exactly the same as it was.

### Changes:

* Activity windows (latest Tally / previous Tally) will now remember their positions within a game session. Height and width is still automatic to avoid truncated content if it's larger than the last time you opened the window.
* Re-opening an already open activity window (latest Tally / previous Tally) will no longer open two copies of the same window. Instead, the old one will be closed and a new fresh window with latest data opened at the same position and size on screen.


## v3.4.0 - 2024-02-09

### New Features:

* Discord webhooks completely re-worked. Now, instead of a single, fixed webhook for each type of Discord post, there is a fully flexible table of webhooks which you can set up any way you like - a single webhook for all Discord posts; a webhook for each type of Discord post; multiple webhooks for each type, or any combination of these. As one example, this would allow you to send your BGS reports to multiple Discord servers if you wish.
* The system title and a link to the Inara page for the system are now shown at the top of every activity panel.

### Changes:

* Heading styles have been standardised across all windows. And headings are now purple, yay!
* URL link styles have been standardised across all windows.
* When posting CMDR info to Discord, now include how you interacted with them, colour coded.
* The 'Post to Discord' button is now always visible (but greyed out if not usable) on Fleet Carrier and CMDR Information windows.

### Bug Fixes:

* Thargoid vessel types in mission reports were still showing if they were 0. These are now omitted.
* Fix error when fetching carrier data when carrier has no sell orders.
* If an `/events` API client sets an event filter using an integer as the filter, e.g. `3`, this was throwing an error and the event was not sent.


## v3.3.0 - 2023-12-09

### New Features:

* Targeting a player in a taxi will now log the player name and attempt lookup on Inara.
* Now log the details of any CMDR who interdicts you, sends a message in local chat, invites you to a team, kills you solo or kills you in a team.
* The CMDR listing window now has an extra 'Interaction' column which describes how you interacted with the other CMDR (scanned, interdicted by etc.).
* Thargoid War banshee kills are now tallied.

### Changes:

* Faction name abbreviations are less obscure when the faction name contains a number or a dash.
* Thargoid vessel types are omitted if they are 0, both for kills and for missions. This creates shorter and clearer reports.
* No longer include Exobiology sales in discord reports.
* Plugin no longer terminates if it cannot fetch the tick from elitebgs.app on initial load. Not an ideal situation as we know nothing about the current tick, but at least BGS-Tally is still usable in this situation.

### Bug Fixes:

* Fix (another) crash in code that detects drop from supercruise at megaships.

### API Changes ([v1.3](https://studio-ws.apicur.io/sharing/d352797e-c40e-4f91-bcd8-773a14f40fc0)):

* `/events` endpoint: All localised fields are now stripped before sending. i.e. fields who's name ends with `_Localised`.
* `/activities` endpoint: Added `banshee` to `systems/[system]/twkills`.
* `/activities` endpoint: Added `scythe-glaive` to `systems/[system]/twkills`.


## v3.2.0 - 2023-10-21

### New Features:

* In-game overlay now briefly displays a BGS summary for the current system when doing BGS work.
* Space Conflict Zones are now tracked automatically. As with Ground CZs, the game doesn't give us enough information to detect whether you've actually **won** the CZ, so if you drop in and log a kill within 5 minutes, this is tallied as a win. Manual controls are still available to adjust if you need.
* Thargoid War system progress is now displayed as a progress bar on the in-game overlay when in a TW active system.
* An activity indicator now briefly flashes green on the overlay when BGS-Tally logs BGS or TW activity.
* Thargoid War reactivation (settlement reboot) missions are now tracked: both for the station issuing the mission (`🛠️ x n missions`) and for the system where the settlement was reactivated (`🛠️ x n settlements`).
* Added a new setting to allow you to switch off reporting for new systems you visit. This is for CMDRs who regularly only want to report a subset of their work - it means you don't have to switch off a load of systems, you can just switch on the few you need.
* Forced ticks are now labelled clearly, including in Discord posts.
* Allow each overlay panel to be individually hidden or shown.
* Automatically attempt to track megaship scenarios.  As with Ground CZs, the game doesn't give us enough information to detect whether you've actually **won** the scenario, so if you drop in and log a kill within 5 minutes, this is tallied as a win for the faction that's at war with the first ship you kill.
* Added quick-setup button for [Comguard](https://comguard.app/) in API configuration window.

### Changes:

* Pop-up legend window now contains a list of the Thargoid vessel type abbreviations.
* Show a hand cursor 👆 over help text to make it clearer you can click it to show the legend window.
* Pop-up legend window now includes 🛠️ for TW reactivation missions.
* Trade purchase is now reported in three brackets rather than two: 🅻 | 🅼 | 🅷
* Trade profit is now reported in four brackets rather than three: 🆉 | 🅻 | 🅼 | 🅷

### Bug Fixes:

* Some Orthrus kills were not being tallied because the bond value logged was 40m instead of the previous 25m. We can only detect the type of Thargoid via the bond value logged by the game, so BGS-Tally will now tally an Orthrus for both kill values.
* Trade purchase, sale and profit was not being logged if you previously disembarked from your ship on foot, took a taxi or dropship somewhere, returned to your ship and then traded.
* Forcing a tick (via the settings panel), though still not recommended unless automatic tick detection has **definitely** missed a tick, should now be much more reliable:
    * It would cause your previously logged activity for the current tick to be lost and replaced by activity after the forced tick. Now, a 'proper' new tick is created so your earlier activity should be kept and available in the previous ticks dropdown menu.
    * If an automatic tick arrived with an earlier tick time than your forced tick, this could cause BGS-Tally to get confused. We now ignore any incoming ticks that have an older tick time than your forced tick.
    * Forced ticks are now handled more elegantly when sending data via the BGS-Tally API, as we generate a fake `tickid` for the forced tick.
* Due to a game bug, some illegal massacre and assassination missions were not tallying negative INF correctly against the target faction. Implemented a workaround for this.
* Due to a game bug, some ship murders were not being tallied against the target ship faction. Implemented a workaround for this.
* BGS-Tally now handles cargo ejection for Thargoid S&R operations. Previously, it could mis-tally to the wrong system because it hadn't realised the cargo scooped in that system had been destroyed by ejection.
* If you quit EDMC, jumped to a new system, then relaunched EDMC, any activity would be tallied to the last system you visited before quitting EDMC. BGS-Tally now realises that you are in a new system. Please note however, although it now knows you're in a new system, it can't get hold of faction or conflict information in this situation, so if you plan to work in the new system and haven't visited it before in this tick, you should jump to another system and back, or re-log to the main menu, either of which will properly load up the factions and conflicts.
* `/events/` API wasn't augmenting `StationFaction` correctly for `MissionFailed` and `MissionAbandoned` events (per API spec v1.1).
* Thargoid S&R operations cargo tracking now cleared down properly when your cargo hold is empty. Previously, it could mis-tally to the wrong system.
* Don't clear Thargoid S&R delivery tally if you are killed.
* Fix crash in code that detects drop from supercruise at megaships.


### API Changes ([v1.2](https://studio-ws.apicur.io/sharing/cc3753c2-6569-4d74-8448-8fb9363898ce)):

* `/activities` endpoint: Thargoid War reactivation missions now included in `systems/[system]/factions/[faction]/stations/[station]/twreactivate`
* `/activities` endpoint: Thargoid War number of settlements reactivated now included in `systems/[system]/twreactivate`
* `/activities` endpoint: `Activity` now has a `ticktime` timestamp in addition to `tickid`.
* `/activities` endpoint: When the user forces a tick, a new `tickid` is generated by BGS-Tally that conforms to the 24-character elitebgs.app tickid standard but starts with six zeroes '000000' to distinguish it as a forced tick.
* `/events` endpoint: `Event` now has a `ticktime` timestamp in addition to `tickid`.
* `/events` endpoint: When the user forces a tick, a new `tickid` is generated by BGS-Tally that conforms to the 24-character elitebgs.app tickid standard but starts with six zeroes '000000' to distinguish it as a forced tick.
* `/events` endpoint: Ensure `StationFaction` is not overwritten if it is already present from the journal event.
* `/events` endpoint **breaking change**: `StationFaction` is now always an object with a single `Name` property, and is never a simple string.


## v3.1.1 - 2023-08-23

### Bug Fixes:

* Fixed the Fleet Carrier screen, which was showing empty buy and sell order panels if your carrier had _either_ no buy or sell orders.


## v3.1.0 - 2023-08-13

### New Features:

* Thargoid War kills are now tracked for each vessel type: `💀 (kills)`. But **please be aware**: BGS-Tally will only count a kill if it is logged in your game journal. This reliably happens if you solo kill a Thargoid, and usually happens (since game update 16) when you kill in a Team or with others.
* Thargoid War Search and Rescue collection and hand-in tracking. BGS-Tally now tracks where you pick up occupied and damaged escape pods ⚰️, black boxes ⬛ and tissue samples 🌱. You can hand them in anywhere, but they are tallied in the system they were collected.
* You can now delete CMDRs from the CMDR target list history.
* Targets older than 90 days are automatically removed from the CMDR target list history.
* When a friend request is received from another player, their details are looked up on Inara and they are added to the target log. Note that the squadron ID and legal status will be shown as '----' as that information is not available for friend requests.
* Carrier jump reporting implemented, automatically reporting your carrier jumps (and cancelled jumps) to a Discord channel of your choice.
* Thargoid War Revenant kills are now tracked (`R` in report).
* Thargoid War Scythe and Glaive kills are now tracked (`S/G` in report).
* Track the new TW evacuation mission released in Update 16.

### Changes:

* Thargoid War massacre missions are now labelled slightly differently - `💀 (missions)` - in line with the labelling for kills - `💀 (kills)`.
* Posting targeted CMDR information on Discord now goes to a separate 'CMDR Information' channel, if you configure one. It will fall back to using the BGS channel.
* Posting information on Discord now goes to a separate 'CMDR Information' channel, if you configure one. It will fall back to using the BGS channel.
* Exploration data tallying now takes into account not just the `TotalEarnings` logged but also the `BaseValue` and `Bonus`. The larger value is used if these differ.  Note this is now the same logic that EDDiscovery uses.
* If there is a new version of BGS-Tally available, it is downloaded and prepared during **launch** of the plugin instead of **shutdown**. You still need to relaunch EDMC to get the new version, but this change should mean that if there is a critical plugin bug that kills the plugin, we should be able to fix it with an auto-update.

### Bug Fixes:

* BGS-Tally was crashing on load when running on Linux. This is now fixed.
* Fix failure of networking thread, and therefore all subsequent networking calls, if an API discovery request detects new API features during startup.
* TW kills were not being logged to the correct system if it was a zero-population system. This was because historically BGST only dealt with BGS logging, so ignored zero-pop systems.  We now create tracking entries for these systems.
* Harden all file loading and JSON parsing to protect against corrupted data on disk.
* Potential fix for mis-tallying of ground CZs when other commanders are fighting.
* Check for main UI frame before attempting to update the status text. Protects against rare errors where the status bar was updated before the main window has fully initialised.

### API Changes ([v1.1](https://studio-ws.apicur.io/sharing/c2adeddc-f874-42d3-b450-49bd59ed1a79)):

* `/activities` endpoint: Thargoid war kills now included in `systems/[system]/twkills`
* `/activities` endpoint: Thargoid search and rescue counts now included in `systems/[system]/twsandr`
* `/events` endpoint: `StationFaction` is now an empty string "" when undocked.


## v3.0.2 - 2023-04-11

### Bug Fixes:

* Fix crashing bug which was affecting some CMDRs, stopping Discord posting. Unfortunate side effect was that it also stopped auto-updating, so this version will have to be installed manually.


## v3.0.1 - 2023-04-11

### Bug Fixes:

* Trade purchasing at 'High' supply stock bracket wasn't being reported.


## v3.0.0 - 2023-04-09

### New Features:

* Plugin auto-update. From this version on, when a new version of the plugin is released, it will automatically be downloaded and update itself the next time you launch EDMarketConnector. You will need to install this version 3.0.0 manually, but that should be the last time you ever have to do a manual update unless you want to test pre-release versions (i.e. alphas or betas).
* Fleet Carrier materials tracking. BGS-Tally will now track your Fleet Carrier materials for sale and for purchase, with the ability to post to Discord. For this to work, you need to be using EDMC v5.8.0 or greater, authenticate EDMC with your Frontier account, own a Fleet Carrier (!) and visit your Fleet Carrier management screen in-game.
* API. This allows BGS-Tally to send data to a server of your choice, to allow your squadron or another player group to collect and analyse your activity. If the server provides information about itself, this is shown to you and you are **always explicitly asked** to approve the connection.
* On-foot murders are now tracked and are independent from ship murders.
* Trade demand. Trade purchase and profit is now tracked and reported against the levels of demand: 🅻 / 🅷 for purchases and 🆉 / 🅻 / 🅷 for sales (🆉 is zero demand, i.e. when you sell cargo that the market doesn't list).
* In-game overlay: The tick warning has been enhanced, with various levels depending on when the last tick was.
* Legend. There is now a key / legend popup showing all the various Discord icons used in reports and what they mean. Access this by clicking the ❓ icon in any activity window.
* New Discord preview. The Discord preview has been completely re-worked to much more closely match the look and colouring of the final Discord post.

### Changes:

* Limit the 'Previous Ticks' dropdown to just the last 20 activity logs. Previous logs are still available, find them in `activitydata/archive/` in the BGS-Tally folder.
* Old `Today data.txt` and `Yesterday Data.txt` files from previous versions of BGS-Tally will now be deleted if found (after conversion to latest format).
* BGS-Tally is now more efficient in saving changes to activity files - it only saves to disk when something has changed or you have done some activity in a tick.
* Plugin name and plugin foldername are now properly separated, so if you change the plugin's folder name, Inara API calls and the plugin name in Discord posts will still correctly say 'BGS-Tally'.
* The plain text Discord post text now has the plugin name and version included in the footer.
* Re-worked the way BGS-Tally makes network requests, so they are now able to be queued and handled in a background thread. This means the plugin won't lock up EDMC if it's waiting for a slow response from a server. Migrating existing requests will be done in stages. So far, Inara requests when scanning CMDRs, all Discord posting, and all API requests are done in the background.
* Discord changed its colour scheme for code blocks to be largely light blue and white, so re-worked all Discord posts to use new colours (`ansi` blocks instead of `css`).
* Sizing and layout of activity window has been reworked so the window is always the optimum size.

### Bug Fixes:

* In-game overlay: Fixed occasional flickering of the tick time.
* No longer allow multiple copies of the CMDRs list window to be opened at the same time.
* No longer carry forward the contents of the notes field from one tick to the next.
* Fixed rare problem where trying to save activity data when the tickID is invalid.
* Fixed very rare and unusual bug where ground settlement data was invalid, killing the tally window.
* No longer perform any journal processing if game is a public beta test version.
* Ensure buttons in activity window don't get overwritten by other content.


## v2.2.1 - 2023-01-04

### Bug Fixes:

* The CMDR list window wasn't listing scanned commanders. This was due to a missing config file, which should have contained the Inara API key. DOH!
* In some circumstances, Thargoid War mission counts and commodity / passenger counts could be over-inflated. This is now fixed.


## v2.2.0 - 2023-01-02

### New Features:

* Thargoid War mission tracking 🍀. BGS-Tally now tracks your Thargoid War passenger 🧍, cargo 📦, injured ⚕️, wounded ❕ and critically wounded ❗ (escape pod) missions as well as Thargoid Massacre Missions for each Thargoid vessel type. There are options to report just BGS, just Thargoid War or all combined activity, as well as an option to have a separate Discord channel when reporting Thargoid War activity.
* Additional notes field. There is a new text field in the activity window to allow you to add notes and comments to your Discord post(s).

### Changes:

* When displaying information about a CMDR, or posting to Discord, use the latest information we know about that CMDR (squadron membership, for example).
* When displaying CMDR ship type, try to use the localised name if present, instead of internal ship name (e.g. `Type-10 Defender` instead of `type9_military`).
* The text report field is no longer manually editable. Keeping this editable wasn't possible with the splitting of the reports into BGS and Thargoid War, and was a bit of an oddity anyway, as it only worked for legacy (text) format posts and also any edits were always overwritten by any changes and lost when the window was closed. If you need to edit your post, copy it and edit it at the destination after pasting. Note that the new Discord Notes field (see above) now allows you to add comments to your posts, and these are stored between sessions.
* When listing ground CZs, use a ⚔️ icon against each to easily differentiate them.
* Tweaks to post titles and footers.
* Whitespace is now stripped from Discord URLs to minimise user error (thanks @steaksauce-).
* The 'Post to Discord' button is now enabled / disabled rather than hidden completely.

### Bug Fixes:

* If a selected CMDR has a squadron tag, but that squadron isn't available in Inara, still show the tag when displaying or posting the CMDR info to Discord.
* Moved the overlay text - both tick time and tick alerts - a little to the left to allow for differences in text placement between machines.
* When using new modern Discord format, don't create empty posts and delete previous post if content is empty.
* Minor change to 'CMDRs' button image to make it clearer in dark mode.
* A limit of 60 is now applied to the number of tabs shown in the activity window, as too many tabs could crash the plugin.
* Latest activity window would fail to display if a file is expected on disk but it has been deleted. In this circumstance, just clear down and start from zero.
* When a new tick is detected, we now ensure that there is a tab displayed for the player's current system in the new window, so activity can be logged straight after the tick.


## v2.1.0 - 2022-12-05

### New Features:

* CMDR Spotting. The plugin now keeps track of the players you target and scan, together with when it happened and in which system. It also looks up any public CMDR and Squadron information on Inara. All this information is presented in a new window where you can review the list of all CMDRs you've targeted. There is also a 'Post to Discord' feature so you can post the CMDR information to your Discord server if you wish (manual only).
* New format available for Discord posts. The (I think) neater and clearer look uses Discord message embeds. The old text-only format is still available from the settings if you prefer it.

### Changes:

* After the game mode split in Odyssey Update 14, BGS-Tally only operates in `Live` game mode, not `Legacy`.
* Additional data files created by BGS-Tally (such as the mission log) are now saved in an `otherdata` subfolder to keep the top level folder as tidy as possible.

### Bug Fixes:

* BGS-Tally was intentionally omitting secondary INF when a faction was in conflict, but it turns out some mission types can have -ve INF effects on those factions. So we now report all secondary INF.
* The game was not including expiry dates in some mission types (why?), and BGS-Tally was throwing errors when it encountered these. Now we don't require an expiry date.


## v2.0.2 - 2022-10-27

### Bug Fixes:

* Some state was not being initialised correctly on first install of BGS-Tally.


## v2.0.1 - 2022-10-22

### Bug Fixes:

* The latest activity window was failing to display on a clean install of BGS-Tally.


## v2.0.0 - 2022-10-22

### New Features:

* In game overlay implemented!  Currently this just displays the current tick time, and if the next predicted tick is in the next hour, will alert that it's upcoming. The overlay requires *either* installing the separate [EDMCOverlay plugin from here](https://github.com/inorton/EDMCOverlay/releases/latest) *or* having another plugin running that has EDMCOverlay built in (for example the EDR plugin). _Many more things are planned for the overlay in future versions of BGS-Tally_.
* In the activity window, there are now markers against every system, showing at a glance whether there is activity (&#129001; / &#11036;) and also whether you are reporting all, some, or none of the activity (&#9745; / &#9632; / &#9633;).
* The system you are currently in is always displayed as the first tab in the activity log, whether or not you've done any activity in it and whether or not you have "Show Inactive Systems" switched on. This allows you to always add activity manually in the system you're in, e.g. Space CZ wins.
* The 'Previous BGS Tally' button has been replaced by a 'Previous BGS Tallies &#x25bc;' selector, where you can look at all your history of previous work.

### Changes:

* Changed the tick date / time format in main EDMC window to make it more compact.
* Changed the date / time format in Discord posts to avoid localised text (days of week and month names).
* Big improvement in detecting new ticks. Previously, it would only check when you jump to a new system. Now, it checks every minute. This means that even if you stay in the same place (e.g. doing multiple CZs in one system), the tick should tock correctly.
* This version includes a complete and fundamental rewrite of the code for ease of maintenance. This includes a change in how activity is stored on disk - the plugin is now no longer limited to just 'Latest' and 'Previous' activity, but activity logs are kept for many previous ticks - all stored in the `activitydata` folder.
* Revamped the plugin settings panel.

### Bug Fixes:

* Murders were being counted against the system faction. Now count them against the faction of the target ship instead.
* Using the mini scroll-left and scroll-right arrows in the tab bar was throwing errors if there weren't enough tabs to scroll.
* A full fix has now been implemented to work around the game bug where the game reports an odd number of factions in conflicts in a system (1, 3, 5 etc.) which is obviously not possible. BGS-Tally now pairs up factions, and ignores any conflicts that only have a single faction.


## v1.10.0 - 2022-08-11

### New Features:

* Now use scrollable tabs and a drop-down tab selector. Tabs for systems are sorted alphabetically by name, prioritising systems that have any BGS activity first.
* Every Discord post now includes a date and time at the bottom of the post, to make it clear exactly when the user posted (suggested by @Tobytoolbag)
* There is now a 'Force Tick' button in the settings, which can be used if the tick detector has failed to detect a tick but you know one has happened. This can occur on patch days or if the tick detector is down.

### Changes:

* Now use an automated GitHub action to build the zip file on every new release.
* Tidy up and narrow the BGS-Tally display in the EDMC main window, to reduce the width used (thank you @Athanasius for this change).

### Bug Fixes:

* Workaround for game bug where factions are incorrectly reported at war (if only a single faction is reported at war in a system, ignore the war) now works for elections too.


## v1.9.0 - 2022-04-23

### New Features:

* Now track Scenario wins (Megaship / Space Installation) - unfortunately manual tracking only, because we cannot track these automatically.

### Bug Fixes:

* If a faction state changed post-tick, this was not spotted by the plugin if you have already visited the system since the tick. Most noticeable case was when a war starts if you were already in the system - no CZ tallies or manual controls appeared. This is fixed.
* Better handling of network failures (when plugin version checking and tick checking).
* Now accepts Discord webhooks that reference more domains: `discord.com`, `discordapp.com`, `ptb.discord.com`, `canary.discord.com`. This was stopping the _Post to Discord_ button from appearing for some users (thank you @Sakurax64 for this fix).

### Changes:

* Simplified the `README`, moving more information into the wiki.


## v1.8.0 - 2022-02-23

### New Features:

* Now track Black Market trading separately to normal trading.
* Now track trade purchases at all markets, as buying commodities now affacts the BGS since Odyssey update 10.

### Bug Fixes:

* Never track on-foot CZs when in Horizons, to help reduce false positives.
* Fix error being thrown to the log when closing EDMC settings panel.
* Add workaround for game bug where factions are incorrectly reported at war - if only a single faction is reported at war in a system, ignore the war.

### Changes:

* Faction name abbreviations are slightly better when dealing with numbers, as they are no longer abbreviated. For example `Nobles of LTT 420` is now shortened to `NoL420` instead of `NoL4`.
* Layout tweaks to the columns in the report windows.


## v1.7.1 - 2021-12-21

### Bug Fixes:

* Fix plugin failure if tick happens while in-game, and you try to hand in BGS work before jumping to another system.


## v1.7.0 - 2021-11-01

### New Features:

* Now track (and report) names of on-foot CZs fought at, automatically determine CZ Low / Med / High, and automatically increment counts. Note that we still can't determine whether you've actually _won_ the CZ, so we count it as a win if you've fought there.
* Now track Exobiology data sold.
* New setting to show/hide tabs for systems that have no BGS activity, default to show.

### Changes:

* Bounty vouchers redeemed on Fleet Carriers now count only 50% of the value.
* Added scrollbar to Discord report.
* When plugin is launched for the very first time, default it to 'Enabled' so it's immediately active.
* Reorganisation and tidy up of settings panel, and add link to help pages.
* The Discord text field and fields in the settings panel now have right-click context menus to Copy, Paste etc.


## v1.6.0 - 2021-10-03

### New Features:

* Now count primary and secondary mission INF separately: Primary INF is for the original mission giving faction and secondary INF is for any target faction(s) affected by the mission. An option is included to exclude secondary INF from the Discord report *
* Discord options are now shown on the main tally windows as well as in the settings.

### Bug Fixes:

* Only count `War` or `Civilwar` missions for the originating faction (thanks @RichardCsiszarik for diagnosing and fixing this).

### Changes:

* Added on-foot scavenger missions and on-foot covert assassination missions to those that count when in `War` or `CivilWar` states.
* Tweaks to window layouts and wording.
* No longer allow mouse wheel to change field values, to help avoid accidental changes.
* Since Odyssey update 7, +INF is now reported for missions for factions in `Election`, `War` and `CivilWar` states. We still report this +INF separately from normal +INF, but have changed the wording to `ElectionINF` / `WarINF` instead of `ElectionMissions` and `WarMissions`.

_* Note that the plugin only tracks primary and secondary INF from this version onwards - all INF in older reports will still be categorised as primary INF._


## v1.5.0 - 2021-09-16

### New features:

* Now count and report certain mission types for factions in the `War` or `CivilWar` states, similarly to how some mission types in `Election` state are counted (gathering a full list of mission types that count when the faction is in conflict is still a work in progress).
* If faction is in state `Election`, `War` or `CivilWar`, don't report fake +INF, instead state the number of election / war missions completed, to avoid confusion.

### Changes:

* Tweaks to window layouts and wording.


## v1.4.0 - 2021-09-09

### New features:

* Can integrate directly with Discord to post messages to a channel, using a user-specified Discord webhook.
* Prefix positive INF with '+'.
* Mission INF is now manually editable as well as automatically updated.
* 'Select all' / 'Select none' checkbox at the top of each system to quickly enable / disable all factions for a system.
* Added 'Failed Missions' to Discord text.

### Bug Fixes:

* Apostrophes in Discord text no longer breaks the colouring.


## v1.3.0 - 2021-09-06

### New features:

* Conflict Zone options are now only presented for factions in `CivilWar` or `War` states.
* The option is now provided to omit individual factions from the report.
* There is a new option in the settings panel to switch on shortening of faction names to their abbreviations. This makes the report less readable but more concise.
* As a suggestion from a user (thanks CMDR Strasnylada!), we now use CSS coloured formatting blocks in the Discord text, which makes it look cleaner and clearer.

### Changes:

* The on-screen layout of the tally table has been improved.


## v1.2.0 - 2021-09-03

### New features:

* Ability to manually add High, Medium and Low on-foot and in-space Conflict Zone wins to the Discord report by clicking on-screen buttons.

### Changes:

* Now include a lot more non-violent mission types when counting missions for a faction in the `Election` state (gathering a full list of non-violent mission types is still a work in progress).
* Improvements to layout of window.
* Rename buttons and windows to 'Latest BGS Tally' and 'Previous BGS Tally'.
* The last tick date and time presentation has been improved.


## v1.1.1 - 2021-08-31

### Bug Fixes:

* Now honour the 'Trend' for mission Influence rewards: `UpGood` and `DownGood` are now treated as *+INF* while `UpBad` and `DownBad` are treated as *-INF*.

### Changes:

* Report both +INF and -INF in Discord message.
* Various improvements to README:
    * Improved installation instructions.
    * Added instructions for upgrading from previous version.
    * Added personal data and privacy section.


## v1.1.0 - 2021-08-31

### Changes:

* Changed 'Missions' to 'INF' in Discord text.
* Removed 'Failed Missions' from Discord text.
* Made windows a bit wider to accommodate longer faction names.
* Changed plugin name to just 'BGS Tally' in settings.
* Improvements to the usage instructions in README.
* Renamed buttons to 'Latest Tick Data' and 'Earlier Tick Data' to more clearly describe what each does, avoiding the use of day-based terms 'Yesterday' and 'Today'.


## v1.0.0 - 2021-08-27

Initial release, based on original BGS-Tally-v2.0 project by tezw21.

### New features:

* Now creates a Discord-ready string for copying and pasting into a Discord chat.
* _Copy to Clipboard_ button to streamline copying the Discord text.

### Bug fixes:

* Typo in 'Missions' fixed

### Other changes:

* Now logs to the EDMC log file, as per latest EDMC documentation recommendations.<|MERGE_RESOLUTION|>--- conflicted
+++ resolved
@@ -1,6 +1,5 @@
 # Change Log
 
-<<<<<<< HEAD
 ## v5.0.0-xx - xxxx-xx-xx
 
 ### Changes:
@@ -8,12 +7,10 @@
 * The colonisation progress window now features
     - Commodity view can now cycle between full, reduced, no commodities
     - Added tooltips
-* Added a tooltop to the 'Post to Discord' button giving reasons why it's disabled
 
 ### Bug Fixes:
 
 * Typo fixes to the colonisation main window legend
-* Fix failure of BGS preview and discord reporting when running with EDMC 5.13 and above
 
 
 ## v5.0.0-a2 - 2025-05-17
@@ -78,10 +75,7 @@
     - `SyntheticScenario`: Sent when a scenario is won (only Megaship scenarios for the moment, Installation scenarios cannot be tracked).
 
 
-## v4.2.1 - 2025-05-17
-=======
 ## v4.2.2 - 2025-05-17
->>>>>>> 5e0a4ec6
 
 ### Bug Fixes:
 
