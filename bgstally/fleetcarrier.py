--- conflicted
+++ resolved
@@ -172,10 +172,6 @@
 
         # Unfortunately we don't get the localized name for transfers so we'll do without.
         cargo, name_key, display_name_key, quantity_key = self._get_items(FleetCarrierItemType.CARGO)
-<<<<<<< HEAD
-        Debug.logger.debug(f"cargo_transfer: {journal_entry}")
-=======
->>>>>>> 6b70ea32
         for i in journal_entry.get('Transfers', []):
             type:str = i.get('Type', "")
             display_type:str = i.get('Type_Localised', "")
@@ -192,54 +188,22 @@
                     found = True
                     if direction == "toship":
                         if c[quantity_key] > count: # May have to do this in multiple bits.
-<<<<<<< HEAD
-                            Debug.logger.debug(f"Removing {count} {type} from cargo")
-=======
->>>>>>> 6b70ea32
                             c[quantity_key] -= count
                             count = 0
                             break
                         else:
-<<<<<<< HEAD
-                            Debug.logger.debug(f"Deleting {count} {type} {c[quantity_key]} from cargo")
-=======
->>>>>>> 6b70ea32
                             count -= c[quantity_key]
                             cargo.remove(c)
 
                     else:
-<<<<<<< HEAD
-                        Debug.logger.debug(f"Adding {count} {type} to cargo")
-=======
->>>>>>> 6b70ea32
                         c[quantity_key] += count
                         count = 0
                         break
 
             if not found:
-<<<<<<< HEAD
-                Debug.logger.debug(f"Creating {count} {type} cargo")
                 cargo.append({name_key: type, display_name_key: display_type, quantity_key: count})
 
 
-    def ship_locker(self, journal_entry: dict):
-        """
-        Event that lists everything in the locker. We'll use it to update the locker data to keep it fresh.
-
-        Args:
-            journal_entry (dict): The journal entry data
-        """
-        # Log current locker & journal entry to see if they align.
-        #Debug.logger.info(f"{self.locker}")
-        #Debug.logger.info(f"{journal_entry}")
-        #self.locker = journal_entry
-
-
-=======
-                cargo.append({name_key: type, display_name_key: display_type, quantity_key: count})
-
-
->>>>>>> 6b70ea32
     def trade_order(self, journal_entry: dict):
         """
         The user set a buy or sell order
