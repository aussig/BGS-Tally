--- conflicted
+++ resolved
@@ -1,6 +1,5 @@
 # Change Log
 
-<<<<<<< HEAD
 ## v3.2.0-xx - xxxx-xx-xx
 
 ### New Features:
@@ -15,74 +14,7 @@
 * `/activities` endpoint: Thargoid War number of settlements reactivated now included in `systems/[system]/twreactivate`
 
 
-## v3.1.0-xx - xxxx-xx-xx
-
-### New Features:
-
-* Thargoid War Scythe and Glaive kills are now tracked (`S/G` in report).
-
-### Bug Fixes:
-
-* Check for main UI frame before attempting to update the status text. Protects against rare errors where the status bar was updated before the main window has fully initialised.
-
-
-## v3.1.0-b2 - 2023-08-09
-
-### New Features:
-
-* Track the new TW evacuation mission released in Update 16.
-
-### Changes:
-
-* If there is a new version of BGS-Tally available, it is downloaded and installed during **launch** of the plugin instead of **shutdown**. This should mean that if there is a critical plugin bug that stops a clean shutdown, we should be able to fix it with an auto-update.
-
-### Bug Fixes:
-
-* Now track thargoid scout tissue sample collection and hand-in, as well as all other thargoid tissue sample types.
-* Potential fix for mis-tallying of ground CZs when other commanders are fighting.
-
-
-## v3.1.0-b1 - 2023-07-18
-
-### New Features:
-
-* Thargoid War Revenant kills are now tracked (`R` in report).
-
-### Changes:
-
-* Exploration data tallying now takes into account not just the `TotalEarnings` logged but also the `BaseValue` and `Bonus`. The larger value is used if these differ.  Note this is now the same logic that EDDiscovery uses.
-
-### Bug Fixes:
-
-* TW kills were not being logged to the correct system if it was a zero-population system. This was because historically BGST only dealt with BGS logging, so ignored zero-pop systems.  We now create tracking entries for these systems.
-* TW search and rescue hand-ins were being carried forward to the next tick for systems where items had been both scooped and delivered - escape pods, black boxes and tissue samples. Delivered items are now cleared on a new tick.
-* Harden all file loading and JSON parsing to protect against corrupted data on disk.
-
-
-### API Changes ([v1.1](https://studio-ws.apicur.io/sharing/c2adeddc-f874-42d3-b450-49bd59ed1a79)):
-
-* `/events` endpoint: `StationFaction` is now an empty string "" when undocked.
-
-
-## v3.1.0-a3 - 2023-06-23
-
-### Bug Fixes:
-
-* Fix failure of networking thread, and therefore all subsequent networking calls, if an API discovery request detects new API features during startup.
-* Fix Thargoid tissue sample Search and Rescue pickup and handin.
-
-
-## v3.1.0-a2 - 2023-05-08
-
-### Bug Fixes:
-
-* Thargoid War S&R collection / dropoff wasn't being reliably tallied.
-
-
-## v3.1.0-a1 - 2023-04-30
-=======
 ## v3.1.0 - 2023-08-13
->>>>>>> e2c7d331
 
 ### New Features:
 
@@ -99,13 +31,10 @@
 ### Changes:
 
 * Thargoid War massacre missions are now labelled slightly differently - `💀 (missions)` - in line with the labelling for kills - `💀 (kills)`.
-<<<<<<< HEAD
 * Posting targeted CMDR information on Discord now goes to a separate 'CMDR Information' channel, if you configure one. It will fall back to using the BGS channel.
-=======
 * Posting information on Discord now goes to a separate 'CMDR Information' channel, if you configure one. It will fall back to using the BGS channel.
 * Exploration data tallying now takes into account not just the `TotalEarnings` logged but also the `BaseValue` and `Bonus`. The larger value is used if these differ.  Note this is now the same logic that EDDiscovery uses.
 * If there is a new version of BGS-Tally available, it is downloaded and installed during **launch** of the plugin instead of **shutdown**. This should mean that if there is a critical plugin bug that stops a clean shutdown, we should be able to fix it with an auto-update.
->>>>>>> e2c7d331
 
 ### Bug Fixes:
 
