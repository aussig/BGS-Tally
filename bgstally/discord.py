--- conflicted
+++ resolved
@@ -2,6 +2,7 @@
 from typing import Dict, List
 
 import requests
+from bgstally.constants import DiscordChannel
 
 from bgstally.debug import Debug
 
@@ -16,11 +17,7 @@
         self.bgstally = bgstally
 
 
-<<<<<<< HEAD
-    def post_to_bgs_discord(self, Discord, activity: Activity):
-=======
-    def post_to_discord_plaintext(self, discord_text: str, previous_messageid: str):
->>>>>>> 08433d63
+    def post_to_discord_plaintext(self, Discord, activity: Activity, channel: DiscordChannel):
         """
         Post plain text to Discord
         """
