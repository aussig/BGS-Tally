from os import path

from bgstally.activity import Activity
<<<<<<< HEAD
from bgstally.activitymanager import ActivityManager
from bgstally.debug import Debug
from bgstally.discord import Discord
from bgstally.missionlog import MissionLog
from bgstally.overlay import Overlay
from bgstally.state import State
from bgstally.fleetcarrier import FleetCarrier
from bgstally.tick import Tick
from bgstally.ui import UI

=======
from bgstally.bgstally import BGSTally
>>>>>>> 3771e75c

PLUGIN_VERSION = "1.10.0"

# Initialise the main plugin class
this:BGSTally = BGSTally(path.basename(path.dirname(__file__)), PLUGIN_VERSION)


def plugin_start3(plugin_dir):
    """
    Load this plugin into EDMC
    """
<<<<<<< HEAD
    # Classes
    this.debug: Debug = Debug(this.plugin_name)
    this.state: State = State()
    this.mission_log: MissionLog = MissionLog(plugin_dir)
    this.discord: Discord = Discord(this.state)
    this.overlay = Overlay()
    this.tick: Tick = Tick(True)
    this.activity_manager: ActivityManager = ActivityManager(plugin_dir, this.mission_log, this.tick)
    this.fleet_carrier = FleetCarrier()
    this.ui: UI = UI(plugin_dir, this.state, this.activity_manager, this.tick, this.discord, this.overlay, this.fleet_carrier, this.version)

    version_success = check_version()
=======
    this.plugin_start(plugin_dir)

    version_success = this.check_version()
>>>>>>> 3771e75c
    tick_success = this.tick.fetch_tick()

    if tick_success == None:
        # Cannot continue if we couldn't fetch a tick
        raise Exception("BGS-Tally couldn't continue because the current tick could not be fetched")
    elif tick_success == True:
        this.ui.new_tick(False, False)

    return this.plugin_name


def plugin_stop():
    """
    EDMC is closing
    """
    this.plugin_stop()


def plugin_app(parent):
    """
    Return a TK Frame for adding to the EDMC main window
    """
    return this.ui.get_plugin_frame(parent, this.git_version)


def plugin_prefs(parent, cmdr, is_beta):
    """
    Return a TK Frame for adding to the EDMC settings dialog
    """
    return this.ui.get_prefs_frame(parent)


def journal_entry(cmdr, is_beta, system, station, entry, state):
    """
    Parse an incoming journal entry and store the data we need
    """
    if this.state.Status.get() != "Active": return

    activity: Activity = this.activity_manager.get_current_activity()
    dirty: bool = False

    if entry['event'] in ['Location', 'FSDJump', 'CarrierJump']:
        # Check for a new tick
        if this.tick.fetch_tick():
            this.ui.new_tick(False, True)
            activity = this.activity_manager.get_current_activity() # New activity will be generated with a new tick

        activity.system_entered(entry, this.state)
        dirty = True

    match entry['event']:
        case 'Docked':
            this.state.station_faction = entry['StationFaction']['Name']
            this.state.station_type = entry['StationType']
            dirty = True

        case 'Location' | 'StartUp' if entry['Docked'] == True:
            this.state.station_type = entry['StationType']
            dirty = True

        case 'SellExplorationData' | 'MultiSellExplorationData':
            activity.exploration_data_sold(entry, this.state)
            dirty = True

        case 'SellOrganicData':
            activity.organic_data_sold(entry, this.state)
            dirty = True

        case 'RedeemVoucher' if entry['Type'] == 'bounty':
            activity.bv_redeemed(entry, this.state)
            dirty = True

        case 'RedeemVoucher' if entry['Type'] == 'CombatBond':
            activity.cb_redeemed(entry, this.state)
            dirty = True

        case 'MarketBuy':
            activity.trade_purchased(entry, this.state)
            dirty = True

        case 'MarketSell':
            activity.trade_sold(entry, this.state)
            dirty = True

        case 'MissionAccepted':
            this.mission_log.add_mission(entry['Name'], entry['Faction'], entry['MissionID'], entry['Expiry'], system)
            dirty = True

        case 'MissionAbandoned':
            this.mission_log.delete_mission_by_id(entry['MissionID'])
            dirty = True

        case 'MissionFailed':
            activity.mission_failed(entry, this.mission_log)
            dirty = True

        case 'MissionCompleted':
            activity.mission_completed(entry, this.mission_log)
            dirty = True

        case 'ShipTargeted':
            activity.ship_targeted(entry, this.state)
            dirty = True

        case 'CommitCrime':
            activity.crime_committed(entry, this.state)
            dirty = True

        case 'ApproachSettlement' if state['Odyssey']:
            activity.settlement_approached(entry, this.state)
            dirty = True

        case 'FactionKillBond' if state['Odyssey']:
            activity.cb_received(entry, this.state)
            dirty = True

    if dirty: this.save_data()<|MERGE_RESOLUTION|>--- conflicted
+++ resolved
@@ -1,20 +1,7 @@
 from os import path
 
 from bgstally.activity import Activity
-<<<<<<< HEAD
-from bgstally.activitymanager import ActivityManager
-from bgstally.debug import Debug
-from bgstally.discord import Discord
-from bgstally.missionlog import MissionLog
-from bgstally.overlay import Overlay
-from bgstally.state import State
-from bgstally.fleetcarrier import FleetCarrier
-from bgstally.tick import Tick
-from bgstally.ui import UI
-
-=======
 from bgstally.bgstally import BGSTally
->>>>>>> 3771e75c
 
 PLUGIN_VERSION = "1.10.0"
 
@@ -26,24 +13,9 @@
     """
     Load this plugin into EDMC
     """
-<<<<<<< HEAD
-    # Classes
-    this.debug: Debug = Debug(this.plugin_name)
-    this.state: State = State()
-    this.mission_log: MissionLog = MissionLog(plugin_dir)
-    this.discord: Discord = Discord(this.state)
-    this.overlay = Overlay()
-    this.tick: Tick = Tick(True)
-    this.activity_manager: ActivityManager = ActivityManager(plugin_dir, this.mission_log, this.tick)
-    this.fleet_carrier = FleetCarrier()
-    this.ui: UI = UI(plugin_dir, this.state, this.activity_manager, this.tick, this.discord, this.overlay, this.fleet_carrier, this.version)
-
-    version_success = check_version()
-=======
     this.plugin_start(plugin_dir)
 
     version_success = this.check_version()
->>>>>>> 3771e75c
     tick_success = this.tick.fetch_tick()
 
     if tick_success == None:
