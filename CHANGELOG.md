--- conflicted
+++ resolved
@@ -1,14 +1,13 @@
 # Change Log
 ## v5.0.0-xx - xxxx-xx-xx
 
-<<<<<<< HEAD
 ### Changes
 
 * Added querying of EDSM for body information, existing bases, and system information
 
-## v5.0.0-a3 - xxxx-xx-xx
-
-### Changes
+## v5.0.0-a3 - 2025-05-26
+
+### Changes:
 
 * The progress window now features
     - Commodity view can now cycle between full (all), reduced (only remaining), minimal (nothing left to buy) and none
@@ -21,34 +20,6 @@
     - Added support for legend translations
     - Updated colonisation window to use ED:MC preferred system link (Inara, EDSM, or Spansh)
     - Updated colonisation window so the name and type of a completed base link to the preferred ED:SM station link
-=======
-
-
-## v5.0.0-a3 - 2025-05-26
-
-### Changes:
-
-* The progress window now features
-    - Commodity view can now cycle between full (all), reduced (only remaining), minimal (nothing left to buy) and none
-    - Commodity sort orders are now Default, Alpha, and Material
-    - Default sorting is alpha but will switch to Material at a base with a market
-    - Added tooltips
-    - Fixed bug where the inara link didn't update with the commodity sort order
-    - Column order and commodity display are now saved between sessions
-    - Tidied/refactored code
-    - Added support for legend translations
-    - Updated colonisation window to use ED:MC preferred system link (Inara, EDSM, or Spansh)
-    - Updated colonisation window so the name and type of a completed base link to the preferred ED:SM station link
-
-### Bug fixes:
-    - Fixed issue with resetting progress column to theme foreground color
-    - Reinstated hand2 icon for links without causing them to all be highlighted
-    - Lightened the green progress for easier viewing in dark mode
-    - Fixed scaling issue at high ranges
-    - Fixed issue with the carrier getting added to the completed builds list
-    - Fixed issue with not showing completed bases that were found but we don't know the build type
-    - Typo fixes to the legend
->>>>>>> 9521a10e
 
 ### Bug fixes:
     - Fixed issue with resetting progress column to theme foreground color
