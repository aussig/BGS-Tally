--- conflicted
+++ resolved
@@ -155,10 +155,7 @@
 
             case 'CargoTransfer':
                 self.fleet_carrier.cargo_transfer(entry)
-<<<<<<< HEAD
-=======
-                self.colonisation.journal_entry(cmdr, is_beta, system, station, entry, state)
->>>>>>> 4355add6
+                self.colonisation.journal_entry(cmdr, is_beta, system, station, entry, state)
                 dirty = True
 
             case 'CarrierJumpCancelled':
