import json
import os.path
import re
from datetime import datetime, timedelta
from typing import Dict
from copy import copy

from requests import Response

from bgstally.constants import DATETIME_FORMAT_JOURNAL, FOLDER_DATA, RequestMethod
from bgstally.debug import Debug
from bgstally.requestmanager import BGSTallyRequest

FILENAME = "targetlog.json"
TIME_TARGET_LOG_EXPIRY_D = 30
URL_INARA_API = "https://inara.cz/inapi/v1/"
DATETIME_FORMAT_INARA = "%Y-%m-%dT%H:%M:%SZ"


class TargetLog:
    """
    Handle a log of all targeted players
    """
    cmdr_name_pattern:re.Pattern = re.compile(r"\$cmdr_decorate\:#name=([^]]*);")

    def __init__(self, bgstally):
        self.bgstally = bgstally
        self.targetlog = []
        self.cmdr_cache = {}
        self.load()


    def load(self):
        """
        Load state from file
        """
        file = os.path.join(self.bgstally.plugin_dir, FOLDER_DATA, FILENAME)
        if os.path.exists(file):
            with open(file) as json_file:
                self.targetlog = json.load(json_file)


    def save(self):
        """
        Save state to file
        """
        file = os.path.join(self.bgstally.plugin_dir, FOLDER_DATA, FILENAME)
        with open(file, 'w') as outfile:
            json.dump(self.targetlog, outfile)


    def get_targetlog(self):
        """
        Get the current target log
        """
        return self.targetlog


    def get_target_info(self, cmdr_name:str):
        """
        Look up and return latest information on a CMDR
        """
        return next((item for item in reversed(self.targetlog) if item['TargetName'] == cmdr_name), None)


    def ship_targeted(self, journal_entry: Dict, system: str):
        """
        A ship targeted event has been received, if it's a player, add it to the target log
        """
        # { "timestamp":"2022-10-09T06:49:06Z", "event":"ShipTargeted", "TargetLocked":true, "Ship":"cutter", "Ship_Localised":"Imperial Cutter", "ScanStage":3, "PilotName":"$cmdr_decorate:#name=[Name];", "PilotName_Localised":"[CMDR Name]", "PilotRank":"Elite", "SquadronID":"TSPA", "ShieldHealth":100.000000, "HullHealth":100.000000, "LegalStatus":"Clean" }
        if not 'ScanStage' in journal_entry or journal_entry['ScanStage'] < 3: return
        if not 'PilotName' in journal_entry: return

        cmdr_match = self.cmdr_name_pattern.match(journal_entry['PilotName'])
        if not cmdr_match: return

        cmdr_name = cmdr_match.group(1)

        cmdr_data = {'TargetName': cmdr_name,
                    'System': system,
                    'SquadronID': journal_entry.get('SquadronID', "----"),
                    'Ship': journal_entry.get('Ship', '----'),
                    'ShipLocalised': journal_entry.get('Ship_Localised', journal_entry.get('Ship', '----')),
                    'LegalStatus': journal_entry.get('LegalStatus', '----'),
                    'Timestamp': journal_entry['timestamp']}

        cmdr_data, different, pending = self._fetch_cmdr_info(cmdr_name, cmdr_data)
        if different and not pending: self.targetlog.append(cmdr_data)


    def _fetch_cmdr_info(self, cmdr_name:str, cmdr_data:Dict):
        """
        Fetch additional CMDR data from Inara and enhance the cmdr_data Dict with it
        """
        if cmdr_name in self.cmdr_cache:
            # We have cached data. Check whether it's different enough to make a new log entry for this CMDR.
            cmdr_cache_data = self.cmdr_cache[cmdr_name]
            if cmdr_data['System'] == cmdr_cache_data['System'] \
                and cmdr_data['SquadronID'] == cmdr_cache_data['SquadronID'] \
                and cmdr_data['Ship'] == cmdr_cache_data['Ship'] \
                and cmdr_data['LegalStatus'] == cmdr_cache_data['LegalStatus']:
                return cmdr_cache_data, False, False

            # It's different, make a copy and update the fields that may have changed in the latest data. This ensures we avoid
            # expensive multiple calls to the Inara API, but keep a record of every sighting of the same CMDR. We assume Inara info
            # (squadron name, ranks, URLs) stay the same during a play session.
            cmdr_data_copy = copy(self.cmdr_cache[cmdr_name])
            cmdr_data_copy['System'] = cmdr_data['System']
            cmdr_data_copy['Ship'] = cmdr_data['Ship']
            cmdr_data_copy['ShipLocalised'] = cmdr_data['ShipLocalised']
            cmdr_data_copy['LegalStatus'] = cmdr_data['LegalStatus']
            cmdr_data_copy['Timestamp'] = cmdr_data['Timestamp']
            # Re-cache the data with the latest updates
            self.cmdr_cache[cmdr_name] = cmdr_data_copy
            return cmdr_data_copy, True, False

        # CMDR data not in cache, create a background request to fetch Inara data
        payload = {
            'header': {
                'appName': self.bgstally.plugin_name,
                'appVersion': str(self.bgstally.version),
                'isBeingDeveloped': "false",
                'APIkey': self.bgstally.config.apikey_inara()
            },
            'events': [
                {
                    'eventName': "getCommanderProfile",
                    'eventTimestamp': datetime.utcnow().strftime(DATETIME_FORMAT_INARA),
                    'eventData': {
                        'searchName': cmdr_name
                    }
                }
            ]
        }

<<<<<<< HEAD
        self.bgstally.request_manager.queue_request(URL_INARA_API, RequestMethod.POST, self.inara_data_received, payload=payload, data=cmdr_data)
=======
        self.bgstally.request_manager.queue_request(URL_INARA_API, RequestMethod.POST, callback=self.inara_data_received, payload=payload, data=cmdr_data)
>>>>>>> 9963e3a6

        return cmdr_data, True, True


    def inara_data_received(self, success:bool, response:Response, request:BGSTallyRequest):
        """
        A queued inara request has returned data, process it
        """
        if success:
            cmdr_data:dict = request.data
            response_data = response.json()
            if 'events' in response_data and len(response_data['events']) > 0 and 'eventData' in response_data['events'][0]:
                event_data = response_data['events'][0]['eventData']

                if 'commanderRanksPilot' in event_data:
                    cmdr_data['ranks'] = event_data['commanderRanksPilot']
                if 'commanderSquadron' in event_data:
                    cmdr_data['squadron'] = event_data['commanderSquadron']
                if 'inaraURL' in event_data:
                    cmdr_data['inaraURL'] = event_data['inaraURL']

        # In all cases (even Inara failure) add the CMDR to the cache and log because we will at least have in-game data for them
        self.cmdr_cache[cmdr_data['TargetName']] = cmdr_data
        self.targetlog.append(cmdr_data)


    def _expire_old_targets(self):
        """
        Clear out all targets older than 7 days from the target log
        """
        for target in reversed(self.targetlog):
            timedifference = datetime.utcnow() - datetime.strptime(target['Timestamp'], DATETIME_FORMAT_JOURNAL)
            if timedifference > timedelta(days = TIME_TARGET_LOG_EXPIRY_D):
                self.targetlog.remove(target)<|MERGE_RESOLUTION|>--- conflicted
+++ resolved
@@ -133,11 +133,7 @@
             ]
         }
 
-<<<<<<< HEAD
-        self.bgstally.request_manager.queue_request(URL_INARA_API, RequestMethod.POST, self.inara_data_received, payload=payload, data=cmdr_data)
-=======
         self.bgstally.request_manager.queue_request(URL_INARA_API, RequestMethod.POST, callback=self.inara_data_received, payload=payload, data=cmdr_data)
->>>>>>> 9963e3a6
 
         return cmdr_data, True, True
 
