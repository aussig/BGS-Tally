--- conflicted
+++ resolved
@@ -1,19 +1,12 @@
 import tkinter as tk
 from functools import partial
-<<<<<<< HEAD
 from tkinter import ttk, Text
 from typing import Dict
-=======
-from tkinter import ttk
->>>>>>> 463f4342
 
 from bgstally.constants import DiscordChannel, MaterialsCategory
 from bgstally.debug import Debug
 from bgstally.fleetcarrier import FleetCarrier
-<<<<<<< HEAD
-=======
 from bgstally.ui import UI
->>>>>>> 463f4342
 from bgstally.widgets import TextPlus
 
 
