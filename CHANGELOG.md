--- conflicted
+++ resolved
@@ -2,16 +2,14 @@
 
 ## vx.x.x - xxxx-xx-xx
 
-<<<<<<< HEAD
 ### New Features:
 
 * Tabs for systems are now sorted alphabetically by name.
 * Now use scrollable tabs and a drop-down tab selector.
-=======
+
 ### Changes:
 
 * Now use an automated GitHub action to build the zip file on every new release.
->>>>>>> fa29b87c
 
 
 ## v1.9.0 - 2022-04-23
