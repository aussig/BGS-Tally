--- conflicted
+++ resolved
@@ -1,67 +1,10 @@
 # Change Log
 
-<<<<<<< HEAD
+## v4.1.0-xx - xxxx-xx-xx
+
+
+
 ## v4.0.0 - 2024-06-07
-=======
-## v4.1.0-xx - xxxx-xx-xx
-
-
-
-
-## v4.0.0-xx - xxxx-xx-xx
-
-
-
-
-## v4.0.0-b3 - 2024-06-05
-
-### Changes:
-
-* A warning is now displayed on the Fleet Carrier window if you have not enabled the correct setting in EDMC.
-
-### Bug Fixes:
-
-* The Fleet Carrier info Discord post was breaking because the data was duplicated in the post.
-
-
-## v4.0.0-b2 - 2024-05-31
-
-### Changes:
-
-* Tidied up layout of Discord options on activity windows.
-* Minor localisation tweaks to Spanish and Italian.
-
-
-## v4.0.0-b1 - 2024-05-25
-
-### Changes:
-
-* Update kill bond values for Thargoid interceptor kills for game version v18.06.
-
-### Bug Fixes:
-
-* Fleet Carrier window was failing to initialise if the carrier's current system wasn't set.
-* Protect against rare situation where null data can cause the Activity window to fail to load.
-
-
-## v4.0.0-a2 - 2024-05-16
-
-### New Features:
-
-* Localisation: The plugin is now translated into Serbian (Latin).
-
-### Changes:
-
-* The default +INF assigned for war missions that are missing INF values in the game journal has been increased to 2 (from 1).
-* Replaced 'Active / Paused' status label with icons on main window and refresh immediately preference is changed.
-
-### Bug Fixes:
-
-* 'Delete' button was hard to read when disabled on the CMDRs window.
-
-
-## v4.0.0-a1 - 2024-05-12
->>>>>>> bb55e942
 
 ### New Features:
 
