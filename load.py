--- conflicted
+++ resolved
@@ -3,20 +3,14 @@
 import os.path
 import sys
 import webbrowser
-<<<<<<< HEAD
+from datetime import datetime
 from enum import Enum
 from functools import partial
-=======
->>>>>>> 44bc77b2
 from os import path
 
 import myNotebook as nb
 import requests
 from config import appname, config
-<<<<<<< HEAD
-=======
-from datetime import datetime
->>>>>>> 44bc77b2
 from theme import theme
 
 try:
@@ -235,15 +229,10 @@
                     {'Faction': this.FactionNames[i], 'FactionState': this.FactionStates[i]['State'],
                      'MissionPoints': 0,
                      'TradeProfit': 0, 'Bounties': 0, 'CartData': 0,
-<<<<<<< HEAD
                      'CombatBonds': 0, 'MissionFailed': 0, 'Murdered': 0,
                      'SpaceCZ': {},
                      'GroundCZ': {}})
-    
-=======
-                     'CombatBonds': 0, 'MissionFailed': 0, 'Murdered': 0})
-
->>>>>>> 44bc77b2
+
     if entry['event'] == 'Docked':  # enter system and faction named
         this.StationFaction.set(entry['StationFaction']['Name'])  # set controlling faction name
         #  tick check and counter reset
@@ -437,7 +426,6 @@
         z = len(data[i][0]['Factions'])
 
         for x in range(0, z):
-<<<<<<< HEAD
             update_faction_data(data[i][0]['Factions'][x])
 
             FactionName = ttk.Label(tab, text=data[i][0]['Factions'][x]['Faction'])
@@ -484,28 +472,6 @@
             CZGroundMVar.trace('w', partial(cz_change, CZGroundMVar, Discord, CZs.GROUND_MED, data, i, x))
             CZGroundHVar.trace('w', partial(cz_change, CZGroundHVar, Discord, CZs.GROUND_HIGH, data, i, x))
 
-=======
-            FactionName = tk.Label(tab, text=data[i][0]['Factions'][x]['Faction'])
-            FactionName.grid(row=x + 1, column=0, sticky=tk.W)
-            FactionState = tk.Label(tab, text=data[i][0]['Factions'][x]['FactionState'])
-            FactionState.grid(row=x + 1, column=1)
-            Missions = tk.Label(tab, text=data[i][0]['Factions'][x]['MissionPoints'])
-            Missions.grid(row=x + 1, column=2)
-            Trade = tk.Label(tab, text=human_format(data[i][0]['Factions'][x]['TradeProfit']))
-            Trade.grid(row=x + 1, column=3)
-            Bounty = tk.Label(tab, text=human_format(data[i][0]['Factions'][x]['Bounties']))
-            Bounty.grid(row=x + 1, column=4)
-            CartData = tk.Label(tab, text=human_format(data[i][0]['Factions'][x]['CartData']))
-            CartData.grid(row=x + 1, column=5)
-            Failed = tk.Label(tab, text=data[i][0]['Factions'][x]['MissionFailed'])
-            Failed.grid(row=x + 1, column=7)
-            Combat = tk.Label(tab, text=human_format(data[i][0]['Factions'][x]['CombatBonds']))
-            Combat.grid(row=x + 1, column=6)
-            Murder = tk.Label(tab, text=data[i][0]['Factions'][x]['Murdered'])
-            Murder.grid(row=x + 1, column=8)
-
-    Discord = tk.Text(Form, wrap = tk.WORD, height=12, font = ("Helvetica", 9))
->>>>>>> 44bc77b2
     Discord.insert(tk.INSERT, generate_discord_text(data))
     # Select all text and focus the field
     Discord.tag_add('sel', '1.0', 'end')
@@ -554,13 +520,10 @@
             faction_discord_text += f"_Trade_: {human_format(data[i][0]['Factions'][x]['TradeProfit'])}; " if data[i][0]['Factions'][x]['TradeProfit'] != 0 else ""
             faction_discord_text += f"_Expl_: {human_format(data[i][0]['Factions'][x]['CartData'])}; " if data[i][0]['Factions'][x]['CartData'] != 0 else ""
             faction_discord_text += f"_Murders_: {data[i][0]['Factions'][x]['Murdered']}; " if data[i][0]['Factions'][x]['Murdered'] != 0 else ""
-<<<<<<< HEAD
             space_cz = build_cz_text(data[i][0]['Factions'][x].get('SpaceCZ', {}), "Space CZs")
             faction_discord_text += f"{space_cz}; " if space_cz != "" else ""
             ground_cz = build_cz_text(data[i][0]['Factions'][x].get('GroundCZ', {}), "On-Foot CZs")
             faction_discord_text += f"{ground_cz}; " if ground_cz != "" else ""
-=======
->>>>>>> 44bc77b2
 
             system_discord_text += f"    **{data[i][0]['Factions'][x]['Faction']}**: {faction_discord_text}\n" if faction_discord_text != "" else ""
 
@@ -568,9 +531,11 @@
 
     return discord_text
 
-<<<<<<< HEAD
 
 def build_cz_text(cz_data, prefix):
+    """
+    Create a summary of Combat Zone activity
+    """
     if cz_data == {}: return ""
     text = ""
 
@@ -581,8 +546,6 @@
     if text != '': text = f"_{prefix}_: {text}"
     return text
 
-=======
->>>>>>> 44bc77b2
 
 def display_todaydata():
     """
@@ -598,22 +561,14 @@
     display_data("Previous Tally", this.YesterdayData)
 
 
-<<<<<<< HEAD
 def copy_to_clipboard(Form, Discord):
+    """
+    Get all text from the Discord field and put it in the Copy buffer
+    """
     Form.clipboard_clear()
     Form.event_generate("<<TextModified>>")
     Form.clipboard_append(Discord.get('1.0', 'end-1c'))
     Form.update()
-=======
-def copy_to_clipboard(form, discord_text):
-    """
-    Get all text from the Discord field and put it in the Copy buffer
-    """
-    form.clipboard_clear()
-    form.event_generate("<<TextModified>>")
-    form.clipboard_append(discord_text.get('1.0', 'end-1c'))
-    form.update()
->>>>>>> 44bc77b2
 
 
 def tick_format(ticktime):
