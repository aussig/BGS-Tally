--- conflicted
+++ resolved
@@ -1,6 +1,5 @@
 # Change Log
 
-<<<<<<< HEAD
 ## v3.4.0-xx - xxxx-xx-xx
 
 ### New Features:
@@ -12,10 +11,7 @@
 * Standardise heading styles across all windows.
 
 
-## v3.3.0-xx - xxxx-xx-xx
-=======
 ## v3.3.0-b1 - 2023-12-02
->>>>>>> fea6d9a8
 
 ### New Features:
 
