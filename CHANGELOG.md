# Change Log

<<<<<<< HEAD
## v3.2.0-xx - xxxx-xx-xx

### New Features:

* Space Conflict Zones are now tracked automatically. As with Ground CZs, the game doesn't give us enough information to detect whether you've actually **won** the CZ, so if you drop in and log a kill within 5 minutes, this is tallied as a win. Manual controls are still available to adjust if you need.
* Thargoid War system progress is now displayed as a progress bar on the in-game overlay when in a TW active system.
* An activity indicator now briefly flashes green on the overlay when BGS-Tally logs BGS or TW activity.
* Thargoid War reactivation (settlement reboot) missions are now tracked: `🛠️ (missions)`, both for the station issuing the mission and for the system where the settlement was reactivated.

### Changes:

* Pop-up legend window now contains a list of the Thargoid vessel type abbreviations.
* Show hand cursor over help text to make it clearer you can click it to show the legend window.

### API Changes ([v1.2](https://studio-ws.apicur.io/sharing/281a84ad-dca9-42da-a08b-84e4b9af1b7e)):

* `/activities` endpoint: Thargoid War reactivation missions now included in `systems/[system]/factions/[faction]/stations/[station]/twreactivate`
* `/activities` endpoint: Thargoid War number of settlements reactivated now included in `systems/[system]/twreactivate`
=======
## v3.1.1 - 2023-08-23

### Bug Fixes:

* Fixed the Fleet Carrier screen, which was showing empty buy and sell order panels if your carrier had _either_ no buy or sell orders.
>>>>>>> 033ee3b9


## v3.1.0 - 2023-08-13

### New Features:

* Thargoid War kills are now tracked for each vessel type: `💀 (kills)`. But **please be aware**: BGS-Tally will only count a kill if it is logged in your game journal. This reliably happens if you solo kill a Thargoid, and usually happens (since game update 16) when you kill in a Team or with others.
* Thargoid War Search and Rescue collection and hand-in tracking. BGS-Tally now tracks where you pick up occupied and damaged escape pods ⚰️, black boxes ⬛ and tissue samples 🌱. You can hand them in anywhere, but they are tallied in the system they were collected.
* You can now delete CMDRs from the CMDR target list history.
* Targets older than 90 days are automatically removed from the CMDR target list history.
* When a friend request is received from another player, their details are looked up on Inara and they are added to the target log. Note that the squadron ID and legal status will be shown as '----' as that information is not available for friend requests.
* Carrier jump reporting implemented, automatically reporting your carrier jumps (and cancelled jumps) to a Discord channel of your choice.
* Thargoid War Revenant kills are now tracked (`R` in report).
* Thargoid War Scythe and Glaive kills are now tracked (`S/G` in report).
* Track the new TW evacuation mission released in Update 16.

### Changes:

* Thargoid War massacre missions are now labelled slightly differently - `💀 (missions)` - in line with the labelling for kills - `💀 (kills)`.
* Posting targeted CMDR information on Discord now goes to a separate 'CMDR Information' channel, if you configure one. It will fall back to using the BGS channel.
* Posting information on Discord now goes to a separate 'CMDR Information' channel, if you configure one. It will fall back to using the BGS channel.
* Exploration data tallying now takes into account not just the `TotalEarnings` logged but also the `BaseValue` and `Bonus`. The larger value is used if these differ.  Note this is now the same logic that EDDiscovery uses.
* If there is a new version of BGS-Tally available, it is downloaded and prepared during **launch** of the plugin instead of **shutdown**. You still need to relaunch EDMC to get the new version, but this change should mean that if there is a critical plugin bug that kills the plugin, we should be able to fix it with an auto-update.

### Bug Fixes:

* BGS-Tally was crashing on load when running on Linux. This is now fixed.
* Fix failure of networking thread, and therefore all subsequent networking calls, if an API discovery request detects new API features during startup.
* TW kills were not being logged to the correct system if it was a zero-population system. This was because historically BGST only dealt with BGS logging, so ignored zero-pop systems.  We now create tracking entries for these systems.
* Harden all file loading and JSON parsing to protect against corrupted data on disk.
* Potential fix for mis-tallying of ground CZs when other commanders are fighting.
* Check for main UI frame before attempting to update the status text. Protects against rare errors where the status bar was updated before the main window has fully initialised.

### API Changes ([v1.1](https://studio-ws.apicur.io/sharing/c2adeddc-f874-42d3-b450-49bd59ed1a79)):

* `/activities` endpoint: Thargoid war kills now included in `systems/[system]/twkills`
* `/activities` endpoint: Thargoid search and rescue counts now included in `systems/[system]/twsandr`
* `/events` endpoint: `StationFaction` is now an empty string "" when undocked.


## v3.0.2 - 2023-04-11

### Bug Fixes:

* Fix crashing bug which was affecting some CMDRs, stopping Discord posting. Unfortunate side effect was that it also stopped auto-updating, so this version will have to be installed manually.


## v3.0.1 - 2023-04-11

### Bug Fixes:

* Trade purchasing at 'High' supply stock bracket wasn't being reported.


## v3.0.0 - 2023-04-09

### New Features:

* Plugin auto-update. From this version on, when a new version of the plugin is released, it will automatically be downloaded and update itself the next time you launch EDMarketConnector. You will need to install this version 3.0.0 manually, but that should be the last time you ever have to do a manual update unless you want to test pre-release versions (i.e. alphas or betas).
* Fleet Carrier materials tracking. BGS-Tally will now track your fleet carrier materials for sale and for purchase, with the ability to post to Discord. For this to work, you need to be using EDMC v5.8.0 or greater, authenticate EDMC with your Frontier account, own a fleet carrier (!) and visit your fleet carrier management screen in-game.
* API. This allows BGS-Tally to send data to a server of your choice, to allow your squadron or another player group to collect and analyse your activity. If the server provides information about itself, this is shown to you and you are **always explicitly asked** to approve the connection.
* On-foot murders are now tracked and are independent from ship murders.
* Trade demand. Trade purchase and profit is now tracked and reported against the levels of demand: 🅻 / 🅷 for purchases and 🆉 / 🅻 / 🅷 for sales (🆉 is zero demand, i.e. when you sell cargo that the market doesn't list).
* In-game overlay: The tick warning has been enhanced, with various levels depending on when the last tick was.
* Legend. There is now a key / legend popup showing all the various Discord icons used in reports and what they mean. Access this by clicking the ❓ icon in any activity window.
* New Discord preview. The Discord preview has been completely re-worked to much more closely match the look and colouring of the final Discord post.

### Changes:

* Limit the 'Previous Ticks' dropdown to just the last 20 activity logs. Previous logs are still available, find them in `activitydata/archive/` in the BGS-Tally folder.
* Old `Today data.txt` and `Yesterday Data.txt` files from previous versions of BGS-Tally will now be deleted if found (after conversion to latest format).
* BGS-Tally is now more efficient in saving changes to activity files - it only saves to disk when something has changed or you have done some activity in a tick.
* Plugin name and plugin foldername are now properly separated, so if you change the plugin's folder name, Inara API calls and the plugin name in Discord posts will still correctly say 'BGS-Tally'.
* The plain text Discord post text now has the plugin name and version included in the footer.
* Re-worked the way BGS-Tally makes network requests, so they are now able to be queued and handled in a background thread. This means the plugin won't lock up EDMC if it's waiting for a slow response from a server. Migrating existing requests will be done in stages. So far, Inara requests when scanning CMDRs, all Discord posting, and all API requests are done in the background.
* Discord changed its colour scheme for code blocks to be largely light blue and white, so re-worked all Discord posts to use new colours (`ansi` blocks instead of `css`).
* Sizing and layout of activity window has been reworked so the window is always the optimum size.

### Bug Fixes:

* In-game overlay: Fixed occasional flickering of the tick time.
* No longer allow multiple copies of the CMDRs list window to be opened at the same time.
* No longer carry forward the contents of the notes field from one tick to the next.
* Fixed rare problem where trying to save activity data when the tickID is invalid.
* Fixed very rare and unusual bug where ground settlement data was invalid, killing the tally window.
* No longer perform any journal processing if game is a public beta test version.
* Ensure buttons in activity window don't get overwritten by other content.


## v2.2.1 - 2023-01-04

### Bug Fixes:

* The CMDR list window wasn't listing scanned commanders. This was due to a missing config file, which should have contained the Inara API key. DOH!
* In some circumstances, Thargoid War mission counts and commodity / passenger counts could be over-inflated. This is now fixed.


## v2.2.0 - 2023-01-02

### New Features:

* Thargoid War mission tracking 🍀. BGS-Tally now tracks your Thargoid War passenger 🧍, cargo 📦, injured ⚕️, wounded ❕ and critically wounded ❗ (escape pod) missions as well as Thargoid Massacre Missions for each Thargoid vessel type. There are options to report just BGS, just Thargoid War or all combined activity, as well as an option to have a separate Discord channel when reporting Thargoid War activity.
* Additional notes field. There is a new text field in the activity window to allow you to add notes and comments to your Discord post(s).

### Changes:

* When displaying information about a CMDR, or posting to Discord, use the latest information we know about that CMDR (squadron membership, for example).
* When displaying CMDR ship type, try to use the localised name if present, instead of internal ship name (e.g. `Type-10 Defender` instead of `type9_military`).
* The text report field is no longer manually editable. Keeping this editable wasn't possible with the splitting of the reports into BGS and Thargoid War, and was a bit of an oddity anyway, as it only worked for legacy (text) format posts and also any edits were always overwritten by any changes and lost when the window was closed. If you need to edit your post, copy it and edit it at the destination after pasting. Note that the new Discord Notes field (see above) now allows you to add comments to your posts, and these are stored between sessions.
* When listing ground CZs, use a ⚔️ icon against each to easily differentiate them.
* Tweaks to post titles and footers.
* Whitespace is now stripped from Discord URLs to minimise user error (thanks @steaksauce-).
* The 'Post to Discord' button is now enabled / disabled rather than hidden completely.

### Bug Fixes:

* If a selected CMDR has a squadron tag, but that squadron isn't available in Inara, still show the tag when displaying or posting the CMDR info to Discord.
* Moved the overlay text - both tick time and tick alerts - a little to the left to allow for differences in text placement between machines.
* When using new modern Discord format, don't create empty posts and delete previous post if content is empty.
* Minor change to 'CMDRs' button image to make it clearer in dark mode.
* A limit of 60 is now applied to the number of tabs shown in the activity window, as too many tabs could crash the plugin.
* Latest activity window would fail to display if a file is expected on disk but it has been deleted. In this circumstance, just clear down and start from zero.
* When a new tick is detected, we now ensure that there is a tab displayed for the player's current system in the new window, so activity can be logged straight after the tick.


## v2.1.0 - 2022-12-05

### New Features:

* CMDR Spotting. The plugin now keeps track of the players you target and scan, together with when it happened and in which system. It also looks up any public CMDR and Squadron information on Inara. All this information is presented in a new window where you can review the list of all CMDRs you've targeted. There is also a 'Post to Discord' feature so you can post the CMDR information to your Discord server if you wish (manual only).
* New format available for Discord posts. The (I think) neater and clearer look uses Discord message embeds. The old text-only format is still available from the settings if you prefer it.

### Changes:

* After the game mode split in Odyssey Update 14, BGS-Tally only operates in `Live` game mode, not `Legacy`.
* Additional data files created by BGS-Tally (such as the mission log) are now saved in an `otherdata` subfolder to keep the top level folder as tidy as possible.

### Bug Fixes:

* BGS-Tally was intentionally omitting secondary INF when a faction was in conflict, but it turns out some mission types can have -ve INF effects on those factions. So we now report all secondary INF.
* The game was not including expiry dates in some mission types (why?), and BGS-Tally was throwing errors when it encountered these. Now we don't require an expiry date.


## v2.0.2 - 2022-10-27

### Bug Fixes:

* Some state was not being initialised correctly on first install of BGS-Tally.


## v2.0.1 - 2022-10-22

### Bug Fixes:

* The latest activity window was failing to display on a clean install of BGS-Tally.


## v2.0.0 - 2022-10-22

### New Features:

* In game overlay implemented!  Currently this just displays the current tick time, and if the next predicted tick is in the next hour, will alert that it's upcoming. The overlay requires *either* installing the separate [EDMCOverlay plugin from here](https://github.com/inorton/EDMCOverlay/releases/latest) *or* having another plugin running that has EDMCOverlay built in (for example the EDR plugin). _Many more things are planned for the overlay in future versions of BGS-Tally_.
* In the activity window, there are now markers against every system, showing at a glance whether there is activity (&#129001; / &#11036;) and also whether you are reporting all, some, or none of the activity (&#9745; / &#9632; / &#9633;).
* The system you are currently in is always displayed as the first tab in the activity log, whether or not you've done any activity in it and whether or not you have "Show Inactive Systems" switched on. This allows you to always add activity manually in the system you're in, e.g. Space CZ wins.
* The 'Previous BGS Tally' button has been replaced by a 'Previous BGS Tallies &#x25bc;' selector, where you can look at all your history of previous work.

### Changes:

* Changed the tick date / time format in main EDMC window to make it more compact.
* Changed the date / time format in Discord posts to avoid localised text (days of week and month names).
* Big improvement in detecting new ticks. Previously, it would only check when you jump to a new system. Now, it checks every minute. This means that even if you stay in the same place (e.g. doing multiple CZs in one system), the tick should tock correctly.
* This version includes a complete and fundamental rewrite of the code for ease of maintenance. This includes a change in how activity is stored on disk - the plugin is now no longer limited to just 'Latest' and 'Previous' activity, but activity logs are kept for many previous ticks - all stored in the `activitydata` folder.
* Revamped the plugin settings panel.

### Bug Fixes:

* Murders were being counted against the system faction. Now count them against the faction of the target ship instead.
* Using the mini scroll-left and scroll-right arrows in the tab bar was throwing errors if there weren't enough tabs to scroll.
* A full fix has now been implemented to work around the game bug where the game reports an odd number of factions in conflicts in a system (1, 3, 5 etc.) which is obviously not possible. BGS-Tally now pairs up factions, and ignores any conflicts that only have a single faction.


## v1.10.0 - 2022-08-11

### New Features:

* Now use scrollable tabs and a drop-down tab selector. Tabs for systems are sorted alphabetically by name, prioritising systems that have any BGS activity first.
* Every Discord post now includes a date and time at the bottom of the post, to make it clear exactly when the user posted (suggested by @Tobytoolbag)
* There is now a 'FORCE Tick' button in the settings, which can be used if the tick detector has failed to detect a tick but you know one has happened. This can occur on patch days or if the tick detector is down.

### Changes:

* Now use an automated GitHub action to build the zip file on every new release.
* Tidy up and narrow the BGS-Tally display in the EDMC main window, to reduce the width used (thank you @Athanasius for this change).

### Bug Fixes:

* Workaround for game bug where factions are incorrectly reported at war (if only a single faction is reported at war in a system, ignore the war) now works for elections too.


## v1.9.0 - 2022-04-23

### New Features:

* Now track Scenario wins (Megaship / Space Installation) - unfortunately manual tracking only, because we cannot track these automatically.

### Bug Fixes:

* If a faction state changed post-tick, this was not spotted by the plugin if you have already visited the system since the tick. Most noticeable case was when a war starts if you were already in the system - no CZ tallies or manual controls appeared. This is fixed.
* Better handling of network failures (when plugin version checking and tick checking).
* Now accepts Discord webhooks that reference more domains: `discord.com`, `discordapp.com`, `ptb.discord.com`, `canary.discord.com`. This was stopping the _Post to Discord_ button from appearing for some users (thank you @Sakurax64 for this fix).

### Changes:

* Simplified the `README`, moving more information into the wiki.


## v1.8.0 - 2022-02-23

### New Features:

* Now track Black Market trading separately to normal trading.
* Now track trade purchases at all markets, as buying commodities now affacts the BGS since Odyssey update 10.

### Bug Fixes:

* Never track on-foot CZs when in Horizons, to help reduce false positives.
* Fix error being thrown to the log when closing EDMC settings panel.
* Add workaround for game bug where factions are incorrectly reported at war - if only a single faction is reported at war in a system, ignore the war.

### Changes:

* Faction name abbreviations are slightly better when dealing with numbers, as they are no longer abbreviated. For example `Nobles of LTT 420` is now shortened to `NoL420` instead of `NoL4`.
* Layout tweaks to the columns in the report windows.


## v1.7.1 - 2021-12-21

### Bug Fixes:

* Fix plugin failure if tick happens while in-game, and you try to hand in BGS work before jumping to another system.


## v1.7.0 - 2021-11-01

### New Features:

* Now track (and report) names of on-foot CZs fought at, automatically determine CZ Low / Med / High, and automatically increment counts. Note that we still can't determine whether you've actually _won_ the CZ, so we count it as a win if you've fought there.
* Now track Exobiology data sold.
* New setting to show/hide tabs for systems that have no BGS activity, default to show.

### Changes:

* Bounty vouchers redeemed on Fleet Carriers now count only 50% of the value.
* Added scrollbar to Discord report.
* When plugin is launched for the very first time, default it to 'Enabled' so it's immediately active.
* Reorganisation and tidy up of settings panel, and add link to help pages.
* The Discord text field and fields in the settings panel now have right-click context menus to Copy, Paste etc.


## v1.6.0 - 2021-10-03

### New Features:

* Now count primary and secondary mission INF separately: Primary INF is for the original mission giving faction and secondary INF is for any target faction(s) affected by the mission. An option is included to exclude secondary INF from the Discord report *
* Discord options are now shown on the main tally windows as well as in the settings.

### Bug Fixes:

* Only count `War` or `Civilwar` missions for the originating faction (thanks @RichardCsiszarik for diagnosing and fixing this).

### Changes:

* Added on-foot scavenger missions and on-foot covert assassination missions to those that count when in `War` or `CivilWar` states.
* Tweaks to window layouts and wording.
* No longer allow mouse wheel to change field values, to help avoid accidental changes.
* Since Odyssey update 7, +INF is now reported for missions for factions in `Election`, `War` and `CivilWar` states. We still report this +INF separately from normal +INF, but have changed the wording to `ElectionINF` / `WarINF` instead of `ElectionMissions` and `WarMissions`.

_* Note that the plugin only tracks primary and secondary INF from this version onwards - all INF in older reports will still be categorised as primary INF._


## v1.5.0 - 2021-09-16

### New features:

* Now count and report certain mission types for factions in the `War` or `CivilWar` states, similarly to how some mission types in `Election` state are counted (gathering a full list of mission types that count when the faction is in conflict is still a work in progress).
* If faction is in state `Election`, `War` or `CivilWar`, don't report fake +INF, instead state the number of election / war missions completed, to avoid confusion.

### Changes:

* Tweaks to window layouts and wording.


## v1.4.0 - 2021-09-09

### New features:

* Can integrate directly with Discord to post messages to a channel, using a user-specified Discord webhook.
* Prefix positive INF with '+'.
* Mission INF is now manually editable as well as automatically updated.
* 'Select all' / 'Select none' checkbox at the top of each system to quickly enable / disable all factions for a system.
* Added 'Failed Missions' to Discord text.

### Bug Fixes:

* Apostrophes in Discord text no longer breaks the colouring.


## v1.3.0 - 2021-09-06

### New features:

* Conflict Zone options are now only presented for factions in `CivilWar` or `War` states.
* The option is now provided to omit individual factions from the report.
* There is a new option in the settings panel to switch on shortening of faction names to their abbreviations. This makes the report less readable but more concise.
* As a suggestion from a user (thanks CMDR Strasnylada!), we now use CSS coloured formatting blocks in the Discord text, which makes it look cleaner and clearer.

### Changes:

* The on-screen layout of the tally table has been improved.


## v1.2.0 - 2021-09-03

### New features:

* Ability to manually add High, Medium and Low on-foot and in-space Combat Zone wins to the Discord report by clicking on-screen buttons.

### Changes:

* Now include a lot more non-violent mission types when counting missions for a faction in the `Election` state (gathering a full list of non-violent mission types is still a work in progress).
* Improvements to layout of window.
* Rename buttons and windows to 'Latest BGS Tally' and 'Previous BGS Tally'.
* The last tick date and time presentation has been improved.


## v1.1.1 - 2021-08-31

### Bug Fixes:

* Now honour the 'Trend' for mission Influence rewards: `UpGood` and `DownGood` are now treated as *+INF* while `UpBad` and `DownBad` are treated as *-INF*.

### Changes:

* Report both +INF and -INF in Discord message.
* Various improvements to README:
    * Improved installation instructions.
    * Added instructions for upgrading from previous version.
    * Added personal data and privacy section.


## v1.1.0 - 2021-08-31

### Changes:

* Changed 'Missions' to 'INF' in Discord text.
* Removed 'Failed Missions' from Discord text.
* Made windows a bit wider to accommodate longer faction names.
* Changed plugin name to just 'BGS Tally' in settings.
* Improvements to the usage instructions in README.
* Renamed buttons to 'Latest Tick Data' and 'Earlier Tick Data' to more clearly describe what each does, avoiding the use of day-based terms 'Yesterday' and 'Today'.


## v1.0.0 - 2021-08-27

Initial release, based on original [BGS-Tally-v2.0 project by tezw21](https://github.com/tezw21/BGS-Tally-v2.0)

### New features:

* Now creates a Discord-ready string for copying and pasting into a Discord chat.
* _Copy to Clipboard_ button to streamline copying the Discord text.

### Bug fixes:

* Typo in 'Missions' fixed

### Other changes:

* Now logs to the EDMC log file, as per latest EDMC documentation recommendations.<|MERGE_RESOLUTION|>--- conflicted
+++ resolved
@@ -1,6 +1,5 @@
 # Change Log
 
-<<<<<<< HEAD
 ## v3.2.0-xx - xxxx-xx-xx
 
 ### New Features:
@@ -19,13 +18,13 @@
 
 * `/activities` endpoint: Thargoid War reactivation missions now included in `systems/[system]/factions/[faction]/stations/[station]/twreactivate`
 * `/activities` endpoint: Thargoid War number of settlements reactivated now included in `systems/[system]/twreactivate`
-=======
+
+
 ## v3.1.1 - 2023-08-23
 
 ### Bug Fixes:
 
 * Fixed the Fleet Carrier screen, which was showing empty buy and sell order panels if your carrier had _either_ no buy or sell orders.
->>>>>>> 033ee3b9
 
 
 ## v3.1.0 - 2023-08-13
