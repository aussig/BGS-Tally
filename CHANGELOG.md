--- conflicted
+++ resolved
@@ -1,6 +1,5 @@
 # Change Log
 
-<<<<<<< HEAD
 ## v3.2.0-xx - xxxx-xx-xx
 
 ### New Features:
@@ -15,10 +14,7 @@
 * `/activities` endpoint: Thargoid War number of settlements reactivated now included in `systems/[system]/twreactivate`
 
 
-## vx.x.x-xx - xxxx-xx-xx
-=======
 ## v3.1.0-b1 - 2023-07-18
->>>>>>> 56ac8105
 
 ### New Features:
 
