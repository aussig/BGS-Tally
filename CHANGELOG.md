# Change Log

## v3.2.0-xx - xxxx-xx-xx

### New Features:

* Thargoid War system progress is now displayed as a progress bar on the in-game overlay when in a TW active system.
* An activity indicator now briefly flashes green on the overlay when BGS-Tally logs BGS or TW activity.
* Thargoid War reactivation (settlement reboot) missions are now tracked: `🛠️ (missions)`, both for the station issuing the mission and for the system where the settlement was reactivated.

### API Changes ([v1.2](https://studio-ws.apicur.io/sharing/281a84ad-dca9-42da-a08b-84e4b9af1b7e)):

* `/activities` endpoint: Thargoid War reactivation missions now included in `systems/[system]/factions/[faction]/stations/[station]/twreactivate`
* `/activities` endpoint: Thargoid War number of settlements reactivated now included in `systems/[system]/twreactivate`


## vx.x.x-xx - xxxx-xx-xx

### New Features:

* Thargoid War Revenant kills are now tracked.

<<<<<<< HEAD
=======
### Changes:

* Exploration data tallying now takes into account not just the `TotalEarnings` logged but also the `BaseValue` and `Bonus`. The larger value is used if these differ.  Note this is now the same logic that EDDiscovery uses.

>>>>>>> 58a44477
### Bug Fixes:

* TW kills were not being logged to the correct system if it was a zero-population system. This was because historically BGST only dealt with BGS logging, so ignored zero-pop systems.  We now create tracking entries for these systems.
* TW search and rescue hand-ins were being carried forward to the next tick for systems where items had been both scooped and delivered - escape pods, black boxes and tissue samples. Delivered items are now cleared on a new tick.
* Harden all file loading and JSON parsing to protect against corrupted data on disk.


### API Changes ([v1.1](https://studio-ws.apicur.io/sharing/c2adeddc-f874-42d3-b450-49bd59ed1a79)):

* `/events` endpoint: `StationFaction` is now an empty string "" when undocked.


## v3.1.0-a3 - 2023-06-23

### Bug Fixes:

* Fix failure of networking thread, and therefore all subsequent networking calls, if an API discovery request detects new API features during startup.
* Fix Thargoid tissue sample Search and Rescue pickup and handin.


## v3.1.0-a2 - 2023-05-08

### Bug Fixes:

* Thargoid War S&R collection / dropoff wasn't being reliably tallied.


## v3.1.0-a1 - 2023-04-30

### New Features:

* Thargoid War kills are now tracked for each vessel type: `💀 (kills)`. But **please be aware**: BGS-Tally will only count a kill if it is logged in your game journal. This reliably happens if you solo kill a Thargoid, and sometimes happens when you kill in a Team or with others.  However, when not solo-killing, this is **highly unreliable**. Please don't file a bug if you find your kills aren't being tallied when fighting with other CMDRs in the instance.
* Thargoid War Search and Rescue collection and hand-in tracking. BGS-Tally now tracks where you pick up occupied and damaged escape pods ⚰️, black boxes ⬛ and tissue samples 🌱. You can hand them in anywhere, but they are tallied in the system they were collected.
* You can now delete CMDRs from the CMDR target list history.
* Targets older than 90 days are automatically removed from the CMDR target list history.
* When a friend request is received from another player, their details are looked up on Inara and they are added to the target log. Note that the squadron ID and legal status will be shown as '----' as that information is not available for friend requests.
* Carrier jump reporting implemented, automatically reporting your carrier jumps (and cancelled jumps) to a Discord channel of your choice.

### Changes:

* Thargoid War massacre missions are now labelled slightly differently - `💀 (missions)` - in line with the labelling for kills - `💀 (kills)`.
* Posting targeted CMDR information on Discord now goes to a separate 'CMDR Information' channel, if you configure one. It will fall back to using the BGS channel.

### Bug Fixes:

* BGS-Tally was crashing on load when running on Linux. This is now fixed.

### API Changes ([v1.1](https://studio-ws.apicur.io/sharing/c2adeddc-f874-42d3-b450-49bd59ed1a79)):

* `/activities` endpoint: Thargoid war kills now included in `systems/[system]/twkills`
* `/activities` endpoint: Thargoid search and rescue counts now included in `systems/[system]/twsandr`


## v3.0.2 - 2023-04-11

### Bug Fixes:

* Fix crashing bug which was affecting some CMDRs, stopping Discord posting. Unfortunate side effect was that it also stopped auto-updating, so this version will have to be installed manually.


## v3.0.1 - 2023-04-11

### Bug Fixes:

* Trade purchasing at 'High' supply stock bracket wasn't being reported.


## v3.0.0 - 2023-04-09

### New Features:

* Plugin auto-update. From this version on, when a new version of the plugin is released, it will automatically be downloaded and update itself the next time you launch EDMarketConnector. You will need to install this version 3.0.0 manually, but that should be the last time you ever have to do a manual update unless you want to test pre-release versions (i.e. alphas or betas).
* Fleet Carrier materials tracking. BGS-Tally will now track your fleet carrier materials for sale and for purchase, with the ability to post to Discord. For this to work, you need to be using EDMC v5.8.0 or greater, authenticate EDMC with your Frontier account, own a fleet carrier (!) and visit your fleet carrier management screen in-game.
* API. This allows BGS-Tally to send data to a server of your choice, to allow your squadron or another player group to collect and analyse your activity. If the server provides information about itself, this is shown to you and you are **always explicitly asked** to approve the connection.
* On-foot murders are now tracked and are independent from ship murders.
* Trade demand. Trade purchase and profit is now tracked and reported against the levels of demand: 🅻 / 🅷 for purchases and 🆉 / 🅻 / 🅷 for sales (🆉 is zero demand, i.e. when you sell cargo that the market doesn't list).
* In-game overlay: The tick warning has been enhanced, with various levels depending on when the last tick was.
* Legend. There is now a key / legend popup showing all the various Discord icons used in reports and what they mean. Access this by clicking the ❓ icon in any activity window.
* New Discord preview. The Discord preview has been completely re-worked to much more closely match the look and colouring of the final Discord post.

### Changes:

* Limit the 'Previous Ticks' dropdown to just the last 20 activity logs. Previous logs are still available, find them in `activitydata/archive/` in the BGS-Tally folder.
* Old `Today data.txt` and `Yesterday Data.txt` files from previous versions of BGS-Tally will now be deleted if found (after conversion to latest format).
* BGS-Tally is now more efficient in saving changes to activity files - it only saves to disk when something has changed or you have done some activity in a tick.
* Plugin name and plugin foldername are now properly separated, so if you change the plugin's folder name, Inara API calls and the plugin name in Discord posts will still correctly say 'BGS-Tally'.
* The plain text Discord post text now has the plugin name and version included in the footer.
* Re-worked the way BGS-Tally makes network requests, so they are now able to be queued and handled in a background thread. This means the plugin won't lock up EDMC if it's waiting for a slow response from a server. Migrating existing requests will be done in stages. So far, Inara requests when scanning CMDRs, all Discord posting, and all API requests are done in the background.
* Discord changed its colour scheme for code blocks to be largely light blue and white, so re-worked all Discord posts to use new colours (`ansi` blocks instead of `css`).
* Sizing and layout of activity window has been reworked so the window is always the optimum size.

### Bug Fixes:

* In-game overlay: Fixed occasional flickering of the tick time.
* No longer allow multiple copies of the CMDRs list window to be opened at the same time.
* No longer carry forward the contents of the notes field from one tick to the next.
* Fixed rare problem where trying to save activity data when the tickID is invalid.
* Fixed very rare and unusual bug where ground settlement data was invalid, killing the tally window.
* No longer perform any journal processing if game is a public beta test version.
* Ensure buttons in activity window don't get overwritten by other content.


## v2.2.1 - 2023-01-04

### Bug Fixes:

* The CMDR list window wasn't listing scanned commanders. This was due to a missing config file, which should have contained the Inara API key. DOH!
* In some circumstances, Thargoid War mission counts and commodity / passenger counts could be over-inflated. This is now fixed.


## v2.2.0 - 2023-01-02

### New Features:

* Thargoid War mission tracking 🍀. BGS-Tally now tracks your Thargoid War passenger 🧍, cargo 📦, injured ⚕️, wounded ❕ and critically wounded ❗ (escape pod) missions as well as Thargoid Massacre Missions for each Thargoid vessel type. There are options to report just BGS, just Thargoid War or all combined activity, as well as an option to have a separate Discord channel when reporting Thargoid War activity.
* Additional notes field. There is a new text field in the activity window to allow you to add notes and comments to your Discord post(s).

### Changes:

* When displaying information about a CMDR, or posting to Discord, use the latest information we know about that CMDR (squadron membership, for example).
* When displaying CMDR ship type, try to use the localised name if present, instead of internal ship name (e.g. `Type-10 Defender` instead of `type9_military`).
* The text report field is no longer manually editable. Keeping this editable wasn't possible with the splitting of the reports into BGS and Thargoid War, and was a bit of an oddity anyway, as it only worked for legacy (text) format posts and also any edits were always overwritten by any changes and lost when the window was closed. If you need to edit your post, copy it and edit it at the destination after pasting. Note that the new Discord Notes field (see above) now allows you to add comments to your posts, and these are stored between sessions.
* When listing ground CZs, use a ⚔️ icon against each to easily differentiate them.
* Tweaks to post titles and footers.
* Whitespace is now stripped from Discord URLs to minimise user error (thanks @steaksauce-).
* The 'Post to Discord' button is now enabled / disabled rather than hidden completely.

### Bug Fixes:

* If a selected CMDR has a squadron tag, but that squadron isn't available in Inara, still show the tag when displaying or posting the CMDR info to Discord.
* Moved the overlay text - both tick time and tick alerts - a little to the left to allow for differences in text placement between machines.
* When using new modern Discord format, don't create empty posts and delete previous post if content is empty.
* Minor change to 'CMDRs' button image to make it clearer in dark mode.
* A limit of 60 is now applied to the number of tabs shown in the activity window, as too many tabs could crash the plugin.
* Latest activity window would fail to display if a file is expected on disk but it has been deleted. In this circumstance, just clear down and start from zero.
* When a new tick is detected, we now ensure that there is a tab displayed for the player's current system in the new window, so activity can be logged straight after the tick.


## v2.1.0 - 2022-12-05

### New Features:

* CMDR Spotting. The plugin now keeps track of the players you target and scan, together with when it happened and in which system. It also looks up any public CMDR and Squadron information on Inara. All this information is presented in a new window where you can review the list of all CMDRs you've targeted. There is also a 'Post to Discord' feature so you can post the CMDR information to your Discord server if you wish (manual only).
* New format available for Discord posts. The (I think) neater and clearer look uses Discord message embeds. The old text-only format is still available from the settings if you prefer it.

### Changes:

* After the game mode split in Odyssey Update 14, BGS-Tally only operates in `Live` game mode, not `Legacy`.
* Additional data files created by BGS-Tally (such as the mission log) are now saved in an `otherdata` subfolder to keep the top level folder as tidy as possible.

### Bug Fixes:

* BGS-Tally was intentionally omitting secondary INF when a faction was in conflict, but it turns out some mission types can have -ve INF effects on those factions. So we now report all secondary INF.
* The game was not including expiry dates in some mission types (why?), and BGS-Tally was throwing errors when it encountered these. Now we don't require an expiry date.


## v2.0.2 - 2022-10-27

### Bug Fixes:

* Some state was not being initialised correctly on first install of BGS-Tally.


## v2.0.1 - 2022-10-22

### Bug Fixes:

* The latest activity window was failing to display on a clean install of BGS-Tally.


## v2.0.0 - 2022-10-22

### New Features:

* In game overlay implemented!  Currently this just displays the current tick time, and if the next predicted tick is in the next hour, will alert that it's upcoming. The overlay requires *either* installing the separate [EDMCOverlay plugin from here](https://github.com/inorton/EDMCOverlay/releases/latest) *or* having another plugin running that has EDMCOverlay built in (for example the EDR plugin). _Many more things are planned for the overlay in future versions of BGS-Tally_.
* In the activity window, there are now markers against every system, showing at a glance whether there is activity (&#129001; / &#11036;) and also whether you are reporting all, some, or none of the activity (&#9745; / &#9632; / &#9633;).
* The system you are currently in is always displayed as the first tab in the activity log, whether or not you've done any activity in it and whether or not you have "Show Inactive Systems" switched on. This allows you to always add activity manually in the system you're in, e.g. Space CZ wins.
* The 'Previous BGS Tally' button has been replaced by a 'Previous BGS Tallies &#x25bc;' selector, where you can look at all your history of previous work.

### Changes:

* Changed the tick date / time format in main EDMC window to make it more compact.
* Changed the date / time format in Discord posts to avoid localised text (days of week and month names).
* Big improvement in detecting new ticks. Previously, it would only check when you jump to a new system. Now, it checks every minute. This means that even if you stay in the same place (e.g. doing multiple CZs in one system), the tick should tock correctly.
* This version includes a complete and fundamental rewrite of the code for ease of maintenance. This includes a change in how activity is stored on disk - the plugin is now no longer limited to just 'Latest' and 'Previous' activity, but activity logs are kept for many previous ticks - all stored in the `activitydata` folder.
* Revamped the plugin settings panel.

### Bug Fixes:

* Murders were being counted against the system faction. Now count them against the faction of the target ship instead.
* Using the mini scroll-left and scroll-right arrows in the tab bar was throwing errors if there weren't enough tabs to scroll.
* A full fix has now been implemented to work around the game bug where the game reports an odd number of factions in conflicts in a system (1, 3, 5 etc.) which is obviously not possible. BGS-Tally now pairs up factions, and ignores any conflicts that only have a single faction.


## v1.10.0 - 2022-08-11

### New Features:

* Now use scrollable tabs and a drop-down tab selector. Tabs for systems are sorted alphabetically by name, prioritising systems that have any BGS activity first.
* Every Discord post now includes a date and time at the bottom of the post, to make it clear exactly when the user posted (suggested by @Tobytoolbag)
* There is now a 'FORCE Tick' button in the settings, which can be used if the tick detector has failed to detect a tick but you know one has happened. This can occur on patch days or if the tick detector is down.

### Changes:

* Now use an automated GitHub action to build the zip file on every new release.
* Tidy up and narrow the BGS-Tally display in the EDMC main window, to reduce the width used (thank you @Athanasius for this change).

### Bug Fixes:

* Workaround for game bug where factions are incorrectly reported at war (if only a single faction is reported at war in a system, ignore the war) now works for elections too.


## v1.9.0 - 2022-04-23

### New Features:

* Now track Scenario wins (Megaship / Space Installation) - unfortunately manual tracking only, because we cannot track these automatically.

### Bug Fixes:

* If a faction state changed post-tick, this was not spotted by the plugin if you have already visited the system since the tick. Most noticeable case was when a war starts if you were already in the system - no CZ tallies or manual controls appeared. This is fixed.
* Better handling of network failures (when plugin version checking and tick checking).
* Now accepts Discord webhooks that reference more domains: `discord.com`, `discordapp.com`, `ptb.discord.com`, `canary.discord.com`. This was stopping the _Post to Discord_ button from appearing for some users (thank you @Sakurax64 for this fix).

### Changes:

* Simplified the `README`, moving more information into the wiki.


## v1.8.0 - 2022-02-23

### New Features:

* Now track Black Market trading separately to normal trading.
* Now track trade purchases at all markets, as buying commodities now affacts the BGS since Odyssey update 10.

### Bug Fixes:

* Never track on-foot CZs when in Horizons, to help reduce false positives.
* Fix error being thrown to the log when closing EDMC settings panel.
* Add workaround for game bug where factions are incorrectly reported at war - if only a single faction is reported at war in a system, ignore the war.

### Changes:

* Faction name abbreviations are slightly better when dealing with numbers, as they are no longer abbreviated. For example `Nobles of LTT 420` is now shortened to `NoL420` instead of `NoL4`.
* Layout tweaks to the columns in the report windows.


## v1.7.1 - 2021-12-21

### Bug Fixes:

* Fix plugin failure if tick happens while in-game, and you try to hand in BGS work before jumping to another system.


## v1.7.0 - 2021-11-01

### New Features:

* Now track (and report) names of on-foot CZs fought at, automatically determine CZ Low / Med / High, and automatically increment counts. Note that we still can't determine whether you've actually _won_ the CZ, so we count it as a win if you've fought there.
* Now track Exobiology data sold.
* New setting to show/hide tabs for systems that have no BGS activity, default to show.

### Changes:

* Bounty vouchers redeemed on Fleet Carriers now count only 50% of the value.
* Added scrollbar to Discord report.
* When plugin is launched for the very first time, default it to 'Enabled' so it's immediately active.
* Reorganisation and tidy up of settings panel, and add link to help pages.
* The Discord text field and fields in the settings panel now have right-click context menus to Copy, Paste etc.


## v1.6.0 - 2021-10-03

### New Features:

* Now count primary and secondary mission INF separately: Primary INF is for the original mission giving faction and secondary INF is for any target faction(s) affected by the mission. An option is included to exclude secondary INF from the Discord report *
* Discord options are now shown on the main tally windows as well as in the settings.

### Bug Fixes:

* Only count `War` or `Civilwar` missions for the originating faction (thanks @RichardCsiszarik for diagnosing and fixing this).

### Changes:

* Added on-foot scavenger missions and on-foot covert assassination missions to those that count when in `War` or `CivilWar` states.
* Tweaks to window layouts and wording.
* No longer allow mouse wheel to change field values, to help avoid accidental changes.
* Since Odyssey update 7, +INF is now reported for missions for factions in `Election`, `War` and `CivilWar` states. We still report this +INF separately from normal +INF, but have changed the wording to `ElectionINF` / `WarINF` instead of `ElectionMissions` and `WarMissions`.

_* Note that the plugin only tracks primary and secondary INF from this version onwards - all INF in older reports will still be categorised as primary INF._


## v1.5.0 - 2021-09-16

### New features:

* Now count and report certain mission types for factions in the `War` or `CivilWar` states, similarly to how some mission types in `Election` state are counted (gathering a full list of mission types that count when the faction is in conflict is still a work in progress).
* If faction is in state `Election`, `War` or `CivilWar`, don't report fake +INF, instead state the number of election / war missions completed, to avoid confusion.

### Changes:

* Tweaks to window layouts and wording.


## v1.4.0 - 2021-09-09

### New features:

* Can integrate directly with Discord to post messages to a channel, using a user-specified Discord webhook.
* Prefix positive INF with '+'.
* Mission INF is now manually editable as well as automatically updated.
* 'Select all' / 'Select none' checkbox at the top of each system to quickly enable / disable all factions for a system.
* Added 'Failed Missions' to Discord text.

### Bug Fixes:

* Apostrophes in Discord text no longer breaks the colouring.


## v1.3.0 - 2021-09-06

### New features:

* Conflict Zone options are now only presented for factions in `CivilWar` or `War` states.
* The option is now provided to omit individual factions from the report.
* There is a new option in the settings panel to switch on shortening of faction names to their abbreviations. This makes the report less readable but more concise.
* As a suggestion from a user (thanks CMDR Strasnylada!), we now use CSS coloured formatting blocks in the Discord text, which makes it look cleaner and clearer.

### Changes:

* The on-screen layout of the tally table has been improved.


## v1.2.0 - 2021-09-03

### New features:

* Ability to manually add High, Medium and Low on-foot and in-space Combat Zone wins to the Discord report by clicking on-screen buttons.

### Changes:

* Now include a lot more non-violent mission types when counting missions for a faction in the `Election` state (gathering a full list of non-violent mission types is still a work in progress).
* Improvements to layout of window.
* Rename buttons and windows to 'Latest BGS Tally' and 'Previous BGS Tally'.
* The last tick date and time presentation has been improved.


## v1.1.1 - 2021-08-31

### Bug Fixes:

* Now honour the 'Trend' for mission Influence rewards: `UpGood` and `DownGood` are now treated as *+INF* while `UpBad` and `DownBad` are treated as *-INF*.

### Changes:

* Report both +INF and -INF in Discord message.
* Various improvements to README:
    * Improved installation instructions.
    * Added instructions for upgrading from previous version.
    * Added personal data and privacy section.


## v1.1.0 - 2021-08-31

### Changes:

* Changed 'Missions' to 'INF' in Discord text.
* Removed 'Failed Missions' from Discord text.
* Made windows a bit wider to accommodate longer faction names.
* Changed plugin name to just 'BGS Tally' in settings.
* Improvements to the usage instructions in README.
* Renamed buttons to 'Latest Tick Data' and 'Earlier Tick Data' to more clearly describe what each does, avoiding the use of day-based terms 'Yesterday' and 'Today'.


## v1.0.0 - 2021-08-27

Initial release, based on original [BGS-Tally-v2.0 project by tezw21](https://github.com/tezw21/BGS-Tally-v2.0)

### New features:

* Now creates a Discord-ready string for copying and pasting into a Discord chat.
* _Copy to Clipboard_ button to streamline copying the Discord text.

### Bug fixes:

* Typo in 'Missions' fixed

### Other changes:

* Now logs to the EDMC log file, as per latest EDMC documentation recommendations.<|MERGE_RESOLUTION|>--- conflicted
+++ resolved
@@ -20,13 +20,10 @@
 
 * Thargoid War Revenant kills are now tracked.
 
-<<<<<<< HEAD
-=======
 ### Changes:
 
 * Exploration data tallying now takes into account not just the `TotalEarnings` logged but also the `BaseValue` and `Bonus`. The larger value is used if these differ.  Note this is now the same logic that EDDiscovery uses.
 
->>>>>>> 58a44477
 ### Bug Fixes:
 
 * TW kills were not being logged to the correct system if it was a zero-population system. This was because historically BGST only dealt with BGS logging, so ignored zero-pop systems.  We now create tracking entries for these systems.
