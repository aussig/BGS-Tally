/* Language name */
"!Language" = "Español";

/* [legend.py] */
"(Cannot be automatically distinguished)" = "(No se puede distinguir automáticamente)";

/* Discord text. [fleetcarrier.py] */
"A carrier jump has been scheduled" = "Se ha programado un salto de portanaves";

/* Preferences checkbox label. [ui.py] */
"Abbreviate Faction Names" = "Abreviar nombres de facciones";

/* Label on API settings window. [api.py] */
"About This" = "Acerca de";

/* Preferences checkbox label. [ui.py] */
"Activity Indicator" = "Indicador de actividad";

/* Label on activity window. [activity.py] */
"Activity to post:" = "Actividad a publicar:";

/* Add/create a new system. [colonisation.py] */
"Add" = "Añadir";

/* CMDR information. [targetmanager.py] */
"Added a friend" = "Se ha añadido a un amigo";

/* Preferences heading. [ui.py] */
"Advanced" = "Opciones avanzadas";

/* Colonisation 'Facility Economy' [base_types.json] */
<<<<<<< HEAD
"Agricultural" = "Agricultural";

/* Colonisation 'Building Type' [base_types.json] */
"Agricultural Installation" = "Agricultural Installation";

/* Colonisation 'Prerequisites' [base_types.json] */
"Agriculture Settlement" = "Agriculture Settlement";

/* Colonisation 'Type (Listed as/under)' [base_types.json] */
"Agriculture Tier 1" = "Agriculture Tier 1";

/* Colonisation 'Type' [base_types.json] */
"Agriculture Tier 1 Med" = "Agriculture Tier 1 Med";

/* Colonisation 'Type' [base_types.json] */
"Agriculture Tier 1 Sml" = "Agriculture Tier 1 Sml";

/* Colonisation 'Type (Listed as/under)' [base_types.json] */
"Agriculture Tier 2" = "Agriculture Tier 2";

/* Colonisation 'Type' [base_types.json] */
"Agriculture Tier 2 Lrg" = "Agriculture Tier 2 Lrg";
=======
"Agricultural" = "Agricultura";

/* Colonisation 'Building Type' [base_types.json] */
"Agricultural Installation" = "Instalación agrícola";

/* Colonisation 'Prerequisites' [base_types.json] */
"Agriculture Settlement" = "Asentamiento agrícola";

/* Colonisation 'Type (Listed as/under)' [base_types.json] */
"Agriculture Tier 1" = "Agricultura Tier 1";

/* Colonisation 'Type' [base_types.json] */
"Agriculture Tier 1 Med" = "Agricultura Tier 1 Med";

/* Colonisation 'Type' [base_types.json] */
"Agriculture Tier 1 Sml" = "Agricultura Tier 1 Peq";

/* Colonisation 'Type (Listed as/under)' [base_types.json] */
"Agriculture Tier 2" = "Agricultura Tier 2";

/* Colonisation 'Type' [base_types.json] */
"Agriculture Tier 2 Lrg" = "Agricultura Tier 2 Grnd";
>>>>>>> 4355add6

/* Discord carrier docking access. [fleetcarrier.py] */
"All" = "Todos";

/* Main window label. [ui.py] */
"API changed, open settings to re-approve" = "Se ha cambiado la API, abre el menú de ajustes para volver a aprobar";

/* Label on API settings window. [api.py] */
"API Information" = "Información de la API";

/* Label on API settings window. [api.py] */
"API Key" = "Clave de la API";

/* Label on API settings window. [api.py] */
"API Settings" = "Opciones de API";

/* Label on API settings window. [api.py] */
"Approved by you" = "Aprobado por ti";

/* Preferences force tick text. [ui.py] */
"Are you sure that you want to do this?" = "¿Estás seguro de que quieres hacer esto?";

/* [colonisation.py] */
"Are you sure you want to remove this system?" = "¿Estás seguro de que quieres eliminar este sistema?";

/* Text on API settings window. [api.py] */
"Ask the server administrator for the information below, then click 'Establish Connection' to continue. Buttons to pre-fill some information for popular servers are provided, but you will need to enter your API key which is unique to you." = "Pide al administrador del servidor la información que aparece a continuación, después haz clic en \"Establecer conexión\" para continuar. Se proporcionan botones para pre-rellenar alguna información para servidores populares, pero deberás introducir tu clave de API, que es única para ti.";

/* Colonisation 'Type' [base_types.json] */
<<<<<<< HEAD
"Asteroid Base" = "Asteroid Base";
=======
"Asteroid Base" = "Base de Asteroide";
>>>>>>> 4355add6

/* Colonisation 'Type (Listed as/under)' [base_types.json] */
"Bar" = "Bar";

/* name of the base. [colonisation.py] */
"Base Name" = "Nombre de Base";

/* type of base. [colonisation.py] */
"Base Type" = "Tipo de Base";

/* Discord heading, abbreviation for black box. [default.py] */
"bb" = "cn";

/* Discord post title. [activity.py] */
"BGS Activity after Tick: {tick_time}" = "Actividad de BGS después del Tick: {tick_time}";

/* Dropdown menu on activity window. [activity.py] */
"BGS Only" = "Sólo BGS";

/* [clb.py] */
"BGS Report" = "Informe de BGS";

/* Discord heading. [default.py] */
"bio-pod" = "biocap";

/* Colonisation 'Prerequisites' [base_types.json] */
<<<<<<< HEAD
"Biological Research Installation" = "Biological Research Installation";
=======
"Biological Research Installation" = "Instalación de investigación biológica";
>>>>>>> 4355add6

/* Activity window tooltip. [activity.py] */
"Black market profit" = "Beneficios de mercado negro";

/* Body the base is on or around. [colonisation.py] */
"Body" = "Cuerpo";

/* Dropdown menu on activity window. [activity.py] */
"Both BGS and TW" = "BGS y TW";

/* Activity window tooltip. [activity.py] */
"Bounty vouchers" = "Bonos de recompensas";

/* Builds/bases. [progress.py] */
"Builds" = "Construcciones";

/* [fleetcarrier.py] */
"Buying Commodities" = "Comprando Mercancías";

/* Discord fleet carrier section heading. [fleetcarrier.py] */
"Buying Commodities:" = "Comprando Mercancías:";

/* [fleetcarrier.py] */
"Buying Materials" = "Comprando Materiales";

/* Discord fleet carrier section heading. [fleetcarrier.py] */
"Buying Materials:" = "Comprando Materiales:";

/* [colonisation.py] */
"Cancel" = "Cancelar";

/* Discord heading. [default.py] */
"cargo" = "carga";

/* [fleetcarrier.py] */
"Cargo" = "Carga";

/* Label on legend window. [legend.py] */
"Cargo missions" = "Misiones de carga";

/* Discord fleet carrier section heading. [fleetcarrier.py] */
"Cargo:" = "Carga:";

/* Amount in your Fleet Carrier. [progress.py] */
"Carrier" = "Portanaves";

/* Discord fleet carrier title. [fleetcarrier.py] */
"Carrier {carrier_name}" = "Portanaves {carrier_name}";

/* Colonisation 'Type (Listed as/under)' [base_types.json] */
<<<<<<< HEAD
"Civilian" = "Civilian";

/* Colonisation 'Type' [base_types.json] */
"Civilian Outpost" = "Civilian Outpost";

/* Colonisation 'Type' [base_types.json] */
"Civilian Settlement" = "Civilian Settlement";
=======
"Civilian" = "Civil";

/* Colonisation 'Type' [base_types.json] */
"Civilian Outpost" = "Outpost civil";

/* Colonisation 'Type' [base_types.json] */
"Civilian Settlement" = "Asentamiento civil";
>>>>>>> 4355add6

/* [sheet_options.py] */
"Clear contents" = "Borrar contenido";

/* tooltip for the inara market commodity links. [progress.py] */
"Click for Inara market" = "Haz clic para ver el mercado de Inara";

/* Label on CMDR window. [cmdrs.py] */
"CMDR Details" = "Detalles del CMDR";

/* Discord heading. [cmdrs.py] */
"CMDR Inara Link" = "Enlace de INARA del CMDR";

/* Preferences checkbox label. [ui.py] */
"CMDR Info" = "Información del CMDR";

/* Colonisation 'Facility Economy' [base_types.json] */
<<<<<<< HEAD
"Colony" = "Colony";

/* Colonisation 'Type' [base_types.json] */
"Colony Planetary Outpost" = "Colony Planetary Outpost";
=======
"Colony" = "Colonia";

/* Colonisation 'Type' [base_types.json] */
"Colony Planetary Outpost" = "Outpost planetario colonial";
>>>>>>> 4355add6

/* Activity window tooltip. [activity.py] */
"Combat bonds" = "Bonos de combate";

/* Colonisation 'Type' [base_types.json] */
<<<<<<< HEAD
"Commercial Outpost" = "Commercial Outpost";
=======
"Commercial Outpost" = "Outpost colonial";
>>>>>>> 4355add6

/* Commodity. [progress.py] */
"Commodity" = "Mercancía";

/* Colonisation 'Building Type' [base_types.json] */
<<<<<<< HEAD
"Comms Installation" = "Comms Installation";

/* Colonisation 'Prerequisites' [base_types.json] */
"Communication Installation" = "Communication Installation";

/* Colonisation 'Type' [base_types.json] */
"Communication Station" = "Communication Station";
=======
"Comms Installation" = "Instalación de comunicaciones";

/* Colonisation 'Prerequisites' [base_types.json] */
"Communication Installation" = "Instalación de comunicaciones";

/* Colonisation 'Type' [base_types.json] */
"Communication Station" = "Estación de comunicaciones";
>>>>>>> 4355add6

/* Row heading of build totals i.e. ones that are done. [colonisation.py] */
"Completed" = "Completadas";

/* Preferences button label. [ui.py] */
"Configure Remote Server" = "Configurar Servidor Remoto";

/* Preferences force tick popup title. [ui.py] */
"Confirm Force a New Tick" = "Confirmar el forzado de un nuevo Tick";

/* [colonisation.py] */
"Confirm Removal" = "Confirmar eliminación";

/* Colonisation 'Economy Influence' [base_types.json] */
<<<<<<< HEAD
"Contraband" = "Contraband";
=======
"Contraband" = "Contrabando";
>>>>>>> 4355add6

/* [widgets.py] */
"Copy" = "Copiar";

/* [sheet_options.py] */
"Copy contents" = "Copiar contenido";

/* Button label. [activity.py] */
"Copy to Clipboard" = "Copiar al portapapeles";

/* Colonisation 'Type (Listed as/under)' [base_types.json] */
"Coriolis" = "Coriolis";

/* Colonisation 'Type' [base_types.json] */
<<<<<<< HEAD
"Coriolis Starport" = "Coriolis Starport";
=======
"Coriolis Starport" = "Puerto Espacial Coriolis";
>>>>>>> 4355add6

/* Cost in tonnes of cargo. [colonisation.py] */
"Cost" = "Coste";

/* Colonisation 'Type (Listed as/under)' [base_types.json] */
<<<<<<< HEAD
"Criminal Outpost" = "Criminal Outpost";
=======
"Criminal Outpost" = "Outpost criminal";
>>>>>>> 4355add6

/* Discord heading, abbreviation for critically injured. [default.py] */
"crit" = "grav";

/* Label on legend window. [legend.py] */
"Critically wounded evacuation missions" = "Misiones de evacuación de heridos graves";

/* [fleetcarrier.py] */
"Current System" = "Sistema Actual";

/* Preferences checkbox label. [ui.py] */
"Current Tick" = "Tick actual";

/* [widgets.py] */
"Cut" = "Cortar";

/* [sheet_options.py] */
"Cut contents" = "Cortar contenido";

/* tooltip for the column views. [progress.py] */
"Cycle column views" = "Cambiar vista de columnas";

/* tooltip for the change view icon (full, reduced, none). [progress.py] */
"Cycle view detail" = "Cambiar vista de detalles";

/* CMDR window column title. [cmdrs.py] */
"Date / Time" = "Fecha / Hora";

/* Discord heading. [cmdrs.py] */
"Date and Time" = "Fecha y Hora";

/* [ui.py] */
"Default" = "Por defecto";

/* Delete button. [colonisation.py] */
"Delete" = "Borrar";

/* [sheet_options.py] */
"Delete columns" = "Borrar columnas";

/* [sheet_options.py] */
"Delete rows" = "Borrar filas";

/* Button on CMDR window. [cmdrs.py] */
"Delete Selected" = "Borrar lo seleccionado";

/* tooltip for the delete system button. [colonisation.py] */
"Delete system plan" = "Eliminar plan de sistema";

/* Amount delivered. [progress.py] */
"Delivered" = "Entregado";

/* [demo.py] */
"Demo Data Only" = "Información solo para demostración";

/* Discord heading. [fleetcarrier.py] */
"Departure Time" = "Hora de salida";

/* Label on API settings window. [api.py] */
"Description" = "Descripción";

/* Label on legend window. [legend.py] */
"Detailed INF split into + / ++ / +++ / ++++ / +++++ received from missions." = "INF obtenida en misiones separada en + / ++ / +++ / ++++ / +++++.";

/* Development level impact. [colonisation.py] */
"Dev Lvl" = "Niv Des.";

/* Label on activity window. [activity.py] */
"Discord Additional Notes" = "Notas adicionales de Discord";

/* Preferences label. [ui.py] */
"Discord Avatar URL" = "URL de avatar de Discord";

/* [ui.py] */
"Discord Options" = "Opciones de Discord";

/* Label on activity window. [activity.py] */
"Discord Report Preview ⓘ" = "Vista previa del informe de Discord ⓘ";

/* Preferences heading. [ui.py] */
"Discord Webhooks" = "Webhooks de Discord";

/* Discord heading. [fleetcarrier.py] */
"Docking" = "Atraque";

/* Label on activity window. [activity.py] */
"Double-check on-ground CZ tallies, sizes are not always correct" = "Comprueba los conteos de las CZ de tierra, los tamaños no siempre son correctos";

/* facility economy. [colonisation.py] */
"Econ" = "Econ";

/* Economy influence. [colonisation.py] */
"Econ Inf" = "Econ Inf";

/* facility economy. [colonisation.py] */
"Economy" = "Economía";

/* [sheet_options.py] */
"Edit cell" = "Editar celda";

/* [sheet_options.py] */
"Edit header" = "Editar encabezado";

/* [sheet_options.py] */
"Edit index" = "Editar índice";

/* [clb.py] */
"Election Inf" = "Inf de Elecciones";

/* Discord heading, abbreviation for election INF. [default.py] */
"ElectionINF" = "EleccionesINF";

/* Your helpful context goes here. [colonisation.py] */
"Elite Dangerous Colonisation" = "Elite Dangerous Colonisation";

/* Label on activity window. [activity.py] */
"Empty System, no BGS Activity Available" = "Sistema deshabitado, no hay actividad de BGS disponible";

/* Activity window tooltip. [activity.py] */
"Enable / disable all factions" = "Activar / desactivar todas las facciones";

/* Activity window tooltip. [activity.py] */
"Enable / disable faction" = "Activar / desactivar facción";

/* Checkbox on API settings window. [api.py] */
"Enable {activities_url} Requests" = "Habilitar {activities_url} Solicitudes";

/* Checkbox on API settings window. [api.py] */
"Enable {events_url} Requests" = "Habilitar {events_url} Solicitudes";

/* Error when no plan name is given. [colonisation.py] */
"Error" = "Error";

/* Discord heading, abbreviation for escape pod. [default.py] */
"esc-pod" = "cap-esc";

/* Label on API settings window. [api.py] */
"Establish a connection" = "Establece una conexión";

/* Button on API settings window. [api.py] */
"Establish Connection" = "Establece Conexión";

/* Label on API settings window. [api.py] */
"Events Requested" = "Eventos Solicitados";

/* Discord heading, abbreviation for exobiology. [default.py] */
"Exo" = "Exo";

/* Discord heading, abbreviation for exploration. [default.py] */
"Expl" = "Expl";

/* Colonisation 'Type (Listed as/under)' [base_types.json] */
<<<<<<< HEAD
"Exploration" = "Exploration";
=======
"Exploration" = "Exploración";
>>>>>>> 4355add6

/* Activity window tooltip. [activity.py] */
"Exploration data" = "Datos de exploración";

/* Colonisation 'Type' [base_types.json] */
<<<<<<< HEAD
"Exploration Hub" = "Exploration Hub";

/* Colonisation 'Facility Economy' [base_types.json] */
"Extraction" = "Extraction";

/* Colonisation 'Type' [base_types.json] */
"Extraction Hub" = "Extraction Hub";

/* Colonisation 'Prerequisites' [base_types.json] */
"Extraction Settlement" = "Extraction Settlement";

/* Colonisation 'Type (Listed as/under)' [base_types.json] */
"Extraction Tier 1" = "Extraction Tier 1";

/* Colonisation 'Type' [base_types.json] */
"Extraction Tier 1 Med" = "Extraction Tier 1 Med";

/* Colonisation 'Type' [base_types.json] */
"Extraction Tier 1 Sml" = "Extraction Tier 1 Sml";

/* Colonisation 'Type (Listed as/under)' [base_types.json] */
"Extraction Tier 2" = "Extraction Tier 2";

/* Colonisation 'Type' [base_types.json] */
"Extraction Tier 2 Lrg" = "Extraction Tier 2 Lrg";
=======
"Exploration Hub" = "Hub de exploración";

/* Colonisation 'Facility Economy' [base_types.json] */
"Extraction" = "Extracción";

/* Colonisation 'Type' [base_types.json] */
"Extraction Hub" = "Hub de extracción";

/* Colonisation 'Prerequisites' [base_types.json] */
"Extraction Settlement" = "Asentamiento de extracción";

/* Colonisation 'Type (Listed as/under)' [base_types.json] */
"Extraction Tier 1" = "Extracción Tier 1";

/* Colonisation 'Type' [base_types.json] */
"Extraction Tier 1 Med" = "Extracción Tier 1 Med";

/* Colonisation 'Type' [base_types.json] */
"Extraction Tier 1 Sml" = "Extracción Tier 1 Peq";

/* Colonisation 'Type (Listed as/under)' [base_types.json] */
"Extraction Tier 2" = "Extracción Tier 2";

/* Colonisation 'Type' [base_types.json] */
"Extraction Tier 2 Lrg" = "Extracción Tier 2 Grnd";
>>>>>>> 4355add6

/* Activity window column title. [activity.py] */
"Faction" = "Facción";

/* Discord heading, abbreviation for failed missions. [default.py] */
"Fails" = "Fracasos";

/* Preferences table heading, abbreviation for fleet carrier commodities / materials. [ui.py] */
"FC C/M" = "FC M/M";

/* Preferences table heading, abbreviation for fleet carrier operations. [ui.py] */
"FC Ops" = "FC Ops";

/* Preferences button label. [ui.py] */
"Force Tick" = "Forzar Tick";

/* Appended to tick time if a forced tick. [activity.py] */
"forced" = "forzado";

/* Preferences label. [ui.py] */
"Format for Discord Posts" = "Formato para los posts de Discord";

/* Discord CMDR information. [targetmanager.py] */
"Friend request received from this CMDR" = "Solicitud de amistad recibida de este CMDR";

/* Discord carrier docking access. [fleetcarrier.py] */
"Friends" = "Amigos";

/* Discord heading. [fleetcarrier.py] */
"From System" = "Del Sistema";

/* Overlay galaxy tick message. [ui.py] */
"Galaxy Tick: {tick_time}" = "Tick galáctico: {tick_time}";

/* Appended to tick time if a normal tick. [activity.py] */
"game" = "juego";

/* Preferences heading. [ui.py] */
"General Options" = "Opciones generales";

/* Colonisation 'Type (Listed as/under)' [base_types.json] */
<<<<<<< HEAD
"Government" = "Government";

/* Colonisation 'Type' [base_types.json] */
"Government Installation" = "Government Installation";
=======
"Government" = "Gobierno";

/* Colonisation 'Type' [base_types.json] */
"Government Installation" = "Instalación del gobierno";
>>>>>>> 4355add6

/* [clb.py] */
"Ground" = "Tierra";

/* Activity window tooltip. [activity.py] */
"Ground conflict zones" = "Zonas de conflicto terrestres";

/* Discord heading, abbreviation for ground conflict zones. [default.py] */
"GroundCZs" = "CZs Tierra";

/* Discord heading. [default.py] */
"GroundMurders" = "Asesinatos en tierra";

/* Activity window tooltip. [activity.py] */
"High" = "Alta";

/* Colonisation 'Type (Listed as/under)' [base_types.json] */
<<<<<<< HEAD
"High Tech" = "High Tech";

/* Colonisation 'Economy Influence' [base_types.json] */
"Hightech" = "Hightech";

/* Colonisation 'Type' [base_types.json] */
"Hightech Hub" = "Hightech Hub";

/* Colonisation 'Type' [base_types.json] */
"Hightech Planetary Outpost" = "Hightech Planetary Outpost";
=======
"High Tech" = "Alta Tecnología";

/* Colonisation 'Economy Influence' [base_types.json] */
"Hightech" = "Alta Tecnología";

/* Colonisation 'Type' [base_types.json] */
"Hightech Hub" = "Hub de Alta Tecnología";

/* Colonisation 'Type' [base_types.json] */
"Hightech Planetary Outpost" = "Outpost planetario de Alta Tecnología";
>>>>>>> 4355add6

/* Colonisation 'Category' [base_types.json] */
"Hub" = "Hub";

/* Button on API settings window. [api.py] */
"I Approve" = "Apruebo";

/* Button on API settings window. [api.py] */
"I Do Not Approve" = "No Apruebo";

/* Discord CMDR information. [targetmanager.py] */
"I scanned this CMDR" = "He escaneado a este CMDR";

/* Heading on legend window. [legend.py] */
"Icons in BGS Reports" = "Iconos en informes de BGS";

/* Heading on legend window. [legend.py] */
"Icons in Thargoid War Reports" = "Iconos en informes de Guerra Thargoide";

/* Discord heading. [cmdrs.py] */
"In Ship" = "En Nave";

/* Overlay CMDR information report message. [ui.py] */
"In ship: {ship}" = "En nave: {ship}";

/* Discord heading. [cmdrs.py] */
"In Squadron" = "En Flota";

/* Discord heading. [cmdrs.py] */
"In System" = "En Sistema";

/* Overlay CMDR information report message. [ui.py] */
"In system: {system}" = "En el sistema: {system}";

/* Preferences heading. [ui.py] */
"In-game Overlay" = "Overlay en el juego";

/* Preferences label. [ui.py] */
"In-game overlay support requires the separate EDMCOverlay plugin to be installed - see the instructions for more information." = "Se requiere el plugin EDMCOverlay para las superposiciones dentro del juego - ver las instrucciones para más información.";

/* Label on legend window. [legend.py] */
"In-space Conflict Zone Side Objective: Cap ship" = "Objetivo opcional de zona de conflicto espacial: Nave capital";

/* Label on legend window. [legend.py] */
"In-space Conflict Zone Side Objective: Enemy captain" = "Objetivo opcional de zona de conflicto espacial: Capitán enemigo";

/* Label on legend window. [legend.py] */
"In-space Conflict Zone Side Objective: Propaganda wing" = "Objetivo opcional de zona de conflicto espacial: Escuadrón de corresponsales";

/* Label on legend window. [legend.py] */
"In-space Conflict Zone Side Objective: Spec ops wing" = "Objetivo opcional de zona de conflicto espacial: Escuadrón de operaciones especiales";

/* Inara URL on CMDR window. [cmdrs.py] */
"Inara Info Available ⤴" = "Información de Inara disponible ⤴";

/* Overlay CMDR information report message. [ui.py] */
"INARA INFORMATION AVAILABLE" = "INFORMACIÓN DE INARA DISPONIBLE";

/* Inara link. [activity.py] */
"Inara ⤴" = "Inara ⤴";

/* Label on CMDR window. [cmdrs.py] */
"Inara: " = "Inara: ";

/* Checkbox label. [activity.py] */
"Include" = "Incluir";

/* Preferences checkbox label. [ui.py] */
"Include Secondary INF" = "Incluir INF secundaria";

/* Colonisation 'Type (Listed as/under)' [base_types.json] */
"Industrial" = "Industrial";

/* Colonisation 'Type' [base_types.json] */
<<<<<<< HEAD
"Industrial Hub" = "Industrial Hub";

/* Colonisation 'Building Type' [base_types.json] */
"Industrial Installation" = "Industrial Installation";

/* Colonisation 'Type' [base_types.json] */
"Industrial Outpost" = "Industrial Outpost";

/* Colonisation 'Type' [base_types.json] */
"Industrial Planetary Outpost" = "Industrial Planetary Outpost";
=======
"Industrial Hub" = "Hub industrial";

/* Colonisation 'Building Type' [base_types.json] */
"Industrial Installation" = "Instalación industrial";

/* Colonisation 'Type' [base_types.json] */
"Industrial Outpost" = "Outpost industrial";

/* Colonisation 'Type' [base_types.json] */
"Industrial Planetary Outpost" = "Outpost planetario industrial";
>>>>>>> 4355add6

/* Colonisation 'Type (Listed as/under)' [base_types.json] */
"Industrial Tier 1" = "Industrial Tier 1";

/* Colonisation 'Type' [base_types.json] */
"Industrial Tier 1 Med" = "Industrial Tier 1 Med";

/* Colonisation 'Type' [base_types.json] */
<<<<<<< HEAD
"Industrial Tier 1 Sml" = "Industrial Tier 1 Sml";
=======
"Industrial Tier 1 Sml" = "Industrial Tier 1 Peq";
>>>>>>> 4355add6

/* Colonisation 'Type (Listed as/under)' [base_types.json] */
"Industrial Tier 2" = "Industrial Tier 2";

/* Colonisation 'Type' [base_types.json] */
<<<<<<< HEAD
"Industrial Tier 2 Lrg" = "Industrial Tier 2 Lrg";
=======
"Industrial Tier 2 Lrg" = "Industrial Tier 2 Grnd";
>>>>>>> 4355add6

/* [clb.py] */
"Inf" = "Inf";

/* Discord heading, abbreviation for INF. [default.py] */
"INF" = "INF";

/* Activity window tooltip. [activity.py] */
"Influence" = "Influencia";

/* Discord heading. [default.py] */
"injured" = "herido(s)";

/* Label on legend window. [legend.py] */
"Injured evacuation missions" = "Misiones de evacuación de heridos";

/* [sheet_options.py] */
"Insert column" = "Insertar columna";

/* [sheet_options.py] */
"Insert columns left" = "Insertar columnas a la izquierda";

/* [sheet_options.py] */
"Insert columns right" = "Insertar columnas a la derecha";

/* [sheet_options.py] */
"Insert row" = "Insertar fila";

/* [sheet_options.py] */
"Insert rows above" = "Insertar filas encima";

/* [sheet_options.py] */
"Insert rows below" = "Insertar filas debajo";

/* Colonisation 'Category' [base_types.json] */
<<<<<<< HEAD
"Installation" = "Installation";
=======
"Installation" = "Instalación";
>>>>>>> 4355add6

/* Preferences label. [ui.py] */
"Instructions for Use" = "Instrucciones de Uso";

/* Preferences heading. [ui.py] */
"Integrations" = "Integraciones";

/* CMDR window column title. [cmdrs.py] */
"Interaction" = "Interacción";

/* Label on CMDR window. [cmdrs.py] */
"Interaction: " = "Interacción: ";

/* CMDR information. [targetmanager.py] */
"Interdicted by" = "Interdictado por";

/* Discord CMDR information. [targetmanager.py] */
"INTERDICTED BY this CMDR" = "INTERDICTADO POR este CMDR";

/* Discord post title. [fleetcarrier.py] */
"Jump Cancelled for Carrier {carrier_name}" = "Salto del portanaves {carrier_name} cancelado";

/* Discord post title. [fleetcarrier.py] */
"Jump Scheduled for Carrier {carrier_name}" = "Salto del portanaves {carrier_name} programado";

/* CMDR information. [targetmanager.py] */
"Killed by" = "Asesinado por";

/* Discord CMDR information. [targetmanager.py] */
"KILLED BY this CMDR" = "ASESINADO POR este CMDR";

/* Discord heading. [default.py] */
"kills" = "bajas";

/* [legend.py] */
"Kills" = "Bajas";

/* Letter to indicate cargo loads. [progress.py] */
"L" = "V";

/* Preferences label. [ui.py] */
"Language for Discord Posts" = "Idioma para las publicaciones de Discord";

/* Colonisation 'Building Type' [base_types.json] */
<<<<<<< HEAD
"Large" = "Large";
=======
"Large" = "Grande";
>>>>>>> 4355add6

/* Main window label. [ui.py] */
"Last BGS Tick:" = "Último Tick de BGS:";

/* Button label. [ui.py] */
"Latest BGS Tally" = "Último conteo de BGS";

/* CMDR window column title. [cmdrs.py] */
"Legal" = "Legal";

/* Discord heading. [cmdrs.py] */
"Legal Status" = "Estatus legal";

/* Overlay CMDR information report message. [ui.py] */
"Legal status: {legal}" = "Estado legal: {legal}";

/* Title of the legend popup window. [colonisation.py] */
"Legend" = "Leyenda";

/* Number of loads of cargo. [colonisation.py] */
"Loads" = "Viajes";

/* [fleetcarrier.py] */
"Locker" = "Almacén";

/* Discord fleet carrier section heading. [fleetcarrier.py] */
"Locker:" = "Almacén:";

/* Activity window tooltip. [activity.py] */
"Low" = "Baja";

/* [legend.py] */
"Massacre missions" = "Misiones de masacre";

/* Colonisation 'Type (Listed as/under)' [base_types.json] */
<<<<<<< HEAD
"Medical" = "Medical";

/* Colonisation 'Type' [base_types.json] */
"Medical Installation" = "Medical Installation";
=======
"Medical" = "Médica";

/* Colonisation 'Type' [base_types.json] */
"Medical Installation" = "Instalación médica";
>>>>>>> 4355add6

/* Activity window tooltip. [activity.py] */
"Medium" = "Media";

/* Discord CMDR information. [targetmanager.py] */
"Message received from this CMDR in local chat" = "Mensaje recibido de este CMDR en el chat local";

/* Colonisation 'Type (Listed as/under)' [base_types.json] */
<<<<<<< HEAD
"Military" = "Military";

/* Colonisation 'Type' [base_types.json] */
"Military Hub" = "Military Hub";

/* Colonisation 'Type' [base_types.json] */
"Military Installation" = "Military Installation";

/* Colonisation 'Type' [base_types.json] */
"Military Outpost" = "Military Outpost";

/* Colonisation 'Prerequisites' [base_types.json] */
"Military Settlement" = "Military Settlement";

/* Colonisation 'Type (Listed as/under)' [base_types.json] */
"Military Tier 1" = "Military Tier 1";

/* Colonisation 'Type' [base_types.json] */
"Military Tier 1 Med" = "Military Tier 1 Med";

/* Colonisation 'Type' [base_types.json] */
"Military Tier 1 Sml" = "Military Tier 1 Sml";

/* Colonisation 'Type (Listed as/under)' [base_types.json] */
"Military Tier 2" = "Military Tier 2";

/* Colonisation 'Type' [base_types.json] */
"Military Tier 2 Lrg" = "Military Tier 2 Lrg";

/* Colonisation 'Type' [base_types.json] */
"Mining Outpost" = "Mining Outpost";

/* Colonisation 'Prerequisites' [base_types.json] */
"Mining Outpost Installation" = "Mining Outpost Installation";
=======
"Military" = "Militar";

/* Colonisation 'Type' [base_types.json] */
"Military Hub" = "Hub militar";

/* Colonisation 'Type' [base_types.json] */
"Military Installation" = "Instalación militar";

/* Colonisation 'Type' [base_types.json] */
"Military Outpost" = "Outpost Militar";

/* Colonisation 'Prerequisites' [base_types.json] */
"Military Settlement" = "Asentamiento militar";

/* Colonisation 'Type (Listed as/under)' [base_types.json] */
"Military Tier 1" = "Militar Tier 1";

/* Colonisation 'Type' [base_types.json] */
"Military Tier 1 Med" = "Militar Tier 1 Med";

/* Colonisation 'Type' [base_types.json] */
"Military Tier 1 Sml" = "Militar Tier 1 Peq";

/* Colonisation 'Type (Listed as/under)' [base_types.json] */
"Military Tier 2" = "Militar Tier 2";

/* Colonisation 'Type' [base_types.json] */
"Military Tier 2 Lrg" = "Militar Tier 2 Grnd";

/* Colonisation 'Type' [base_types.json] */
"Mining Outpost" = "Outpost minería";

/* Colonisation 'Prerequisites' [base_types.json] */
"Mining Outpost Installation" = "Instalación de minería de avanzada";
>>>>>>> 4355add6

/* Activity window tooltip. [activity.py] */
"Mission fails" = "Misiones fallidas";

/* Discord heading. [default.py] */
"missions" = "misiones";

/* Discord heading, abbreviation for massacre (missions). [default.py] */
"mm" = "mm";

/* Discord heading. [default.py] */
"Murders" = "Asesinatos";

/* Label on API settings window. [api.py] */
"Name" = "Nombre";

/* Label on CMDR window. [cmdrs.py] */
"Name: " = "Nombre: ";

/* Amount still needed. [progress.py] */
"Needed" = "Requerido";

/* Overlay message. [bgstally.py] */
"NEW TICK DETECTED!" = "¡NUEVO TICK DETECTADO!";

/* Preferences table heading. [ui.py] */
"Nickname" = "Apodo";

/* [fleetcarrier.py] */
"No" = "No";

/* Discord carrier docking access. [fleetcarrier.py] */
"None" = "Nadie";

/* Title of the notes popup window. [colonisation.py] */
<<<<<<< HEAD
"Notes for " = "Notes for ";
=======
"Notes for " = "Notas para ";
>>>>>>> 4355add6

/* Discord heading. [fleetcarrier.py] */
"Notorious Access" = "Acceso con notoriedad";

/* Objectives title. [objectivesmanager.py] */
"Objectives" = "Objetivos";

/* Colonisation 'Type (Listed as/under)' [base_types.json] */
"Ocellus" = "Ocellus";

/* Colonisation 'Type' [base_types.json] */
<<<<<<< HEAD
"Ocellus Starport" = "Ocellus Starport";
=======
"Ocellus Starport" = "Puerto Espacial Ocellus";
>>>>>>> 4355add6

/* Label on legend window. [legend.py] */
"On-ground Conflict Zone" = "Zona de conflicto en tierra";

/* Indicates the field is optional. [colonisation.py] */
<<<<<<< HEAD
"optional" = "optional";
=======
"optional" = "opcional";
>>>>>>> 4355add6

/* Colonisation 'Type (Listed as/under)' [base_types.json] */
"Orbis" = "Orbis";

/* Colonisation 'Type' [base_types.json] */
<<<<<<< HEAD
"Orbis Starport" = "Orbis Starport";
=======
"Orbis Starport" = "Puerto Espacial Orbis";
>>>>>>> 4355add6

/* Number of orbital/space builds. [colonisation.py] */
"Orbital" = "Orbital";

/* Colonisation 'Category' [base_types.json] */
"Outpost" = "Outpost";

/* Colonisation 'Type' [base_types.json] */
<<<<<<< HEAD
"Outpost Hub" = "Outpost Hub";
=======
"Outpost Hub" = "Hub de Outpost";
>>>>>>> 4355add6

/* Pad size. [colonisation.py] */
"Pad" = "Pad";

/* [ui.py] */
"Panels" = "Paneles";

/* Discord heading, abbreviation for passengers. [default.py] */
"passeng" = "pasaj";

/* Label on legend window. [legend.py] */
"Passenger missions" = "Misiones de pasajeros";

/* [ui.py] */
"Past Estimated Tick Time" = "Tiempo pasado estimado desde el Tick";

/* [widgets.py] */
"Paste" = "Pegar";

/* Percentage. [progress.py] */
"Percent" = "Porcentaje";

/* Checkbox label. [activity.py] */
"Pin {system_name} to Overlay" = "Anclar {system_name} a la superposición";

/* Colonisation 'Type' [base_types.json] */
<<<<<<< HEAD
"Pirate Base" = "Pirate Base";

/* Colonisation 'Building Type' [base_types.json] */
"Pirate Installation" = "Pirate Installation";

/* Colonisation 'Type' [base_types.json] */
"Pirate Outpost" = "Pirate Outpost";
=======
"Pirate Base" = "Base pirata";

/* Colonisation 'Building Type' [base_types.json] */
"Pirate Installation" = "Instalación pirata";

/* Colonisation 'Type' [base_types.json] */
"Pirate Outpost" = "Outpost pirata";
>>>>>>> 4355add6

/* the name you want to give your plan. [colonisation.py] */
"Plan Name" = "Nombre del plan";

/* Colonisation 'Category' [base_types.json] */
<<<<<<< HEAD
"Planetary Port" = "Planetary Port";
=======
"Planetary Port" = "Puerto planetario";
>>>>>>> 4355add6

/* Row heading of planned build totals i.e. ones that aren't completed. [colonisation.py] */
"Planned" = "Planificado";

/* URL label on API settings window. [api.py] */
"Player Journal Documentation" = "Documentación del diario del jugador";

/* Text on API settings window. [api.py] */
"PLEASE ENSURE YOU TRUST the server you send this information to!" = "¡POR FAVOR ASEGÚRATE DE QUE CONFÍAS en el servidor al que envíes esta información!";

/* Population increase. [colonisation.py] */
"Pop Inc" = "Pob Inc";

/* Population Maximum. [colonisation.py] */
"Pop Max" = "Pob Max";

/* Colonisation 'Type (Listed as/under)' [base_types.json] */
<<<<<<< HEAD
"Port" = "Port";
=======
"Port" = "Puerto";
>>>>>>> 4355add6

/* Button on CMDR window. [cmdrs.py] */
"Post CMDR List to Discord" = "Publicar lista de CMDRs en Discord";

/* Button on CMDR window. [cmdrs.py] */
"Post CMDR to Discord" = "Publicar CMDR en Discord";

/* Button label. [activity.py] */
"Post to Discord" = "Publicar en Discord";

/* Preferences label. [ui.py] */
"Post to Discord as" = "Publicar en Discord como";

/* Discord message footer, legacy text mode. [discord.py] */
"Posted at: {date_time} | {plugin_name} v{version}" = "Publicado en: {date_time} | {plugin_name} v{version}";

/* Button label. [ui.py] */
"Previous BGS Tallies" = "Conteos anteriores de BGS";

/* Activity window column title, abbreviation for primary. [activity.py] */
"Pri" = "Pri";

/* Activity window tooltip. [activity.py] */
"Primary" = "Primaria";

/* Label on legend window. [legend.py] */
"Primary INF. This is INF gained for the mission issuing faction." = "INF primaria. Ésta es la INF que gana la facción que emite la misión.";

/* Activity window column title, abbreviation for profit. [activity.py] */
"Prof" = "Benef";

/* Activity window tooltip for profit at zero | low | medium | high demand. [activity.py] */
"Profit at Z | L | M | H demand" = "Beneficio con demanda Z | L | M | H";

/* Activity window column title, abbreviation for purchase. [activity.py] */
"Purch" = "Compra";

/* Activity window tooltip for purchase at low | medium | high supply. [activity.py] */
"Purchase at L | M | H supply" = "Compra con oferta L | M | H";

/* Discord heading, abbreviation for reactivation (TW missions). [default.py] */
"reac" = "reac";

/* Label on legend window. [legend.py] */
"Reactivation missions" = "Misiones de reactivación";

/* CMDR information. [targetmanager.py] */
"Received friend request from" = "Solicitud de amistad recibida de";

/* CMDR information. [targetmanager.py] */
"Received message from" = "Mensaje recibido de";

/* CMDR information. [targetmanager.py] */
"Received team invite from" = "Invitación de equipo recibida de";

/* Colonisation 'Type (Listed as/under)' [base_types.json] */
<<<<<<< HEAD
"Refinery" = "Refinery";

/* Colonisation 'Type' [base_types.json] */
"Refinery Hub" = "Refinery Hub";

/* Colonisation 'Building Type' [base_types.json] */
"Relay Installation" = "Relay Installation";

/* Colonisation 'Type' [base_types.json] */
"Relay Station" = "Relay Station";

/* Colonisation 'Prerequisites' [base_types.json] */
"Relay Station Installation" = "Relay Station Installation";
=======
"Refinery" = "Refinería";

/* Colonisation 'Type' [base_types.json] */
"Refinery Hub" = "Hub de refinería";

/* Colonisation 'Building Type' [base_types.json] */
"Relay Installation" = "Instalación de relés";

/* Colonisation 'Type' [base_types.json] */
"Relay Station" = "Estación de relés";

/* Colonisation 'Prerequisites' [base_types.json] */
"Relay Station Installation" = "Estación de instalación de relés";
>>>>>>> 4355add6

/* Rename button. [colonisation.py] */
"Rename" = "Renombrar";

/* Your helpful context goes here. [colonisation.py] */
"Rename System" = "Renombrar sistema";

/* tooltip for the rename system button. [colonisation.py] */
<<<<<<< HEAD
"Rename system plan" = "Rename system plan";
=======
"Rename system plan" = "Renombrar plan de sistema";
>>>>>>> 4355add6

/* Preferences checkbox label. [ui.py] */
"Report Newly Visited System Activity By Default" = "Reportar por defecto actividad de sistemas recientemente visitados";

/* Required amount. [progress.py] */
"Required" = "Requerido";

/* any prerequisites for the base. [colonisation.py] */
"Requirements" = "Requisitos";

/* Colonisation 'Type (Listed as/under)' [base_types.json] */
<<<<<<< HEAD
"Research Bio Tier 1" = "Research Bio Tier 1";

/* Colonisation 'Type' [base_types.json] */
"Research Bio Tier 1 Med" = "Research Bio Tier 1 Med";

/* Colonisation 'Type' [base_types.json] */
"Research Bio Tier 1 Sml" = "Research Bio Tier 1 Sml";

/* Colonisation 'Type (Listed as/under)' [base_types.json] */
"Research Bio Tier 2" = "Research Bio Tier 2";

/* Colonisation 'Type' [base_types.json] */
"Research Bio Tier 2 Lrg" = "Research Bio Tier 2 Lrg";

/* Colonisation 'Type' [base_types.json] */
"Research Station" = "Research Station";
=======
"Research Bio Tier 1" = "Investigación biológica Tier 1";

/* Colonisation 'Type' [base_types.json] */
"Research Bio Tier 1 Med" = "Investigación biológica Tier 1 Med";

/* Colonisation 'Type' [base_types.json] */
"Research Bio Tier 1 Sml" = "Investigación biológica Tier 1 Peq";

/* Colonisation 'Type (Listed as/under)' [base_types.json] */
"Research Bio Tier 2" = "Investigación biológica Tier 2";

/* Colonisation 'Type' [base_types.json] */
"Research Bio Tier 2 Lrg" = "Investigación biológica Tier 2 Grnd";

/* Colonisation 'Type' [base_types.json] */
"Research Station" = "Investigación de investigación";
>>>>>>> 4355add6

/* Discord heading, abbreviation for search and rescue. [default.py] */
"SandR" = "BusqResc";

/* Colonisation 'Type' [base_types.json] */
<<<<<<< HEAD
"Satellite" = "Satellite";

/* Colonisation 'Building Type' [base_types.json] */
"Satellite Installation" = "Satellite Installation";

/* Save the notes. [colonisation.py] */
"Save" = "Save";
=======
"Satellite" = "Satélite";

/* Colonisation 'Building Type' [base_types.json] */
"Satellite Installation" = "Instalación de satélites";

/* Save the notes. [colonisation.py] */
"Save" = "Guardar";
>>>>>>> 4355add6

/* CMDR information. [targetmanager.py] */
"Scanned" = "Escaneado";

/* Activity window tooltip. [activity.py] */
"Scenario wins" = "Victorias de escenarios";

/* Discord heading. [default.py] */
"Scenarios" = "Escenarios";

/* Activity window column title, abbreviation for scenarios. [activity.py] */
"Scens" = "Escenarios";

/* Colonisation 'Building Type' [base_types.json] */
<<<<<<< HEAD
"Scientific" = "Scientific";

/* Colonisation 'Type' [base_types.json] */
"Scientific Hub" = "Scientific Hub";

/* Colonisation 'Building Type' [base_types.json] */
"Scientific Installation" = "Scientific Installation";

/* Colonisation 'Type' [base_types.json] */
"Scientific Outpost" = "Scientific Outpost";
=======
"Scientific" = "Científico";

/* Colonisation 'Type' [base_types.json] */
"Scientific Hub" = "Hub científico";

/* Colonisation 'Building Type' [base_types.json] */
"Scientific Installation" = "Instalación científica";

/* Colonisation 'Type' [base_types.json] */
"Scientific Outpost" = "Outpost científico";
>>>>>>> 4355add6

/* Label on legend window. [legend.py] */
"Search & Rescue Bio Pods" = "Bio-cápsulas de Búsqueda y Rescate";

/* Label on legend window. [legend.py] */
"Search & Rescue Black Boxes" = "Cajas negras de Búsqueda y Rescate";

/* Label on legend window. [legend.py] */
"Search & Rescue Escape Pods" = "Cápsulas de escape de Búsqueda y Rescate";

/* Label on legend window. [legend.py] */
"Search & Rescue Tissue Samples" = "Muestras de tejido de Búsqueda y Rescate";

/* Activity window tooltip. [activity.py] */
"Search and rescue" = "Búsqueda y rescate";

/* Activity window column title, abbreviation for secondary. [activity.py] */
"Sec" = "Sec";

/* Activity window tooltip. [activity.py] */
"Secondary" = "Secundaria";

/* Label on legend window. [legend.py] */
"Secondary INF. This is INF gained as a secondary effect of the mission, for example the destination faction for delivery missions." = "INF secundaria. Ésta es la INF obtenida como un efecto secundario de la misión, como por ejemplo la facción de destino de las misiones de mensajería/entrega de carga.";

/* Security impact. [colonisation.py] */
"Security" = "Seguridad";

/* Colonisation 'Building Type' [base_types.json] */
<<<<<<< HEAD
"Security Installation" = "Security Installation";

/* Colonisation 'Type' [base_types.json] */
"Security Station" = "Security Station";
=======
"Security Installation" = "Instalación de seguridad";

/* Colonisation 'Type' [base_types.json] */
"Security Station" = "Estación de seguridad";
>>>>>>> 4355add6

/* [widgets.py] */
"Select all" = "Seleccionar todo";

/* [fleetcarrier.py] */
"Selling Commodities" = "Vendiendo Mercancías";

/* Discord fleet carrier section heading. [fleetcarrier.py] */
"Selling Commodities:" = "Vendiendo Mercancías:";

/* [fleetcarrier.py] */
"Selling Materials" = "Vendiendo Materiales";

/* Discord fleet carrier section heading. [fleetcarrier.py] */
"Selling Materials:" = "Vendiendo Materiales:";

/* Label on API settings window. [api.py] */
"Server URL" = "URL del servidor";

/* Colonisation 'Category' [base_types.json] */
<<<<<<< HEAD
"Settlement" = "Settlement";
=======
"Settlement" = "Asentamiento";
>>>>>>> 4355add6

/* Discord heading. [default.py] */
"settlements" = "asentamientos";

/* Activity window column title. [activity.py] */
"Ship" = "Nave";

/* Label on API settings window. [api.py] */
"Shortcuts for Popular Servers" = "Atajos para Servidores Populares";

/* Main window tooltip. [ui.py] */
"Show CMDR information window" = "Mostrar ventana de información del CMDR";

/* Main window tooltip. [ui.py] */
"Show colonisation window" = "Mostrar ventana de colonización";

/* Preferences checkbox label. [ui.py] */
"Show Detailed INF" = "Mostrar INF detallada";

/* Preferences checkbox label. [ui.py] */
"Show Detailed Trade" = "Mostrar Comercio en detalle";

/* Main window tooltip. [ui.py] */
"Show fleet carrier window" = "Mostras ventana del portanaves";

/* Preferences checkbox label. [ui.py] */
"Show In-game Overlay" = "Mostrar superposición en el juego";

/* Activity window tooltip. [activity.py] */
"Show legend window" = "Mostrar ventana de leyenda";

<<<<<<< HEAD
/* Main window tooltip. [ui.py] */
"Show objectives / missions window" = "Mostrar objetivos / ventana de misiones";

/* tooltip for the show notes window. [colonisation.py] */
"Show system notes window" = "Show system notes window";
=======
/* tooltip for the next build icon. [progress.py] */
"Show next build" = "Mostrar siguiente construcción";

/* Main window tooltip. [ui.py] */
"Show objectives / missions window" = "Mostrar objetivos / ventana de misiones";

/* tooltip for the previous build icon. [progress.py] */
"Show previous build" = "Mostrar construcción anterior";

/* tooltip for the show notes window. [colonisation.py] */
"Show system notes window" = "Mostrar ventana de notas del sistema";
>>>>>>> 4355add6

/* Preferences checkbox label. [ui.py] */
"Show Systems with Zero Activity" = "Mostrar sistemas sin ninguna actividad";

/* Colonisation 'Building Type' [base_types.json] */
<<<<<<< HEAD
"Small" = "Small";
=======
"Small" = "Pequeño";
>>>>>>> 4355add6

/* Standard of living impact. [colonisation.py] */
"SoL" = "";

/* Label on carrier window. [fleetcarrier.py] */
"Some information cannot be updated. Enable Fleet Carrier CAPI Queries in File -> Settings -> Configuration" = "Alguna información no puede ser actualizada. Habilitar consultas CAPI del portanaves en Archivo -> Ajustes -> Configuración";

/* [clb.py] */
"Space" = "Espacio";

/* Colonisation 'Type' [base_types.json] */
<<<<<<< HEAD
"Space Bar" = "Space Bar";
=======
"Space Bar" = "Bar espacial";
>>>>>>> 4355add6

/* Activity window tooltip. [activity.py] */
"Space conflict zones" = "Zonas de conflicto espaciales";

/* Colonisation 'Type' [base_types.json] */
<<<<<<< HEAD
"Space Farm" = "Space Farm";

/* Colonisation 'Prerequisites' [base_types.json] */
"Space Farm Installation" = "Space Farm Installation";
=======
"Space Farm" = "Granja espacial";

/* Colonisation 'Prerequisites' [base_types.json] */
"Space Farm Installation" = "Instalación de granja espacial";
>>>>>>> 4355add6

/* Discord heading, abbreviation for space conflict zones. [default.py] */
"SpaceCZs" = "CZs Espaciales";

/* Discord carrier docking access. [fleetcarrier.py] */
"Squadron and Friends" = "Flota y Amigos";

/* CMDR window column title. [cmdrs.py] */
"Squadron ID" = "ID de Flota";

/* Overlay CMDR information report message. [ui.py] */
"Squadron ID: {squadron}" = "ID de la flota: {squadron}";

/* Discord heading. [cmdrs.py] */
"Squadron Inara Link" = "Enlace de Inara de la Flota";

/* Label on CMDR window. [cmdrs.py] */
"Squadron: " = "Flota: ";

/* Colonisation 'Category' [base_types.json] */
<<<<<<< HEAD
"Starport" = "Starport";
=======
"Starport" = "Puerto Espacial";
>>>>>>> 4355add6

/* Activity window column title. [activity.py] */
"State" = "Estado";

/* Number of ground/surface builds. [colonisation.py] */
"Surface" = "Superficie";

/* CMDR window column title. [cmdrs.py] */
"System" = "Sistema";

/* Discord heading. [default.py] */
"System activity" = "Actividad del sistema";

/* Preferences checkbox label. [ui.py] */
"System Information" = "Información del Sistema";

/* Label for the system's name field in the UI. [colonisation.py] */
<<<<<<< HEAD
"System Name" = "System Name";
=======
"System Name" = "Nombre del sistema";
>>>>>>> 4355add6

/* Elite dangerous system name. [colonisation.py] */
"System Name (optional)" = "Nombre del sistema (opcional)";

/* Overlay system tick message. [ui.py] */
"System Tick: {tick_time}" = "Tick de sistemas: {tick_time}";

/* Label on carrier window. [fleetcarrier.py] */
"System: {current_system} - Docking: {docking_access} - Notorious Allowed: {notorious}" = "Sistema: {current_system} - Atraque: {docking_access} - Acceso con notoriedad: {notorious}";

/* Letter to indicate tonnes. [progress.py] */
"t" = "t";

/* Tier 2 points. [colonisation.py] */
"T2" = "T2";

/* Tier 3 points. [colonisation.py] */
"T3" = "T3";

/* Text on API settings window. [api.py] */
"Take care when agreeing to this - if you approve this server, {plugin_name} will send your information to it, which will include CMDR details such as your location, missions and kills." = "Ten precaución al aceptar esto - si apruebas este servidor, {plugin_name} le enviarás tu información que incluirá detalles de CMDR como tu ubicación, misiones y asesinatos.";

/* Overlay message. [activity.py] */
"Targeted Ally!" = "¡Aliado seleccionado como objetivo!";

/* Discord CMDR information. [targetmanager.py] */
"Team invite received from this CMDR" = "Invitación de equipo recibida de este CMDR";

/* Technology level. [colonisation.py] */
"Tech Lvl" = "Niv Tec.";

/* Name of default output formatter. [text.py] */
"Text Only" = "Sólo texto";

/* Preferences checkbox label. [ui.py] */
"Thargoid War Progress" = "Progreso de Guerra Thargoide";

/* Label on activity window. [activity.py] */
"Thargoid War System, no BGS Activity is Counted" = "Sistema de Guerra Thargoide, no se conteará la actividad de BGS";

/* Text on API settings window. [api.py] */
"The exact set of Events that will be sent is listed in the 'Events Requested' section below. Further information about these Events and what they contain is provided here: " = "El conjunto exacto de eventos que se enviarán está listado en la sección 'Eventos solicitados' a continuación. Aquí se proporciona más información sobre estos eventos y lo que contienen: ";

/* Discord text. [fleetcarrier.py] */
"The scheduled carrier jump was cancelled" = "El salto programado del portanaves ha sido cancelado";

/* Discord CMDR information. [targetmanager.py] */
"This CMDR was added as a friend" = "Se ha añadido a este CMDR como amigo";

/* Text on API settings window. [api.py] */
"This screen is used to set up a connection to a server." = "Esta pantalla se utiliza para establecer una conexión hacia un servidor.";

/* Preferences force tick popup text. [ui.py] */
"This will move your current activity into the previous tick, and clear activity for the current tick." = "Ésto moverá su actividad actual al tick anterior, y borrará la actividad del tick actual.";

/* [ui.py] */
"Tick {minutes_delta}m Overdue (Estimated)" = "Tick {minutes_delta}m Atrasado (Estimado)";

/* [ui.py] */
"To add a webhook: Right-click on a row number and select 'Insert rows above / below'." = "Para agregar un webhook: Haz clic derecho en un número de fila y selecciona 'Insertar filas encima / debajo'.";

/* Discord heading. [fleetcarrier.py] */
"To Body" = "Al Cuerpo";

/* Amount still left to buy. [progress.py] */
"To Buy" = "Por comprar";

/* [ui.py] */
"To delete a webhook: Right-click on a row number and select 'Delete rows'." = "Para eliminar un webhook: Haz clic derecho en un número de fila y selecciona 'Eliminar filas'.";

/* Discord heading. [fleetcarrier.py] */
"To System" = "Al Sistema";

/* Total number of builds. [colonisation.py] */
"Total" = "Total";

/* Colonisation 'Economy Influence' [base_types.json] */
<<<<<<< HEAD
"Tourism" = "Tourism";

/* Colonisation 'Prerequisites' [base_types.json] */
"Tourism Settlement" = "Tourism Settlement";

/* Colonisation 'Type (Listed as/under)' [base_types.json] */
"Tourism Tier 1" = "Tourism Tier 1";

/* Colonisation 'Type' [base_types.json] */
"Tourism Tier 1 Med" = "Tourism Tier 1 Med";

/* Colonisation 'Type' [base_types.json] */
"Tourism Tier 1 Sml" = "Tourism Tier 1 Sml";

/* Colonisation 'Type (Listed as/under)' [base_types.json] */
"Tourism Tier 2" = "Tourism Tier 2";

/* Colonisation 'Type' [base_types.json] */
"Tourism Tier 2 Lrg" = "Tourism Tier 2 Lrg";

/* Colonisation 'Type (Listed as/under)' [base_types.json] */
"Tourist" = "Tourist";

/* Colonisation 'Type' [base_types.json] */
"Tourist Installation" = "Tourist Installation";
=======
"Tourism" = "Turismo";

/* Colonisation 'Prerequisites' [base_types.json] */
"Tourism Settlement" = "Asentamiento de turismo";

/* Colonisation 'Type (Listed as/under)' [base_types.json] */
"Tourism Tier 1" = "Turismo Tier 1";

/* Colonisation 'Type' [base_types.json] */
"Tourism Tier 1 Med" = "Turismo Tier 1 Med";

/* Colonisation 'Type' [base_types.json] */
"Tourism Tier 1 Sml" = "Turismo Tier 1 Peq";

/* Colonisation 'Type (Listed as/under)' [base_types.json] */
"Tourism Tier 2" = "Turismo Tier 2";

/* Colonisation 'Type' [base_types.json] */
"Tourism Tier 2 Lrg" = "Turismo Tier 2 Grnd";

/* Colonisation 'Type (Listed as/under)' [base_types.json] */
"Tourist" = "Turista";

/* Colonisation 'Type' [base_types.json] */
"Tourist Installation" = "Instalación turística";
>>>>>>> 4355add6

/* Track this build?. [colonisation.py] */
"Track" = "Seguir";

/* Activity window column title. [activity.py] */
"Trade" = "Comercio";

/* Discord heading, abbreviation for trade black market profit. [default.py] */
"TrdBMProfit" = "ComMNBenef";

/* Discord heading, abbreviation for trade buy. [default.py] */
"TrdBuy" = "ComCompra";

/* Discord heading, abbreviation for trade profit. [default.py] */
"TrdProfit" = "ComBenef";

/* Discord heading, abbreviation for tissue sample. [default.py] */
"ts" = "mt";

/* Discord post title. [activity.py] */
"TW Activity after Tick: {tick_time}" = "Actividad de TW después del Tick: {tick_time}";

/* Dropdown menu on activity window. [activity.py] */
"TW Only" = "Sólo TW";

/* [ui.py] */
"TW War Progress in {current_system}: {percent}%" = "Progreso de la Guerra de TW en {current_system}: {percent}%";

/* [sheet_options.py] */
"Undo" = "Deshacer";

/* Overlay CMDR information report message. [ui.py] */
"Unknown" = "Desconocido";

/* Main window label. [ui.py] */
"Update will be installed on shutdown" = "La actualización se instalará al apagar";

/* Discord footer message, modern embed mode. [discord.py] */
"Updated at {date_time} (game)" = "Actualizado el {date_time} (juego)";

/* Discord message footer, legacy text mode. [discord.py] */
"Updated at: {date_time} | {plugin_name} v{version}" = "Actualizado el: {date_time} | {plugin_name} v{version}";

/* [clb.py] */
"War Inf" = "Inf de Guerra";

/* Discord heading, abbreviation for war INF. [default.py] */
"WarINF" = "GuerraINF";

/* Preferences force tick popup text. [ui.py] */
"WARNING: It is not usually necessary to force a tick. Only do this if you know FOR CERTAIN there has been a tick but {plugin_name} is not showing it." = "ADVERTENCIA: Normalmente no es necesario forzar un tick. Hazlo solo si sabes CON CERTEZA que ha habido un tick, pero {plugin_name} no lo muestra.";

/* Preferences checkbox label. [ui.py] */
"Warnings" = "Alertas";

/* Wealth impact. [colonisation.py] */
"Wealth" = "Riqueza";

/* Preferences table heading. [ui.py] */
"Webhook URL" = "URL de Webhook";

/* Notice about the first base being special. [colonisation.py] */
"When planning your system the first base is special, make sure that it is the first on the list." = "Al planificar su sistema, la primera base es especial; asegúrese de que es la primera en la lista.";

/* [ui.py] */
"Within {minutes_to_tick}m of Next Tick (Estimated)" = "Quedan {minutes_to_tick}m para el siguiente Tick (Estimado)";

/* Discord heading. [default.py] */
"wounded" = "heridos";

/* Label on legend window. [legend.py] */
"Wounded evacuation missions" = "Misiones de evacuación de heridos";

/* [fleetcarrier.py] */
"Yes" = "Sí";

/* Label on legend window. [legend.py] */
"Zero / Low / Med / High demand level for trade buy / sell" = "Cero / Bajo / Medio / Alto nivel de demanda para compra / venta de comercio";

/* Activity window title. [activity.py] */
"{plugin_name} - Activity After Tick at: {tick_time}" = "{plugin_name} - Actividad Después del Tick de las: {tick_time}";

/* API settings window title. [api.py] */
"{plugin_name} - API Settings" = "{plugin_name} - Ajustes de la API";

/* Carrier window title. [fleetcarrier.py] */
"{plugin_name} - Carrier {carrier_name} ({carrier_callsign}) in system: {system_name}" = "{plugin_name} - Portanaves {carrier_name} ({carrier_callsign}) en el sistema: {system_name}";

/* CMDR window title. [cmdrs.py] */
"{plugin_name} - CMDR Interactions" = "{plugin_name} - Interacciones del CMDR";

/* Legend window title. [legend.py] */
"{plugin_name} - Icon Legend" = "{plugin_name} - Leyenda de los iconos";

/* Objectives window title. [objectives.py] */
"{plugin_name} - Objectives" = "{plugin_name} - Objetivos";

/* Preferences checkbox label. [ui.py] */
"{plugin_name} Active" = "Activar {plugin_name}";

/* Overlay message. [overlay.py] */
"{plugin_name} Ready" = "{plugin_name} Listo";

/* Main window label. [ui.py] */
"{plugin_name} Status:" = "{plugin_name} Estado:";

/* Main window error message. [tick.py] */
"{plugin_name} WARNING: Unable to fetch latest tick" = "{plugin_name} ATENCIÓN: No ha sido posible obtener el último tick";

/* [tick.py] */
"{plugin_name} WARNING: Unable to fetch system tick" = "{plugin_name} ATENCIÓN: No ha sido posible obtener el último tick de sistemas";

/* Objectives title. [objectivesmanager.py] */
"{server_name} Objectives" = "{server_name} - Objetivos";

/* [colonisation.py] */
"ⓘ" = "ⓘ";

/* [colonisation.py] */
"📓" = "📓";<|MERGE_RESOLUTION|>--- conflicted
+++ resolved
@@ -29,30 +29,6 @@
 "Advanced" = "Opciones avanzadas";
 
 /* Colonisation 'Facility Economy' [base_types.json] */
-<<<<<<< HEAD
-"Agricultural" = "Agricultural";
-
-/* Colonisation 'Building Type' [base_types.json] */
-"Agricultural Installation" = "Agricultural Installation";
-
-/* Colonisation 'Prerequisites' [base_types.json] */
-"Agriculture Settlement" = "Agriculture Settlement";
-
-/* Colonisation 'Type (Listed as/under)' [base_types.json] */
-"Agriculture Tier 1" = "Agriculture Tier 1";
-
-/* Colonisation 'Type' [base_types.json] */
-"Agriculture Tier 1 Med" = "Agriculture Tier 1 Med";
-
-/* Colonisation 'Type' [base_types.json] */
-"Agriculture Tier 1 Sml" = "Agriculture Tier 1 Sml";
-
-/* Colonisation 'Type (Listed as/under)' [base_types.json] */
-"Agriculture Tier 2" = "Agriculture Tier 2";
-
-/* Colonisation 'Type' [base_types.json] */
-"Agriculture Tier 2 Lrg" = "Agriculture Tier 2 Lrg";
-=======
 "Agricultural" = "Agricultura";
 
 /* Colonisation 'Building Type' [base_types.json] */
@@ -75,7 +51,6 @@
 
 /* Colonisation 'Type' [base_types.json] */
 "Agriculture Tier 2 Lrg" = "Agricultura Tier 2 Grnd";
->>>>>>> 4355add6
 
 /* Discord carrier docking access. [fleetcarrier.py] */
 "All" = "Todos";
@@ -105,11 +80,7 @@
 "Ask the server administrator for the information below, then click 'Establish Connection' to continue. Buttons to pre-fill some information for popular servers are provided, but you will need to enter your API key which is unique to you." = "Pide al administrador del servidor la información que aparece a continuación, después haz clic en \"Establecer conexión\" para continuar. Se proporcionan botones para pre-rellenar alguna información para servidores populares, pero deberás introducir tu clave de API, que es única para ti.";
 
 /* Colonisation 'Type' [base_types.json] */
-<<<<<<< HEAD
-"Asteroid Base" = "Asteroid Base";
-=======
 "Asteroid Base" = "Base de Asteroide";
->>>>>>> 4355add6
 
 /* Colonisation 'Type (Listed as/under)' [base_types.json] */
 "Bar" = "Bar";
@@ -136,11 +107,7 @@
 "bio-pod" = "biocap";
 
 /* Colonisation 'Prerequisites' [base_types.json] */
-<<<<<<< HEAD
-"Biological Research Installation" = "Biological Research Installation";
-=======
 "Biological Research Installation" = "Instalación de investigación biológica";
->>>>>>> 4355add6
 
 /* Activity window tooltip. [activity.py] */
 "Black market profit" = "Beneficios de mercado negro";
@@ -191,15 +158,6 @@
 "Carrier {carrier_name}" = "Portanaves {carrier_name}";
 
 /* Colonisation 'Type (Listed as/under)' [base_types.json] */
-<<<<<<< HEAD
-"Civilian" = "Civilian";
-
-/* Colonisation 'Type' [base_types.json] */
-"Civilian Outpost" = "Civilian Outpost";
-
-/* Colonisation 'Type' [base_types.json] */
-"Civilian Settlement" = "Civilian Settlement";
-=======
 "Civilian" = "Civil";
 
 /* Colonisation 'Type' [base_types.json] */
@@ -207,7 +165,6 @@
 
 /* Colonisation 'Type' [base_types.json] */
 "Civilian Settlement" = "Asentamiento civil";
->>>>>>> 4355add6
 
 /* [sheet_options.py] */
 "Clear contents" = "Borrar contenido";
@@ -225,41 +182,21 @@
 "CMDR Info" = "Información del CMDR";
 
 /* Colonisation 'Facility Economy' [base_types.json] */
-<<<<<<< HEAD
-"Colony" = "Colony";
-
-/* Colonisation 'Type' [base_types.json] */
-"Colony Planetary Outpost" = "Colony Planetary Outpost";
-=======
 "Colony" = "Colonia";
 
 /* Colonisation 'Type' [base_types.json] */
 "Colony Planetary Outpost" = "Outpost planetario colonial";
->>>>>>> 4355add6
 
 /* Activity window tooltip. [activity.py] */
 "Combat bonds" = "Bonos de combate";
 
 /* Colonisation 'Type' [base_types.json] */
-<<<<<<< HEAD
-"Commercial Outpost" = "Commercial Outpost";
-=======
 "Commercial Outpost" = "Outpost colonial";
->>>>>>> 4355add6
 
 /* Commodity. [progress.py] */
 "Commodity" = "Mercancía";
 
 /* Colonisation 'Building Type' [base_types.json] */
-<<<<<<< HEAD
-"Comms Installation" = "Comms Installation";
-
-/* Colonisation 'Prerequisites' [base_types.json] */
-"Communication Installation" = "Communication Installation";
-
-/* Colonisation 'Type' [base_types.json] */
-"Communication Station" = "Communication Station";
-=======
 "Comms Installation" = "Instalación de comunicaciones";
 
 /* Colonisation 'Prerequisites' [base_types.json] */
@@ -267,7 +204,6 @@
 
 /* Colonisation 'Type' [base_types.json] */
 "Communication Station" = "Estación de comunicaciones";
->>>>>>> 4355add6
 
 /* Row heading of build totals i.e. ones that are done. [colonisation.py] */
 "Completed" = "Completadas";
@@ -282,11 +218,7 @@
 "Confirm Removal" = "Confirmar eliminación";
 
 /* Colonisation 'Economy Influence' [base_types.json] */
-<<<<<<< HEAD
-"Contraband" = "Contraband";
-=======
 "Contraband" = "Contrabando";
->>>>>>> 4355add6
 
 /* [widgets.py] */
 "Copy" = "Copiar";
@@ -301,21 +233,13 @@
 "Coriolis" = "Coriolis";
 
 /* Colonisation 'Type' [base_types.json] */
-<<<<<<< HEAD
-"Coriolis Starport" = "Coriolis Starport";
-=======
 "Coriolis Starport" = "Puerto Espacial Coriolis";
->>>>>>> 4355add6
 
 /* Cost in tonnes of cargo. [colonisation.py] */
 "Cost" = "Coste";
 
 /* Colonisation 'Type (Listed as/under)' [base_types.json] */
-<<<<<<< HEAD
-"Criminal Outpost" = "Criminal Outpost";
-=======
 "Criminal Outpost" = "Outpost criminal";
->>>>>>> 4355add6
 
 /* Discord heading, abbreviation for critically injured. [default.py] */
 "crit" = "grav";
@@ -468,43 +392,12 @@
 "Expl" = "Expl";
 
 /* Colonisation 'Type (Listed as/under)' [base_types.json] */
-<<<<<<< HEAD
-"Exploration" = "Exploration";
-=======
 "Exploration" = "Exploración";
->>>>>>> 4355add6
 
 /* Activity window tooltip. [activity.py] */
 "Exploration data" = "Datos de exploración";
 
 /* Colonisation 'Type' [base_types.json] */
-<<<<<<< HEAD
-"Exploration Hub" = "Exploration Hub";
-
-/* Colonisation 'Facility Economy' [base_types.json] */
-"Extraction" = "Extraction";
-
-/* Colonisation 'Type' [base_types.json] */
-"Extraction Hub" = "Extraction Hub";
-
-/* Colonisation 'Prerequisites' [base_types.json] */
-"Extraction Settlement" = "Extraction Settlement";
-
-/* Colonisation 'Type (Listed as/under)' [base_types.json] */
-"Extraction Tier 1" = "Extraction Tier 1";
-
-/* Colonisation 'Type' [base_types.json] */
-"Extraction Tier 1 Med" = "Extraction Tier 1 Med";
-
-/* Colonisation 'Type' [base_types.json] */
-"Extraction Tier 1 Sml" = "Extraction Tier 1 Sml";
-
-/* Colonisation 'Type (Listed as/under)' [base_types.json] */
-"Extraction Tier 2" = "Extraction Tier 2";
-
-/* Colonisation 'Type' [base_types.json] */
-"Extraction Tier 2 Lrg" = "Extraction Tier 2 Lrg";
-=======
 "Exploration Hub" = "Hub de exploración";
 
 /* Colonisation 'Facility Economy' [base_types.json] */
@@ -530,7 +423,6 @@
 
 /* Colonisation 'Type' [base_types.json] */
 "Extraction Tier 2 Lrg" = "Extracción Tier 2 Grnd";
->>>>>>> 4355add6
 
 /* Activity window column title. [activity.py] */
 "Faction" = "Facción";
@@ -572,17 +464,10 @@
 "General Options" = "Opciones generales";
 
 /* Colonisation 'Type (Listed as/under)' [base_types.json] */
-<<<<<<< HEAD
-"Government" = "Government";
-
-/* Colonisation 'Type' [base_types.json] */
-"Government Installation" = "Government Installation";
-=======
 "Government" = "Gobierno";
 
 /* Colonisation 'Type' [base_types.json] */
 "Government Installation" = "Instalación del gobierno";
->>>>>>> 4355add6
 
 /* [clb.py] */
 "Ground" = "Tierra";
@@ -600,18 +485,6 @@
 "High" = "Alta";
 
 /* Colonisation 'Type (Listed as/under)' [base_types.json] */
-<<<<<<< HEAD
-"High Tech" = "High Tech";
-
-/* Colonisation 'Economy Influence' [base_types.json] */
-"Hightech" = "Hightech";
-
-/* Colonisation 'Type' [base_types.json] */
-"Hightech Hub" = "Hightech Hub";
-
-/* Colonisation 'Type' [base_types.json] */
-"Hightech Planetary Outpost" = "Hightech Planetary Outpost";
-=======
 "High Tech" = "Alta Tecnología";
 
 /* Colonisation 'Economy Influence' [base_types.json] */
@@ -622,7 +495,6 @@
 
 /* Colonisation 'Type' [base_types.json] */
 "Hightech Planetary Outpost" = "Outpost planetario de Alta Tecnología";
->>>>>>> 4355add6
 
 /* Colonisation 'Category' [base_types.json] */
 "Hub" = "Hub";
@@ -697,18 +569,6 @@
 "Industrial" = "Industrial";
 
 /* Colonisation 'Type' [base_types.json] */
-<<<<<<< HEAD
-"Industrial Hub" = "Industrial Hub";
-
-/* Colonisation 'Building Type' [base_types.json] */
-"Industrial Installation" = "Industrial Installation";
-
-/* Colonisation 'Type' [base_types.json] */
-"Industrial Outpost" = "Industrial Outpost";
-
-/* Colonisation 'Type' [base_types.json] */
-"Industrial Planetary Outpost" = "Industrial Planetary Outpost";
-=======
 "Industrial Hub" = "Hub industrial";
 
 /* Colonisation 'Building Type' [base_types.json] */
@@ -719,7 +579,6 @@
 
 /* Colonisation 'Type' [base_types.json] */
 "Industrial Planetary Outpost" = "Outpost planetario industrial";
->>>>>>> 4355add6
 
 /* Colonisation 'Type (Listed as/under)' [base_types.json] */
 "Industrial Tier 1" = "Industrial Tier 1";
@@ -728,21 +587,13 @@
 "Industrial Tier 1 Med" = "Industrial Tier 1 Med";
 
 /* Colonisation 'Type' [base_types.json] */
-<<<<<<< HEAD
-"Industrial Tier 1 Sml" = "Industrial Tier 1 Sml";
-=======
 "Industrial Tier 1 Sml" = "Industrial Tier 1 Peq";
->>>>>>> 4355add6
 
 /* Colonisation 'Type (Listed as/under)' [base_types.json] */
 "Industrial Tier 2" = "Industrial Tier 2";
 
 /* Colonisation 'Type' [base_types.json] */
-<<<<<<< HEAD
-"Industrial Tier 2 Lrg" = "Industrial Tier 2 Lrg";
-=======
 "Industrial Tier 2 Lrg" = "Industrial Tier 2 Grnd";
->>>>>>> 4355add6
 
 /* [clb.py] */
 "Inf" = "Inf";
@@ -778,11 +629,7 @@
 "Insert rows below" = "Insertar filas debajo";
 
 /* Colonisation 'Category' [base_types.json] */
-<<<<<<< HEAD
-"Installation" = "Installation";
-=======
 "Installation" = "Instalación";
->>>>>>> 4355add6
 
 /* Preferences label. [ui.py] */
 "Instructions for Use" = "Instrucciones de Uso";
@@ -827,11 +674,7 @@
 "Language for Discord Posts" = "Idioma para las publicaciones de Discord";
 
 /* Colonisation 'Building Type' [base_types.json] */
-<<<<<<< HEAD
-"Large" = "Large";
-=======
 "Large" = "Grande";
->>>>>>> 4355add6
 
 /* Main window label. [ui.py] */
 "Last BGS Tick:" = "Último Tick de BGS:";
@@ -867,17 +710,10 @@
 "Massacre missions" = "Misiones de masacre";
 
 /* Colonisation 'Type (Listed as/under)' [base_types.json] */
-<<<<<<< HEAD
-"Medical" = "Medical";
-
-/* Colonisation 'Type' [base_types.json] */
-"Medical Installation" = "Medical Installation";
-=======
 "Medical" = "Médica";
 
 /* Colonisation 'Type' [base_types.json] */
 "Medical Installation" = "Instalación médica";
->>>>>>> 4355add6
 
 /* Activity window tooltip. [activity.py] */
 "Medium" = "Media";
@@ -886,42 +722,6 @@
 "Message received from this CMDR in local chat" = "Mensaje recibido de este CMDR en el chat local";
 
 /* Colonisation 'Type (Listed as/under)' [base_types.json] */
-<<<<<<< HEAD
-"Military" = "Military";
-
-/* Colonisation 'Type' [base_types.json] */
-"Military Hub" = "Military Hub";
-
-/* Colonisation 'Type' [base_types.json] */
-"Military Installation" = "Military Installation";
-
-/* Colonisation 'Type' [base_types.json] */
-"Military Outpost" = "Military Outpost";
-
-/* Colonisation 'Prerequisites' [base_types.json] */
-"Military Settlement" = "Military Settlement";
-
-/* Colonisation 'Type (Listed as/under)' [base_types.json] */
-"Military Tier 1" = "Military Tier 1";
-
-/* Colonisation 'Type' [base_types.json] */
-"Military Tier 1 Med" = "Military Tier 1 Med";
-
-/* Colonisation 'Type' [base_types.json] */
-"Military Tier 1 Sml" = "Military Tier 1 Sml";
-
-/* Colonisation 'Type (Listed as/under)' [base_types.json] */
-"Military Tier 2" = "Military Tier 2";
-
-/* Colonisation 'Type' [base_types.json] */
-"Military Tier 2 Lrg" = "Military Tier 2 Lrg";
-
-/* Colonisation 'Type' [base_types.json] */
-"Mining Outpost" = "Mining Outpost";
-
-/* Colonisation 'Prerequisites' [base_types.json] */
-"Mining Outpost Installation" = "Mining Outpost Installation";
-=======
 "Military" = "Militar";
 
 /* Colonisation 'Type' [base_types.json] */
@@ -956,7 +756,6 @@
 
 /* Colonisation 'Prerequisites' [base_types.json] */
 "Mining Outpost Installation" = "Instalación de minería de avanzada";
->>>>>>> 4355add6
 
 /* Activity window tooltip. [activity.py] */
 "Mission fails" = "Misiones fallidas";
@@ -992,11 +791,7 @@
 "None" = "Nadie";
 
 /* Title of the notes popup window. [colonisation.py] */
-<<<<<<< HEAD
-"Notes for " = "Notes for ";
-=======
 "Notes for " = "Notas para ";
->>>>>>> 4355add6
 
 /* Discord heading. [fleetcarrier.py] */
 "Notorious Access" = "Acceso con notoriedad";
@@ -1008,31 +803,19 @@
 "Ocellus" = "Ocellus";
 
 /* Colonisation 'Type' [base_types.json] */
-<<<<<<< HEAD
-"Ocellus Starport" = "Ocellus Starport";
-=======
 "Ocellus Starport" = "Puerto Espacial Ocellus";
->>>>>>> 4355add6
 
 /* Label on legend window. [legend.py] */
 "On-ground Conflict Zone" = "Zona de conflicto en tierra";
 
 /* Indicates the field is optional. [colonisation.py] */
-<<<<<<< HEAD
-"optional" = "optional";
-=======
 "optional" = "opcional";
->>>>>>> 4355add6
 
 /* Colonisation 'Type (Listed as/under)' [base_types.json] */
 "Orbis" = "Orbis";
 
 /* Colonisation 'Type' [base_types.json] */
-<<<<<<< HEAD
-"Orbis Starport" = "Orbis Starport";
-=======
 "Orbis Starport" = "Puerto Espacial Orbis";
->>>>>>> 4355add6
 
 /* Number of orbital/space builds. [colonisation.py] */
 "Orbital" = "Orbital";
@@ -1041,11 +824,7 @@
 "Outpost" = "Outpost";
 
 /* Colonisation 'Type' [base_types.json] */
-<<<<<<< HEAD
-"Outpost Hub" = "Outpost Hub";
-=======
 "Outpost Hub" = "Hub de Outpost";
->>>>>>> 4355add6
 
 /* Pad size. [colonisation.py] */
 "Pad" = "Pad";
@@ -1072,15 +851,6 @@
 "Pin {system_name} to Overlay" = "Anclar {system_name} a la superposición";
 
 /* Colonisation 'Type' [base_types.json] */
-<<<<<<< HEAD
-"Pirate Base" = "Pirate Base";
-
-/* Colonisation 'Building Type' [base_types.json] */
-"Pirate Installation" = "Pirate Installation";
-
-/* Colonisation 'Type' [base_types.json] */
-"Pirate Outpost" = "Pirate Outpost";
-=======
 "Pirate Base" = "Base pirata";
 
 /* Colonisation 'Building Type' [base_types.json] */
@@ -1088,17 +858,12 @@
 
 /* Colonisation 'Type' [base_types.json] */
 "Pirate Outpost" = "Outpost pirata";
->>>>>>> 4355add6
 
 /* the name you want to give your plan. [colonisation.py] */
 "Plan Name" = "Nombre del plan";
 
 /* Colonisation 'Category' [base_types.json] */
-<<<<<<< HEAD
-"Planetary Port" = "Planetary Port";
-=======
 "Planetary Port" = "Puerto planetario";
->>>>>>> 4355add6
 
 /* Row heading of planned build totals i.e. ones that aren't completed. [colonisation.py] */
 "Planned" = "Planificado";
@@ -1116,11 +881,7 @@
 "Pop Max" = "Pob Max";
 
 /* Colonisation 'Type (Listed as/under)' [base_types.json] */
-<<<<<<< HEAD
-"Port" = "Port";
-=======
 "Port" = "Puerto";
->>>>>>> 4355add6
 
 /* Button on CMDR window. [cmdrs.py] */
 "Post CMDR List to Discord" = "Publicar lista de CMDRs en Discord";
@@ -1177,21 +938,6 @@
 "Received team invite from" = "Invitación de equipo recibida de";
 
 /* Colonisation 'Type (Listed as/under)' [base_types.json] */
-<<<<<<< HEAD
-"Refinery" = "Refinery";
-
-/* Colonisation 'Type' [base_types.json] */
-"Refinery Hub" = "Refinery Hub";
-
-/* Colonisation 'Building Type' [base_types.json] */
-"Relay Installation" = "Relay Installation";
-
-/* Colonisation 'Type' [base_types.json] */
-"Relay Station" = "Relay Station";
-
-/* Colonisation 'Prerequisites' [base_types.json] */
-"Relay Station Installation" = "Relay Station Installation";
-=======
 "Refinery" = "Refinería";
 
 /* Colonisation 'Type' [base_types.json] */
@@ -1205,7 +951,6 @@
 
 /* Colonisation 'Prerequisites' [base_types.json] */
 "Relay Station Installation" = "Estación de instalación de relés";
->>>>>>> 4355add6
 
 /* Rename button. [colonisation.py] */
 "Rename" = "Renombrar";
@@ -1214,11 +959,7 @@
 "Rename System" = "Renombrar sistema";
 
 /* tooltip for the rename system button. [colonisation.py] */
-<<<<<<< HEAD
-"Rename system plan" = "Rename system plan";
-=======
 "Rename system plan" = "Renombrar plan de sistema";
->>>>>>> 4355add6
 
 /* Preferences checkbox label. [ui.py] */
 "Report Newly Visited System Activity By Default" = "Reportar por defecto actividad de sistemas recientemente visitados";
@@ -1230,24 +971,6 @@
 "Requirements" = "Requisitos";
 
 /* Colonisation 'Type (Listed as/under)' [base_types.json] */
-<<<<<<< HEAD
-"Research Bio Tier 1" = "Research Bio Tier 1";
-
-/* Colonisation 'Type' [base_types.json] */
-"Research Bio Tier 1 Med" = "Research Bio Tier 1 Med";
-
-/* Colonisation 'Type' [base_types.json] */
-"Research Bio Tier 1 Sml" = "Research Bio Tier 1 Sml";
-
-/* Colonisation 'Type (Listed as/under)' [base_types.json] */
-"Research Bio Tier 2" = "Research Bio Tier 2";
-
-/* Colonisation 'Type' [base_types.json] */
-"Research Bio Tier 2 Lrg" = "Research Bio Tier 2 Lrg";
-
-/* Colonisation 'Type' [base_types.json] */
-"Research Station" = "Research Station";
-=======
 "Research Bio Tier 1" = "Investigación biológica Tier 1";
 
 /* Colonisation 'Type' [base_types.json] */
@@ -1264,21 +987,11 @@
 
 /* Colonisation 'Type' [base_types.json] */
 "Research Station" = "Investigación de investigación";
->>>>>>> 4355add6
 
 /* Discord heading, abbreviation for search and rescue. [default.py] */
 "SandR" = "BusqResc";
 
 /* Colonisation 'Type' [base_types.json] */
-<<<<<<< HEAD
-"Satellite" = "Satellite";
-
-/* Colonisation 'Building Type' [base_types.json] */
-"Satellite Installation" = "Satellite Installation";
-
-/* Save the notes. [colonisation.py] */
-"Save" = "Save";
-=======
 "Satellite" = "Satélite";
 
 /* Colonisation 'Building Type' [base_types.json] */
@@ -1286,7 +999,6 @@
 
 /* Save the notes. [colonisation.py] */
 "Save" = "Guardar";
->>>>>>> 4355add6
 
 /* CMDR information. [targetmanager.py] */
 "Scanned" = "Escaneado";
@@ -1301,18 +1013,6 @@
 "Scens" = "Escenarios";
 
 /* Colonisation 'Building Type' [base_types.json] */
-<<<<<<< HEAD
-"Scientific" = "Scientific";
-
-/* Colonisation 'Type' [base_types.json] */
-"Scientific Hub" = "Scientific Hub";
-
-/* Colonisation 'Building Type' [base_types.json] */
-"Scientific Installation" = "Scientific Installation";
-
-/* Colonisation 'Type' [base_types.json] */
-"Scientific Outpost" = "Scientific Outpost";
-=======
 "Scientific" = "Científico";
 
 /* Colonisation 'Type' [base_types.json] */
@@ -1323,7 +1023,6 @@
 
 /* Colonisation 'Type' [base_types.json] */
 "Scientific Outpost" = "Outpost científico";
->>>>>>> 4355add6
 
 /* Label on legend window. [legend.py] */
 "Search & Rescue Bio Pods" = "Bio-cápsulas de Búsqueda y Rescate";
@@ -1353,17 +1052,10 @@
 "Security" = "Seguridad";
 
 /* Colonisation 'Building Type' [base_types.json] */
-<<<<<<< HEAD
-"Security Installation" = "Security Installation";
-
-/* Colonisation 'Type' [base_types.json] */
-"Security Station" = "Security Station";
-=======
 "Security Installation" = "Instalación de seguridad";
 
 /* Colonisation 'Type' [base_types.json] */
 "Security Station" = "Estación de seguridad";
->>>>>>> 4355add6
 
 /* [widgets.py] */
 "Select all" = "Seleccionar todo";
@@ -1384,11 +1076,7 @@
 "Server URL" = "URL del servidor";
 
 /* Colonisation 'Category' [base_types.json] */
-<<<<<<< HEAD
-"Settlement" = "Settlement";
-=======
 "Settlement" = "Asentamiento";
->>>>>>> 4355add6
 
 /* Discord heading. [default.py] */
 "settlements" = "asentamientos";
@@ -1420,35 +1108,23 @@
 /* Activity window tooltip. [activity.py] */
 "Show legend window" = "Mostrar ventana de leyenda";
 
-<<<<<<< HEAD
+/* tooltip for the next build icon. [progress.py] */
+"Show next build" = "Mostrar siguiente construcción";
+
 /* Main window tooltip. [ui.py] */
 "Show objectives / missions window" = "Mostrar objetivos / ventana de misiones";
 
-/* tooltip for the show notes window. [colonisation.py] */
-"Show system notes window" = "Show system notes window";
-=======
-/* tooltip for the next build icon. [progress.py] */
-"Show next build" = "Mostrar siguiente construcción";
-
-/* Main window tooltip. [ui.py] */
-"Show objectives / missions window" = "Mostrar objetivos / ventana de misiones";
-
 /* tooltip for the previous build icon. [progress.py] */
 "Show previous build" = "Mostrar construcción anterior";
 
 /* tooltip for the show notes window. [colonisation.py] */
 "Show system notes window" = "Mostrar ventana de notas del sistema";
->>>>>>> 4355add6
 
 /* Preferences checkbox label. [ui.py] */
 "Show Systems with Zero Activity" = "Mostrar sistemas sin ninguna actividad";
 
 /* Colonisation 'Building Type' [base_types.json] */
-<<<<<<< HEAD
-"Small" = "Small";
-=======
 "Small" = "Pequeño";
->>>>>>> 4355add6
 
 /* Standard of living impact. [colonisation.py] */
 "SoL" = "";
@@ -1460,27 +1136,16 @@
 "Space" = "Espacio";
 
 /* Colonisation 'Type' [base_types.json] */
-<<<<<<< HEAD
-"Space Bar" = "Space Bar";
-=======
 "Space Bar" = "Bar espacial";
->>>>>>> 4355add6
 
 /* Activity window tooltip. [activity.py] */
 "Space conflict zones" = "Zonas de conflicto espaciales";
 
 /* Colonisation 'Type' [base_types.json] */
-<<<<<<< HEAD
-"Space Farm" = "Space Farm";
-
-/* Colonisation 'Prerequisites' [base_types.json] */
-"Space Farm Installation" = "Space Farm Installation";
-=======
 "Space Farm" = "Granja espacial";
 
 /* Colonisation 'Prerequisites' [base_types.json] */
 "Space Farm Installation" = "Instalación de granja espacial";
->>>>>>> 4355add6
 
 /* Discord heading, abbreviation for space conflict zones. [default.py] */
 "SpaceCZs" = "CZs Espaciales";
@@ -1501,11 +1166,7 @@
 "Squadron: " = "Flota: ";
 
 /* Colonisation 'Category' [base_types.json] */
-<<<<<<< HEAD
-"Starport" = "Starport";
-=======
 "Starport" = "Puerto Espacial";
->>>>>>> 4355add6
 
 /* Activity window column title. [activity.py] */
 "State" = "Estado";
@@ -1523,11 +1184,7 @@
 "System Information" = "Información del Sistema";
 
 /* Label for the system's name field in the UI. [colonisation.py] */
-<<<<<<< HEAD
-"System Name" = "System Name";
-=======
 "System Name" = "Nombre del sistema";
->>>>>>> 4355add6
 
 /* Elite dangerous system name. [colonisation.py] */
 "System Name (optional)" = "Nombre del sistema (opcional)";
@@ -1605,33 +1262,6 @@
 "Total" = "Total";
 
 /* Colonisation 'Economy Influence' [base_types.json] */
-<<<<<<< HEAD
-"Tourism" = "Tourism";
-
-/* Colonisation 'Prerequisites' [base_types.json] */
-"Tourism Settlement" = "Tourism Settlement";
-
-/* Colonisation 'Type (Listed as/under)' [base_types.json] */
-"Tourism Tier 1" = "Tourism Tier 1";
-
-/* Colonisation 'Type' [base_types.json] */
-"Tourism Tier 1 Med" = "Tourism Tier 1 Med";
-
-/* Colonisation 'Type' [base_types.json] */
-"Tourism Tier 1 Sml" = "Tourism Tier 1 Sml";
-
-/* Colonisation 'Type (Listed as/under)' [base_types.json] */
-"Tourism Tier 2" = "Tourism Tier 2";
-
-/* Colonisation 'Type' [base_types.json] */
-"Tourism Tier 2 Lrg" = "Tourism Tier 2 Lrg";
-
-/* Colonisation 'Type (Listed as/under)' [base_types.json] */
-"Tourist" = "Tourist";
-
-/* Colonisation 'Type' [base_types.json] */
-"Tourist Installation" = "Tourist Installation";
-=======
 "Tourism" = "Turismo";
 
 /* Colonisation 'Prerequisites' [base_types.json] */
@@ -1657,7 +1287,6 @@
 
 /* Colonisation 'Type' [base_types.json] */
 "Tourist Installation" = "Instalación turística";
->>>>>>> 4355add6
 
 /* Track this build?. [colonisation.py] */
 "Track" = "Seguir";
