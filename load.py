import sys
from os import path
from xmlrpc.client import boolean

import plug
import requests

<<<<<<< HEAD
from bgstally.fleetcarrier import FleetCarrier
=======
from bgstally.activity import Activity
from bgstally.activitymanager import ActivityManager
from bgstally.debug import Debug
from bgstally.discord import Discord
from bgstally.missionlog import MissionLog
from bgstally.state import State
>>>>>>> e458877e
#from bgstally.overlay import Overlay
from bgstally.tick import Tick
from bgstally.ui import UI

this = sys.modules[__name__]  # For holding module globals

this.plugin_name = path.basename(path.dirname(__file__))
this.VersionNo = "1.10.0"
this.GitVersion = "0.0.0"
<<<<<<< HEAD
this.FactionNames = []
this.TodayData = {}
this.YesterdayData = {}
this.DataIndex = 0
this.MissionLog = []
this.LastSettlementApproached = {}
this.LastShipTargeted = {}

# Our Class instances
this.fleetcarrier = None
#this.overlay = None
this.tick = None

# Plugin Preferences on settings tab. These are all initialised to Variables in plugin_start3
this.Status = None
this.ShowZeroActivitySystems = None
this.AbbreviateFactionNames = None
this.IncludeSecondaryInf = None
this.DiscordWebhook = None
this.DiscordFCJumpWebhook = None
this.DiscordUsername = None

# Conflict states, for determining whether we display the CZ UI and count conflict missions for factions in these states
this.ConflictStates = [
    'War', 'CivilWar'
]
this.ElectionStates = [
    'Election'
]

# Missions that we count as +1 INF in Elections even if the Journal reports no +INF
this.MissionListElection = [
    'Mission_AltruismCredits_name',
    'Mission_Collect_name', 'Mission_Collect_Industrial_name',
    'Mission_Courier_name', 'Mission_Courier_Boom_name', 'Mission_Courier_Democracy_name', 'Mission_Courier_Elections_name', 'Mission_Courier_Expansion_name',
    'Mission_Delivery_name', 'Mission_Delivery_Agriculture_name', 'Mission_Delivery_Boom_name', 'Mission_Delivery_Confederacy_name', 'Mission_Delivery_Democracy_name',
    'Mission_Mining_name', 'Mission_Mining_Boom_name', 'Mission_Mining_Expansion_name',
    'Mission_OnFoot_Collect_MB_name',
    'Mission_OnFoot_Salvage_MB_name', 'Mission_OnFoot_Salvage_BS_MB_name',
    'Mission_PassengerBulk_name', 'Mission_PassengerBulk_AIDWORKER_ARRIVING_name', 'Mission_PassengerBulk_BUSINESS_ARRIVING_name', 'Mission_PassengerBulk_POLITICIAN_ARRIVING_name', 'Mission_PassengerBulk_SECURITY_ARRIVING_name',
    'Mission_PassengerVIP_name', 'Mission_PassengerVIP_CEO_BOOM_name', 'Mission_PassengerVIP_CEO_EXPANSION_name', 'Mission_PassengerVIP_Explorer_EXPANSION_name', 'Mission_PassengerVIP_Tourist_ELECTION_name', 'Mission_PassengerVIP_Tourist_BOOM_name',
    'Mission_Rescue_Elections_name',
    'Mission_Salvage_name', 'Mission_Salvage_Planet_name', 'MISSION_Salvage_Refinery_name',
    'MISSION_Scan_name',
    'Mission_Sightseeing_name', 'Mission_Sightseeing_Celebrity_ELECTION_name', 'Mission_Sightseeing_Tourist_BOOM_name',
    'Chain_HelpFinishTheOrder_name'
]

# Missions that we count as +1 INF in conflicts even if the Journal reports no +INF
this.MissionListConflict = [
    'Mission_Assassinate_Legal_CivilWar_name', 'Mission_Assassinate_Legal_War_name',
    'Mission_Massacre_Conflict_CivilWar_name', 'Mission_Massacre_Conflict_War_name',
    'Mission_OnFoot_Assassination_Covert_MB_name',
    'Mission_OnFoot_Onslaught_Offline_MB_name'
]


# This could also be returned from plugin_start3()
plugin_name = os.path.basename(os.path.dirname(__file__))

# A Logger is used per 'found' plugin to make it easy to include the plugin's
# folder name in the logging output format.
# NB: plugin_name here *must* be the plugin's folder name as per the preceding
#     code, else the logger won't be properly set up.
logger = logging.getLogger(f'{appname}.{plugin_name}')

# If the Logger has handlers then it was already set up by the core code, else
# it needs setting up here.
if not logger.hasHandlers():
    level = logging.INFO  # So logger.info(...) is equivalent to print()

    logger.setLevel(level)
    logger_channel = logging.StreamHandler()
    logger_formatter = logging.Formatter(f'%(asctime)s - %(name)s - %(levelname)s - %(module)s:%(lineno)d:%(funcName)s: %(message)s')
    logger_formatter.default_time_format = '%Y-%m-%d %H:%M:%S'
    logger_formatter.default_msec_format = '%s.%03d'
    logger_channel.setFormatter(logger_formatter)
    logger.addHandler(logger_channel)


class CZs(Enum):
    SPACE_HIGH = 0
    SPACE_MED = 1
    SPACE_LOW = 2
    GROUND_HIGH = 3
    GROUND_MED = 4
    GROUND_LOW = 5

class Ticks(Enum):
    TICK_CURRENT = 0
    TICK_PREVIOUS = 1

# Subclassing from str as well as Enum means json.load and json.dump work seamlessly
class CheckStates(str, Enum):
    STATE_OFF = 'No'
    STATE_ON = 'Yes'
    STATE_PARTIAL = 'Partial'
    STATE_PENDING = 'Pending'


def plugin_prefs(parent, cmdr, is_beta):
    """
    Return a TK Frame for adding to the EDMC settings dialog.
    """
    frame = nb.Frame(parent)
    # Make the second column fill available space
    frame.columnconfigure(1, weight=1)

    HyperlinkLabel(frame, text="BGS Tally (modified by Aussi) v" + this.VersionNo, background=nb.Label().cget("background"), url="https://github.com/aussig/BGS-Tally/wiki", underline=True).grid(columnspan=2, padx=10, sticky=tk.W)
    ttk.Separator(frame, orient=tk.HORIZONTAL).grid(columnspan=2, padx=10, pady=2, sticky=tk.EW)
    nb.Checkbutton(frame, text="BGS Tally Active", variable=this.Status, onvalue="Active", offvalue="Paused").grid(column=1, padx=10, sticky=tk.W)
    nb.Checkbutton(frame, text="Show Systems with Zero Activity", variable=this.ShowZeroActivitySystems, onvalue=CheckStates.STATE_ON, offvalue=CheckStates.STATE_OFF).grid(column=1, padx=10, sticky=tk.W)
    nb.Label(frame, text="Discord Settings").grid(column=0, padx=10, sticky=tk.W)
    ttk.Separator(frame, orient=tk.HORIZONTAL).grid(columnspan=2, padx=10, pady=2, sticky=tk.EW)
    nb.Checkbutton(frame, text="Abbreviate Faction Names", variable=this.AbbreviateFactionNames, onvalue=CheckStates.STATE_ON, offvalue=CheckStates.STATE_OFF).grid(column=1, padx=10, sticky=tk.W)
    nb.Checkbutton(frame, text="Include Secondary INF", variable=this.IncludeSecondaryInf, onvalue=CheckStates.STATE_ON, offvalue=CheckStates.STATE_OFF).grid(column=1, padx=10, sticky=tk.W)
    nb.Label(frame, text="Discord BGS Webhook URL").grid(column=0, padx=10, sticky=tk.W, row=9)
    EntryPlus(frame, textvariable=this.DiscordWebhook).grid(column=1, padx=10, pady=2, sticky=tk.EW, row=9)
    nb.Label(frame, text="Discord FC Jump Webhook URL").grid(column=0, padx=10, sticky=tk.W, row=10)
    EntryPlus(frame, textvariable=this.DiscordFCJumpWebhook).grid(column=1, padx=10, pady=2, sticky=tk.EW, row=10)
    nb.Label(frame, text="Discord Post as User").grid(column=0, padx=10, sticky=tk.W, row=11)
    EntryPlus(frame, textvariable=this.DiscordUsername).grid(column=1, padx=10, pady=2, sticky=tk.W, row=11)
    ttk.Separator(frame, orient=tk.HORIZONTAL).grid(columnspan=2, padx=10, pady=2, sticky=tk.EW)
    tk.Button(frame, text="FORCE Tick", command=confirm_force_tick, bg="red", fg="white").grid(column=1, padx=10, sticky=tk.W, row=13)

    return frame
=======
>>>>>>> e458877e


def plugin_start3(plugin_dir):
    """
    Load this plugin into EDMC
    """
<<<<<<< HEAD
    this.Dir = plugin_dir
    file = os.path.join(this.Dir, "Today Data.txt")
    if path.exists(file):
        with open(file) as json_file:
            this.TodayData = json.load(json_file)
            z = len(this.TodayData)
            for i in range(1, z + 1):
                x = str(i)
                this.TodayData[i] = this.TodayData[x]
                del this.TodayData[x]
    file = os.path.join(this.Dir, "Yesterday Data.txt")
    if path.exists(file):
        with open(file) as json_file:
            this.YesterdayData = json.load(json_file)
            z = len(this.YesterdayData)
            for i in range(1, z + 1):
                x = str(i)
                this.YesterdayData[i] = this.YesterdayData[x]
                del this.YesterdayData[x]
    file = os.path.join(this.Dir, "MissionLog.txt")
    if path.exists(file):
        with open(file) as json_file:
            this.MissionLog = json.load(json_file)

    this.Status = tk.StringVar(value=config.get_str("XStatus", default="Active"))
    this.ShowZeroActivitySystems = tk.StringVar(value=config.get_str("XShowZeroActivity", default=CheckStates.STATE_ON))
    this.AbbreviateFactionNames = tk.StringVar(value=config.get_str("XAbbreviate", default=CheckStates.STATE_OFF))
    this.IncludeSecondaryInf = tk.StringVar(value=config.get_str("XSecondaryInf", default=CheckStates.STATE_ON))
    this.DiscordWebhook = tk.StringVar(value=config.get_str("XDiscordWebhook"))
    this.DiscordFCJumpWebhook = tk.StringVar(value=config.get_str("XDiscordFCJumpWebhook"))
    this.DiscordUsername = tk.StringVar(value=config.get_str("XDiscordUsername"))
    this.DiscordCurrentMessageID = tk.StringVar(value=config.get_str("XDiscordCurrentMessageID"))
    this.DiscordPreviousMessageID = tk.StringVar(value=config.get_str("XDiscordPreviousMessageID"))
    this.DataIndex = tk.IntVar(value=config.get_int("xIndex"))
    this.StationFaction = tk.StringVar(value=config.get_str("XStation"))
    this.StationType = tk.StringVar(value=config.get_str("XStationType"))

    # Classes
    this.fleetcarrier = FleetCarrier(logger)
    #this.overlay = Overlay(logger)
    this.tick = Tick(logger, config)
    post_to_fcjump_discord()
=======
    # Classes
    this.debug: Debug = Debug(this.plugin_name)
    this.state: State = State()
    this.mission_log: MissionLog = MissionLog(plugin_dir)
    this.discord: Discord = Discord(this.state)
    #this.overlay = Overlay()
    this.tick: Tick = Tick(True)
    this.activity_manager: ActivityManager = ActivityManager(plugin_dir, this.mission_log, this.tick)
    this.ui: UI = UI(plugin_dir, this.state, this.activity_manager, this.tick, this.discord, this.VersionNo)
>>>>>>> e458877e

    version_success = check_version()
    tick_success = this.tick.fetch_tick()

    if tick_success == None:
        # Cannot continue if we couldn't fetch a tick
        raise Exception("BGS-Tally couldn't continue because the current tick could not be fetched")
    elif tick_success == True:
        this.ui.new_tick(False, False)

    #this.overlay.display_message("tickwarn", f"Tick: {this.tick.get_formatted()}")

    return this.plugin_name


def plugin_stop():
    """
    EDMC is closing
    """
    save_data()


def plugin_app(parent):
    """
    Return a TK Frame for adding to the EDMC main window
    """
    return this.ui.get_plugin_frame(parent, this.GitVersion)


def plugin_prefs(parent, cmdr, is_beta):
    """
    Return a TK Frame for adding to the EDMC settings dialog
    """
    return this.ui.get_prefs_frame(parent)


def journal_entry(cmdr, is_beta, system, station, entry, state):
    """
    Parse an incoming journal entry and store the data we need
    """
    if this.state.Status.get() != "Active": return

    activity: Activity = this.activity_manager.get_current_activity()
    dirty: boolean = False

    if entry['event'] in ['Location', 'FSDJump', 'CarrierJump']:
        # Check for a new tick
        if this.tick.fetch_tick():
            this.ui.new_tick(False, True)
            activity = this.activity_manager.get_current_activity() # New activity will be generated with a new tick

        activity.system_entered(entry, this.state)
        dirty = True

<<<<<<< HEAD

    if entry['event'] == 'Docked':  # enter system and faction named
        this.StationFaction.set(entry['StationFaction']['Name'])  # set controlling faction name
        this.StationType.set(entry['StationType'])  # set docked station type
=======
    if entry['event'] == 'Docked':
        this.state.station_faction = entry['StationFaction']['Name']
        this.state.station_type = entry['StationType']
        dirty = True
>>>>>>> e458877e

    if (entry['event'] == 'Location' or entry['event'] == 'StartUp') and entry['Docked'] == True:
        this.state.station_type = entry['StationType']
        dirty = True

    if entry['event'] == 'SellExplorationData' or entry['event'] == 'MultiSellExplorationData':
        activity.exploration_data_sold(entry, this.state)
        dirty = True

    if entry['event'] == 'SellOrganicData':
        activity.organic_data_sold(entry, this.state)
        dirty = True

    if entry['event'] == 'RedeemVoucher' and entry['Type'] == 'bounty':
        activity.bv_redeemed(entry, this.state)
        dirty = True

    if entry['event'] == 'RedeemVoucher' and entry['Type'] == 'CombatBond':
        activity.cb_redeemed(entry, this.state)
        dirty = True

    if entry['event'] == 'MarketBuy':
        activity.trade_purchased(entry, this.state)
        dirty = True

    if entry['event'] == 'MarketSell':
        activity.trade_sold(entry, this.state)
        dirty = True

    if entry['event'] == 'MissionAccepted':
        this.mission_log.add_mission(entry['Name'], entry['Faction'], entry['MissionID'], entry['Expiry'], system)
        dirty = True

    if entry['event'] == 'MissionAbandoned':
        this.mission_log.delete_mission_by_id(entry['MissionID'])
        dirty = True

    if entry['event'] == 'MissionFailed':
        activity.mission_failed(entry, this.mission_log)
        dirty = True

    if entry['event'] == 'MissionCompleted':
        activity.mission_completed(entry, this.mission_log)
        dirty = True

    if entry['event'] == 'ShipTargeted':
        activity.ship_targeted(entry, this.state)
        dirty = True

    if entry['event'] == 'CommitCrime':
        activity.crime_committed(entry, system, this.state)
        dirty = True

    if entry['event'] == 'ApproachSettlement' and state['Odyssey']:
        activity.settlement_approached(entry, this.state)
        dirty = True

    if entry['event'] == 'FactionKillBond' and state['Odyssey']:
        activity.cb_received(entry, this.state)
        dirty = True

    if dirty: save_data()


def check_version():
    """
    Check for a new plugin version
    """
    try:
<<<<<<< HEAD
        ret = tuple(map(int, version.split(".")))
    except:
        ret = (0,)
    return ret


def human_format(num):
    """
    Format a BGS value into shortened human-readable text
    """
    num = float('{:.3g}'.format(num))
    magnitude = 0
    while abs(num) >= 1000:
        magnitude += 1
        num /= 1000.0
    return '{}{}'.format('{:f}'.format(num).rstrip('0').rstrip('.'), ['', 'K', 'M', 'B', 'T'][magnitude])


def get_new_faction_data(faction_name, faction_state):
    """
    Get a new data structure for storing faction data
    """
    return {'Faction': faction_name, 'FactionState': faction_state, 'Enabled': CheckStates.STATE_ON,
            'MissionPoints': 0, 'MissionPointsSecondary': 0,
            'TradeProfit': 0, 'TradePurchase': 0, 'BlackMarketProfit': 0, 'Bounties': 0, 'CartData': 0, 'ExoData': 0,
            'CombatBonds': 0, 'MissionFailed': 0, 'Murdered': 0,
            'SpaceCZ': {}, 'GroundCZ': {}, 'GroundCZSettlements': {}, 'Scenarios': 0}


def update_faction_data(faction_data, faction_state = None):
    """
    Update faction data structure for elements not present in previous versions of plugin
    """
    # Update faction state as it can change at any time post-tick
    if faction_state: faction_data['FactionState'] = faction_state

    # From < v1.2.0 to 1.2.0
    if not 'SpaceCZ' in faction_data: faction_data['SpaceCZ'] = {}
    if not 'GroundCZ' in faction_data: faction_data['GroundCZ'] = {}
    # From < v1.3.0 to 1.3.0
    if not 'Enabled' in faction_data: faction_data['Enabled'] = CheckStates.STATE_ON
    # From < v1.6.0 to 1.6.0
    if not 'MissionPointsSecondary' in faction_data: faction_data['MissionPointsSecondary'] = 0
    # From < v1.7.0 to 1.7.0
    if not 'ExoData' in faction_data: faction_data['ExoData'] = 0
    if not 'GroundCZSettlements' in faction_data: faction_data['GroundCZSettlements'] = {}
    # From < v1.8.0 to 1.8.0
    if not 'BlackMarketProfit' in faction_data: faction_data['BlackMarketProfit'] = 0
    if not 'TradePurchase' in faction_data: faction_data['TradePurchase'] = 0
    # From < v1.9.0 to 1.9.0
    if not 'Scenarios' in faction_data: faction_data['Scenarios'] = 0


def is_faction_data_zero(faction_data):
    """
    Check whether all information is empty or zero for a faction
    """
    return faction_data['MissionPoints'] == 0 and faction_data['MissionPointsSecondary'] == 0 and \
            faction_data['TradeProfit'] == 0 and faction_data['TradePurchase'] == 0 and faction_data['BlackMarketProfit'] == 0 and \
            faction_data['Bounties'] == 0 and faction_data['CartData'] == 0 and faction_data['ExoData'] == 0 and \
            faction_data['CombatBonds'] == 0 and faction_data['MissionFailed'] == 0 and faction_data['Murdered'] == 0 and \
            faction_data['SpaceCZ'] == {} and faction_data['GroundCZ'] == {} and faction_data['GroundCZSettlements'] == {} and \
            faction_data['Scenarios'] == 0


def display_data(title, data, tick_mode):
    """
    Display the data window, using either latest or previous data
    """
    heading_font = ("Helvetica", 11, 'bold')
    Form = tk.Toplevel(this.frame)
    Form.title("BGS Tally v" + this.VersionNo + " - " + title)
    Form.geometry("1200x800")

    ContainerFrame = ttk.Frame(Form)
    ContainerFrame.pack(fill=tk.BOTH, expand=1)
    TabParent=ScrollableNotebook(ContainerFrame, wheelscroll=False, tabmenu=True)
    #TabParent = ttk.Notebook(ContainerFrame)
    TabParent.pack(fill=tk.BOTH, expand=1, side=tk.TOP, padx=5, pady=5)

    DiscordFrame = ttk.Frame(ContainerFrame)
    DiscordFrame.pack(fill=tk.BOTH, padx=5, pady=5)
    ttk.Label(DiscordFrame, text="Discord Report", font=heading_font).grid(row=0, column=0, sticky=tk.W)
    ttk.Label(DiscordFrame, text="Discord Options", font=heading_font).grid(row=0, column=1, sticky=tk.W)
    ttk.Label(DiscordFrame, text="Double-check on-ground CZ tallies, sizes are not always correct", foreground='#f00').grid(row=1, column=0, columnspan=2, sticky=tk.W)

    DiscordTextFrame = ttk.Frame(DiscordFrame)
    DiscordTextFrame.grid(row=2, column=0, pady=5, sticky=tk.NSEW)
    Discord = TextPlus(DiscordTextFrame, wrap=tk.WORD, height=14, font=("Helvetica", 9))
    DiscordScroll = tk.Scrollbar(DiscordTextFrame, orient=tk.VERTICAL, command=Discord.yview)
    Discord['yscrollcommand'] = DiscordScroll.set
    DiscordScroll.pack(fill=tk.Y, side=tk.RIGHT)
    Discord.pack(fill=tk.BOTH, side=tk.LEFT, expand=True)

    DiscordOptionsFrame = ttk.Frame(DiscordFrame)
    DiscordOptionsFrame.grid(row=2, column=1, padx=5, pady=5, sticky=tk.NW)
    ttk.Checkbutton(DiscordOptionsFrame, text="Abbreviate Faction Names", variable=this.AbbreviateFactionNames, onvalue=CheckStates.STATE_ON, offvalue=CheckStates.STATE_OFF, command=partial(option_change, Discord, data)).grid(sticky=tk.W)
    ttk.Checkbutton(DiscordOptionsFrame, text="Include Secondary INF", variable=this.IncludeSecondaryInf, onvalue=CheckStates.STATE_ON, offvalue=CheckStates.STATE_OFF, command=partial(option_change, Discord, data)).grid(sticky=tk.W)

    # Calculate whether each system has had any activity and store in data structure
    for i in data:
        z = len(data[i][0]['Factions'])
        data[i][0]['zero_system_activity'] = True
        for x in range(0, z):
            update_faction_data(data[i][0]['Factions'][x])
            if not is_faction_data_zero(data[i][0]['Factions'][x]):
                data[i][0]['zero_system_activity'] = False
                break

    # Create a list of integer indexes into the data object, sorted by System name, prioritising systems with activity first
    sorted_data_indexes = sorted(data, key=lambda x: ("1_" if data[x][0]['zero_system_activity'] else "0_") + data[x][0]['System'])

    for i in sorted_data_indexes:
        z = len(data[i][0]['Factions'])

        if this.ShowZeroActivitySystems.get() == CheckStates.STATE_OFF and data[i][0]['zero_system_activity']:
            continue

        tab = ttk.Frame(TabParent)
        # Make the second column (faction name) fill available space
        tab.columnconfigure(1, weight=1)

        FactionEnableCheckbuttons = []

        TabParent.add(tab, text=data[i][0]['System'])
        ttk.Label(tab, text="Include", font=heading_font).grid(row=0, column=0, padx=2, pady=2)
        EnableAllCheckbutton = ttk.Checkbutton(tab)
        EnableAllCheckbutton.grid(row=1, column=0, padx=2, pady=2)
        EnableAllCheckbutton.configure(command=partial(enable_all_factions_change, EnableAllCheckbutton, FactionEnableCheckbuttons, Discord, data, i))
        EnableAllCheckbutton.state(['!alternate'])
        ttk.Label(tab, text="Faction", font=heading_font).grid(row=0, column=1, padx=2, pady=2)
        ttk.Label(tab, text="State", font=heading_font).grid(row=0, column=2, padx=2, pady=2)
        ttk.Label(tab, text="INF", font=heading_font, anchor=tk.CENTER).grid(row=0, column=3, columnspan=2, padx=2)
        ttk.Label(tab, text="Pri", font=heading_font).grid(row=1, column=3, padx=2, pady=2)
        ttk.Label(tab, text="Sec", font=heading_font).grid(row=1, column=4, padx=2, pady=2)
        ttk.Label(tab, text="Trade", font=heading_font, anchor=tk.CENTER).grid(row=0, column=5, columnspan=3, padx=2)
        ttk.Label(tab, text="Purch", font=heading_font).grid(row=1, column=5, padx=2, pady=2)
        ttk.Label(tab, text="Prof", font=heading_font).grid(row=1, column=6, padx=2, pady=2)
        ttk.Label(tab, text="BM Prof", font=heading_font).grid(row=1, column=7, padx=2, pady=2)
        ttk.Label(tab, text="BVs", font=heading_font).grid(row=0, column=8, padx=2, pady=2)
        ttk.Label(tab, text="Expl", font=heading_font).grid(row=0, column=9, padx=2, pady=2)
        ttk.Label(tab, text="Exo", font=heading_font).grid(row=0, column=10, padx=2, pady=2)
        ttk.Label(tab, text="CBs", font=heading_font).grid(row=0, column=11, padx=2, pady=2)
        ttk.Label(tab, text="Fails", font=heading_font).grid(row=0, column=12, padx=2, pady=2)
        ttk.Label(tab, text="Murders", font=heading_font).grid(row=0, column=13, padx=2, pady=2)
        ttk.Label(tab, text="Scens", font=heading_font).grid(row=0, column=14, padx=2, pady=2)
        ttk.Label(tab, text="Space CZs", font=heading_font, anchor=tk.CENTER).grid(row=0, column=15, columnspan=3, padx=2)
        ttk.Label(tab, text="L", font=heading_font).grid(row=1, column=15, padx=2, pady=2)
        ttk.Label(tab, text="M", font=heading_font).grid(row=1, column=16, padx=2, pady=2)
        ttk.Label(tab, text="H", font=heading_font).grid(row=1, column=17, padx=2, pady=2)
        ttk.Label(tab, text="On-foot CZs", font=heading_font, anchor=tk.CENTER).grid(row=0, column=18, columnspan=3, padx=2)
        ttk.Label(tab, text="L", font=heading_font).grid(row=1, column=18, padx=2, pady=2)
        ttk.Label(tab, text="M", font=heading_font).grid(row=1, column=19, padx=2, pady=2)
        ttk.Label(tab, text="H", font=heading_font).grid(row=1, column=20, padx=2, pady=2)
        ttk.Separator(tab, orient=tk.HORIZONTAL).grid(columnspan=21, padx=2, pady=5, sticky=tk.EW)

        header_rows = 3

        for x in range(0, z):
            EnableCheckbutton = ttk.Checkbutton(tab)
            EnableCheckbutton.grid(row=x + header_rows, column=0, sticky=tk.N, padx=2, pady=2)
            EnableCheckbutton.configure(command=partial(enable_faction_change, EnableAllCheckbutton, FactionEnableCheckbuttons, Discord, data, i, x))
            EnableCheckbutton.state(['selected', '!alternate'] if data[i][0]['Factions'][x]['Enabled'] == CheckStates.STATE_ON else ['!selected', '!alternate'])
            FactionEnableCheckbuttons.append(EnableCheckbutton)

            FactionNameFrame = ttk.Frame(tab)
            FactionNameFrame.grid(row=x + header_rows, column=1, sticky=tk.NW)
            FactionName = ttk.Label(FactionNameFrame, text=data[i][0]['Factions'][x]['Faction'])
            FactionName.grid(row=0, column=0, columnspan=2, sticky=tk.W, padx=2, pady=2)
            FactionName.bind("<Button-1>", partial(faction_name_clicked, EnableCheckbutton, EnableAllCheckbutton, FactionEnableCheckbuttons, Discord, data, i, x))
            settlement_row_index = 1
            for settlement_name in data[i][0]['Factions'][x].get('GroundCZSettlements', {}):
                SettlementCheckbutton = ttk.Checkbutton(FactionNameFrame)
                SettlementCheckbutton.grid(row=settlement_row_index, column=0, padx=2, pady=2)
                SettlementCheckbutton.configure(command=partial(enable_settlement_change, SettlementCheckbutton, settlement_name, Discord, data, i, x))
                SettlementCheckbutton.state(['selected', '!alternate'] if data[i][0]['Factions'][x]['GroundCZSettlements'][settlement_name]['enabled'] == CheckStates.STATE_ON else ['!selected', '!alternate'])
                SettlementName = ttk.Label(FactionNameFrame, text=f"{settlement_name} ({data[i][0]['Factions'][x]['GroundCZSettlements'][settlement_name]['type'].upper()})")
                SettlementName.grid(row=settlement_row_index, column=1, sticky=tk.W, padx=2, pady=2)
                SettlementName.bind("<Button-1>", partial(settlement_name_clicked, SettlementCheckbutton, settlement_name, Discord, data, i, x))
                settlement_row_index += 1

            ttk.Label(tab, text=data[i][0]['Factions'][x]['FactionState']).grid(row=x + header_rows, column=2, sticky=tk.N)
            MissionPointsVar = tk.IntVar(value=data[i][0]['Factions'][x]['MissionPoints'])
            ttk.Spinbox(tab, from_=-999, to=999, width=3, textvariable=MissionPointsVar).grid(row=x + header_rows, column=3, sticky=tk.N, padx=2, pady=2)
            MissionPointsVar.trace('w', partial(mission_points_change, MissionPointsVar, True, Discord, data, i, x))
            if (data[i][0]['Factions'][x]['FactionState'] not in this.ConflictStates and data[i][0]['Factions'][x]['FactionState'] != 'Election'):
                MissionPointsSecVar = tk.IntVar(value=data[i][0]['Factions'][x]['MissionPointsSecondary'])
                ttk.Spinbox(tab, from_=-999, to=999, width=3, textvariable=MissionPointsSecVar).grid(row=x + header_rows, column=4, sticky=tk.N, padx=2, pady=2)
                MissionPointsSecVar.trace('w', partial(mission_points_change, MissionPointsSecVar, False, Discord, data, i, x))
            ttk.Label(tab, text=human_format(data[i][0]['Factions'][x]['TradePurchase'])).grid(row=x + header_rows, column=5, sticky=tk.N)
            ttk.Label(tab, text=human_format(data[i][0]['Factions'][x]['TradeProfit'])).grid(row=x + header_rows, column=6, sticky=tk.N)
            ttk.Label(tab, text=human_format(data[i][0]['Factions'][x]['BlackMarketProfit'])).grid(row=x + header_rows, column=7, sticky=tk.N)
            ttk.Label(tab, text=human_format(data[i][0]['Factions'][x]['Bounties'])).grid(row=x + header_rows, column=8, sticky=tk.N)
            ttk.Label(tab, text=human_format(data[i][0]['Factions'][x]['CartData'])).grid(row=x + header_rows, column=9, sticky=tk.N)
            ttk.Label(tab, text=human_format(data[i][0]['Factions'][x]['ExoData'])).grid(row=x + header_rows, column=10, sticky=tk.N)
            ttk.Label(tab, text=human_format(data[i][0]['Factions'][x]['CombatBonds'])).grid(row=x + header_rows, column=11, sticky=tk.N)
            ttk.Label(tab, text=data[i][0]['Factions'][x]['MissionFailed']).grid(row=x + header_rows, column=12, sticky=tk.N)
            ttk.Label(tab, text=data[i][0]['Factions'][x]['Murdered']).grid(row=x + header_rows, column=13, sticky=tk.N)
            ScenariosVar = tk.IntVar(value=data[i][0]['Factions'][x]['Scenarios'])
            ttk.Spinbox(tab, from_=0, to=999, width=3, textvariable=ScenariosVar).grid(row=x + header_rows, column=14, sticky=tk.N, padx=2, pady=2)
            ScenariosVar.trace('w', partial(scenarios_change, ScenariosVar, Discord, data, i, x))

            if (data[i][0]['Factions'][x]['FactionState'] in this.ConflictStates):
                CZSpaceLVar = tk.StringVar(value=data[i][0]['Factions'][x]['SpaceCZ'].get('l', '0'))
                ttk.Spinbox(tab, from_=0, to=999, width=3, textvariable=CZSpaceLVar).grid(row=x + header_rows, column=15, sticky=tk.N, padx=2, pady=2)
                CZSpaceMVar = tk.StringVar(value=data[i][0]['Factions'][x]['SpaceCZ'].get('m', '0'))
                ttk.Spinbox(tab, from_=0, to=999, width=3, textvariable=CZSpaceMVar).grid(row=x + header_rows, column=16, sticky=tk.N, padx=2, pady=2)
                CZSpaceHVar = tk.StringVar(value=data[i][0]['Factions'][x]['SpaceCZ'].get('h', '0'))
                ttk.Spinbox(tab, from_=0, to=999, width=3, textvariable=CZSpaceHVar).grid(row=x + header_rows, column=17, sticky=tk.N, padx=2, pady=2)
                CZGroundLVar = tk.StringVar(value=data[i][0]['Factions'][x]['GroundCZ'].get('l', '0'))
                ttk.Spinbox(tab, from_=0, to=999, width=3, textvariable=CZGroundLVar).grid(row=x + header_rows, column=18, sticky=tk.N, padx=2, pady=2)
                CZGroundMVar = tk.StringVar(value=data[i][0]['Factions'][x]['GroundCZ'].get('m', '0'))
                ttk.Spinbox(tab, from_=0, to=999, width=3, textvariable=CZGroundMVar).grid(row=x + header_rows, column=19, sticky=tk.N, padx=2, pady=2)
                CZGroundHVar = tk.StringVar(value=data[i][0]['Factions'][x]['GroundCZ'].get('h', '0'))
                ttk.Spinbox(tab, from_=0, to=999, width=3, textvariable=CZGroundHVar).grid(row=x + header_rows, column=20, sticky=tk.N, padx=2, pady=2)
                # Watch for changes on all SpinBox Variables. This approach catches any change, including manual editing, while using 'command' callbacks only catches clicks
                CZSpaceLVar.trace('w', partial(cz_change, CZSpaceLVar, Discord, CZs.SPACE_LOW, data, i, x))
                CZSpaceMVar.trace('w', partial(cz_change, CZSpaceMVar, Discord, CZs.SPACE_MED, data, i, x))
                CZSpaceHVar.trace('w', partial(cz_change, CZSpaceHVar, Discord, CZs.SPACE_HIGH, data, i, x))
                CZGroundLVar.trace('w', partial(cz_change, CZGroundLVar, Discord, CZs.GROUND_LOW, data, i, x))
                CZGroundMVar.trace('w', partial(cz_change, CZGroundMVar, Discord, CZs.GROUND_MED, data, i, x))
                CZGroundHVar.trace('w', partial(cz_change, CZGroundHVar, Discord, CZs.GROUND_HIGH, data, i, x))

        update_enable_all_factions_checkbutton(EnableAllCheckbutton, FactionEnableCheckbuttons)

        tab.pack_forget()

    Discord.insert(tk.INSERT, generate_discord_text(data))
    # Select all text and focus the field
    Discord.tag_add('sel', '1.0', 'end')
    Discord.focus()

    ttk.Button(ContainerFrame, text="Copy to Clipboard", command=partial(copy_to_clipboard, ContainerFrame, Discord)).pack(side=tk.LEFT, padx=5, pady=5)
    if is_bgs_webhook_valid(): ttk.Button(ContainerFrame, text="Post to Discord", command=partial(post_to_bgs_discord, ContainerFrame, Discord, tick_mode)).pack(side=tk.RIGHT, padx=5, pady=5)

    theme.update(ContainerFrame)

    # Ignore all scroll wheel events on spinboxes, to avoid accidental inputs
    Form.bind_class('TSpinbox', '<MouseWheel>', lambda event : "break")


def cz_change(CZVar, Discord, cz_type, data, system_index, faction_index, *args):
    """
    Callback (set as a variable trace) for when a CZ Variable is changed
    """
    if cz_type == CZs.SPACE_LOW:
        data[system_index][0]['Factions'][faction_index]['SpaceCZ']['l'] = CZVar.get()
    elif cz_type == CZs.SPACE_MED:
        data[system_index][0]['Factions'][faction_index]['SpaceCZ']['m'] = CZVar.get()
    elif cz_type == CZs.SPACE_HIGH:
        data[system_index][0]['Factions'][faction_index]['SpaceCZ']['h'] = CZVar.get()
    elif cz_type == CZs.GROUND_LOW:
        data[system_index][0]['Factions'][faction_index]['GroundCZ']['l'] = CZVar.get()
    elif cz_type == CZs.GROUND_MED:
        data[system_index][0]['Factions'][faction_index]['GroundCZ']['m'] = CZVar.get()
    elif cz_type == CZs.GROUND_HIGH:
        data[system_index][0]['Factions'][faction_index]['GroundCZ']['h'] = CZVar.get()

    Discord.delete('1.0', 'end-1c')
    Discord.insert(tk.INSERT, generate_discord_text(data))


def enable_faction_change(EnableAllCheckbutton, FactionEnableCheckbuttons, Discord, data, system_index, faction_index, *args):
    """
    Callback for when a Faction Enable Checkbutton is changed
    """
    data[system_index][0]['Factions'][faction_index]['Enabled'] = CheckStates.STATE_ON if FactionEnableCheckbuttons[faction_index].instate(['selected']) else CheckStates.STATE_OFF
    update_enable_all_factions_checkbutton(EnableAllCheckbutton, FactionEnableCheckbuttons)

    Discord.delete('1.0', 'end-1c')
    Discord.insert(tk.INSERT, generate_discord_text(data))


def enable_all_factions_change(EnableAllCheckbutton, FactionEnableCheckbuttons, Discord, data, system_index, *args):
    """
    Callback for when the Enable All Factions Checkbutton is changed
    """
    z = len(FactionEnableCheckbuttons)
    for x in range(0, z):
        if EnableAllCheckbutton.instate(['selected']):
            FactionEnableCheckbuttons[x].state(['selected'])
            data[system_index][0]['Factions'][x]['Enabled'] = CheckStates.STATE_ON
        else:
            FactionEnableCheckbuttons[x].state(['!selected'])
            data[system_index][0]['Factions'][x]['Enabled'] = CheckStates.STATE_OFF

    Discord.delete('1.0', 'end-1c')
    Discord.insert(tk.INSERT, generate_discord_text(data))


def enable_settlement_change(SettlementCheckbutton, settlement_name, Discord, data, system_index, faction_index, *args):
    """
    Callback for when a Settlement Enable Checkbutton is changed
    """
    data[system_index][0]['Factions'][faction_index]['GroundCZSettlements'][settlement_name]['enabled'] = CheckStates.STATE_ON if SettlementCheckbutton.instate(['selected']) else CheckStates.STATE_OFF

    Discord.delete('1.0', 'end-1c')
    Discord.insert(tk.INSERT, generate_discord_text(data))


def update_enable_all_factions_checkbutton(EnableAllCheckbutton, FactionEnableCheckbuttons):
    """
    Update the 'Enable all factions' checkbox to the correct state based on which individual factions are enabled
    """
    any_on = False
    any_off = False
    z = len(FactionEnableCheckbuttons)
    for x in range(0, z):
        if FactionEnableCheckbuttons[x].instate(['selected']): any_on = True
        if FactionEnableCheckbuttons[x].instate(['!selected']): any_off = True

    if any_on == True:
        if any_off == True:
            EnableAllCheckbutton.state(['alternate', '!selected'])
        else:
            EnableAllCheckbutton.state(['!alternate', 'selected'])
    else:
        EnableAllCheckbutton.state(['!alternate', '!selected'])


def faction_name_clicked(EnableCheckbutton, EnableAllCheckbutton, FactionEnableCheckbuttons, Discord, data, system_index, faction_index, *args):
    """
    Callback when a faction name is clicked. Toggle enabled state.
    """
    if EnableCheckbutton.instate(['selected']): EnableCheckbutton.state(['!selected'])
    else: EnableCheckbutton.state(['selected'])
    enable_faction_change(EnableAllCheckbutton, FactionEnableCheckbuttons, Discord, data, system_index, faction_index, *args)


def settlement_name_clicked(SettlementCheckbutton, settlement_name, Discord, data, system_index, faction_index, *args):
    """
    Callback when a settlement name is clicked. Toggle enabled state.
    """
    if SettlementCheckbutton.instate(['selected']): SettlementCheckbutton.state(['!selected'])
    else: SettlementCheckbutton.state(['selected'])
    enable_settlement_change(SettlementCheckbutton, settlement_name, Discord, data, system_index, faction_index, *args)


def mission_points_change(MissionPointsVar, primary, Discord, data, system_index, faction_index, *args):
    """
    Callback (set as a variable trace) for when a mission points Variable is changed
    """
    if primary:
        data[system_index][0]['Factions'][faction_index]['MissionPoints'] = MissionPointsVar.get()
    else:
        data[system_index][0]['Factions'][faction_index]['MissionPointsSecondary'] = MissionPointsVar.get()

    Discord.delete('1.0', 'end-1c')
    Discord.insert(tk.INSERT, generate_discord_text(data))


def scenarios_change(ScenariosVar, Discord, data, system_index, faction_index, *args):
    """
    Callback (set as a variable trace) for when the scenarios Variable is changed
    """
    data[system_index][0]['Factions'][faction_index]['Scenarios'] = ScenariosVar.get()

    Discord.delete('1.0', 'end-1c')
    Discord.insert(tk.INSERT, generate_discord_text(data))


def option_change(Discord, data):
    """
    Callback when one of the Discord options is changed
    """
    Discord.delete('1.0', 'end-1c')
    Discord.insert(tk.INSERT, generate_discord_text(data))


def generate_discord_text(data):
    """
    Generate the Discord-formatted version of the tally data
    """
    discord_text = ""

    for i in data:
        system_discord_text = ""
        system_factions = data[i][0]['Factions']
        z = len(system_factions)

        for x in range(0, z):
            if system_factions[x]['Enabled'] != CheckStates.STATE_ON: continue

            faction_discord_text = ""

            if system_factions[x]['FactionState'] == 'Election':
                faction_discord_text += f".ElectionINF {system_factions[x]['MissionPoints']}; " if system_factions[x]['MissionPoints'] > 0 else ""
            elif system_factions[x]['FactionState'] in this.ConflictStates:
                faction_discord_text += f".WarINF {system_factions[x]['MissionPoints']}; " if system_factions[x]['MissionPoints'] > 0 else ""
            else:
                inf = system_factions[x]['MissionPoints']
                if this.IncludeSecondaryInf.get() == CheckStates.STATE_ON: inf += system_factions[x]['MissionPointsSecondary']
                faction_discord_text += f".INF +{inf}; " if inf > 0 else f".INF {inf}; " if inf < 0 else ""

            faction_discord_text += f".BVs {human_format(system_factions[x]['Bounties'])}; " if system_factions[x]['Bounties'] != 0 else ""
            faction_discord_text += f".CBs {human_format(system_factions[x]['CombatBonds'])}; " if system_factions[x]['CombatBonds'] != 0 else ""
            faction_discord_text += f".TrdPurchase {human_format(system_factions[x]['TradePurchase'])}; " if system_factions[x]['TradePurchase'] != 0 else ""
            faction_discord_text += f".TrdProfit {human_format(system_factions[x]['TradeProfit'])}; " if system_factions[x]['TradeProfit'] != 0 else ""
            faction_discord_text += f".TrdBMProfit {human_format(system_factions[x]['BlackMarketProfit'])}; " if system_factions[x]['BlackMarketProfit'] != 0 else ""
            faction_discord_text += f".Expl {human_format(system_factions[x]['CartData'])}; " if system_factions[x]['CartData'] != 0 else ""
            faction_discord_text += f".Exo {human_format(system_factions[x]['ExoData'])}; " if system_factions[x]['ExoData'] != 0 else ""
            faction_discord_text += f".Murders {system_factions[x]['Murdered']}; " if system_factions[x]['Murdered'] != 0 else ""
            faction_discord_text += f".Scenarios {system_factions[x]['Scenarios']}; " if system_factions[x]['Scenarios'] != 0 else ""
            faction_discord_text += f".Fails {system_factions[x]['MissionFailed']}; " if system_factions[x]['MissionFailed'] != 0 else ""
            space_cz = build_cz_text(system_factions[x].get('SpaceCZ', {}), "SpaceCZs")
            faction_discord_text += f"{space_cz}; " if space_cz != "" else ""
            ground_cz = build_cz_text(system_factions[x].get('GroundCZ', {}), "GroundCZs")
            faction_discord_text += f"{ground_cz}; " if ground_cz != "" else ""
            faction_name = process_faction_name(system_factions[x]['Faction'])
            system_discord_text += f"[{faction_name}] - {faction_discord_text}\n" if faction_discord_text != "" else ""

            for settlement_name in system_factions[x].get('GroundCZSettlements', {}):
                if system_factions[x]['GroundCZSettlements'][settlement_name]['enabled'] == CheckStates.STATE_ON:
                    system_discord_text += f"  - {settlement_name} x {system_factions[x]['GroundCZSettlements'][settlement_name]['count']}\n"

        discord_text += f"```css\n{data[i][0]['System']}\n{system_discord_text}```" if system_discord_text != "" else ""

    return discord_text.replace("'", "")


def process_faction_name(faction_name):
    """
    Shorten the faction name if the user has chosen to
    """
    if this.AbbreviateFactionNames.get() == CheckStates.STATE_ON:
        return ''.join((i if i.isnumeric() else i[0]) for i in faction_name.split())
    else:
        return faction_name


def build_cz_text(cz_data, prefix):
    """
    Create a summary of Conflict Zone activity
    """
    if cz_data == {}: return ""
    text = ""

    if 'l' in cz_data and cz_data['l'] != '0' and cz_data['l'] != '': text += f"{cz_data['l']}xL "
    if 'm' in cz_data and cz_data['m'] != '0' and cz_data['m'] != '': text += f"{cz_data['m']}xM "
    if 'h' in cz_data and cz_data['h'] != '0' and cz_data['h'] != '': text += f"{cz_data['h']}xH "

    if text != '': text = f".{prefix} {text}"
    return text


def display_todaydata():
    """
    Display the latest tally data window
    """
    display_data("Latest BGS Tally", this.TodayData, Ticks.TICK_CURRENT)


def display_yesterdaydata():
    """
    Display the previous tally data window
    """
    display_data("Previous BGS Tally", this.YesterdayData, Ticks.TICK_PREVIOUS)


def confirm_force_tick():
    """
    Force a tick when user clicks button
    """
    answer = askyesno(title='Confirm FORCE a New Tick', message='This will move your current activity into the previous tick, and clear activity for the current tick.\n\nWARNING: If you have any missions in progress where the destination system is different to the originating system (e.g. courier missions), INF will not be counted unless you revisit the originating system before handing in.\n\nAre you sure that you want to do this?', default='no')
    if answer:
        this.tick.force_tick()
        this.TimeLabel = tk.Label(this.frame, text=this.tick.get_formatted()).grid(row=3, column=1, sticky=tk.W)
        this.YesterdayData = this.TodayData
        this.TodayData = {}
        this.DiscordPreviousMessageID.set(this.DiscordCurrentMessageID.get())
        this.DiscordCurrentMessageID.set('')
        theme.update(this.frame)


def copy_to_clipboard(Form, Discord):
    """
    Get all text from the Discord field and put it in the Copy buffer
    """
    Form.clipboard_clear()
    Form.event_generate("<<TextModified>>")
    Form.clipboard_append(Discord.get('1.0', 'end-1c'))
    Form.update()


def post_to_bgs_discord(Form, Discord, tick_mode):
    """
    Get all text from the Discord field and post it to the webhook
    """
    if not is_bgs_webhook_valid(): return

    discord_text = Discord.get('1.0', 'end-1c').strip()

    # We store a historical discord message ID for the current and previous ticks, so fetch the right one
    if tick_mode == Ticks.TICK_CURRENT: discord_message_id = this.DiscordCurrentMessageID
    else: discord_message_id = this.DiscordPreviousMessageID

    utc_time_now = datetime.utcnow().strftime("%Y-%m-%d %H:%M:%S (in-game time)")

    if discord_message_id.get() == '' or discord_message_id.get() == None:
        # No previous post
        if discord_text != '':
            discord_text += f"```md\n# Posted at: {utc_time_now}```" # Blue text instead of gray
            url = this.DiscordWebhook.get()
            response = requests.post(url=url, params={'wait': 'true'}, data={'content': discord_text, 'username': this.DiscordUsername.get()})
            if response.ok:
                # Store the Message ID
                response_json = response.json()
                discord_message_id.set(response_json['id'])
            else:
                logger.error(f"Unable to create new discord post. Reason: '{response.reason}' Content: '{response.content}' URL: '{url}'")

    else:
        # Previous post, amend or delete it
        if discord_text != '':
            discord_text += f"```diff\n+ Updated at: {utc_time_now}```"
            url = f"{this.DiscordWebhook.get()}/messages/{discord_message_id.get()}"
            response = requests.patch(url=url, data={'content': discord_text, 'username': this.DiscordUsername.get()})
            if not response.ok:
                discord_message_id.set('')
                logger.error(f"Unable to update previous discord post. Reason: '{response.reason}' Content: '{response.content}' URL: '{url}'")

                # Try to post new message instead
                url = this.DiscordWebhook.get()
                response = requests.post(url=url, params={'wait': 'true'}, data={'content': discord_text, 'username': this.DiscordUsername.get()})
                if response.ok:
                    # Store the Message ID
                    response_json = response.json()
                    discord_message_id.set(response_json['id'])
                else:
                    logger.error(f"Unable to create new discord post. Reason: '{response.reason}' Content: '{response.content}' URL: '{url}'")
        else:
            url = f"{this.DiscordWebhook.get()}/messages/{discord_message_id.get()}"
            response = requests.delete(url=url)
            if response.ok:
                # Clear the Message ID
                discord_message_id.set('')
            else:
                logger.error(f"Unable to delete previous discord post. Reason: '{response.reason}' Content: '{response.content}' URL: '{url}'")


def post_to_fcjump_discord():
    """
    Get all text from the Discord field and post it to the webhook
    """
    if not is_fcjump_webhook_valid(): return

    discord_text = this.fleetcarrier.get_formatted_materials()
    logger.info(discord_text)

    # Try to post new message instead
    url = this.DiscordFCJumpWebhook.get()
    response = requests.post(url=url, params={'wait': 'true'}, data={'content': discord_text, 'username': this.DiscordUsername.get()})
    if not response.ok:
        logger.error(f"Unable to create new discord post. Reason: '{response.reason}' Content: '{response.content}' URL: '{url}'")


def is_webhook_valid(webhook):
    """
    Do a basic check on a user specified Discord webhook
    """
    return webhook.startswith('https://discordapp.com/api/webhooks/') \
        or webhook.startswith('https://discord.com/api/webhooks/') \
        or webhook.startswith('https://ptb.discord.com/api/webhooks/') \
        or webhook.startswith('https://canary.discord.com/api/webhooks/')


def is_bgs_webhook_valid():
    """
    Do a basic check on the user specified Discord webhook
    """
    return is_webhook_valid(this.DiscordWebhook.get())


def is_fcjump_webhook_valid():
    """
    Do a basic check on the user specified Discord webhook
    """
    return is_webhook_valid(this.DiscordFCJumpWebhook.get())
=======
        response = requests.get("https://api.github.com/repos/aussig/BGS-Tally/releases/latest", timeout=10)
        response.raise_for_status()
    except requests.exceptions.RequestException as e:
        this.debug.logger.warning(f"Unable to fetch latest plugin version", exc_info=e)
        plug.show_error(f"BGS-Tally: Unable to fetch latest plugin version")
        return None
    else:
        latest = response.json()
        this.GitVersion = latest['tag_name']

    return True
>>>>>>> e458877e


def save_data():
    """
    Save all data structures
    """
    this.mission_log.save()
    this.tick.save()
<<<<<<< HEAD
    config.set('XStatus', this.Status.get())
    config.set('XShowZeroActivity', this.ShowZeroActivitySystems.get())
    config.set('XAbbreviate', this.AbbreviateFactionNames.get())
    config.set('XSecondaryInf', this.IncludeSecondaryInf.get())
    config.set('XDiscordWebhook', this.DiscordWebhook.get())
    config.set('XDiscordFCJumpWebhook', this.DiscordFCJumpWebhook.get())
    config.set('XDiscordUsername', this.DiscordUsername.get())
    config.set('XDiscordCurrentMessageID', this.DiscordCurrentMessageID.get())
    config.set('XDiscordPreviousMessageID', this.DiscordPreviousMessageID.get())
    config.set('XIndex', this.DataIndex.get())
    config.set('XStation', this.StationFaction.get())
    config.set('XStationType', this.StationType.get())
    file = os.path.join(this.Dir, "Today Data.txt")
    with open(file, 'w') as outfile:
        json.dump(this.TodayData, outfile)
    file = os.path.join(this.Dir, "Yesterday Data.txt")
    with open(file, 'w') as outfile:
        json.dump(this.YesterdayData, outfile)
    file = os.path.join(this.Dir, "MissionLog.txt")
    with open(file, 'w') as outfile:
        json.dump(this.MissionLog, outfile)



class EntryPlus(ttk.Entry):
    """
    Subclass of ttk.Entry to install a context-sensitive menu on right-click
    """
    def __init__(self, *args, **kwargs):
        ttk.Entry.__init__(self, *args, **kwargs)
        _rc_menu_install(self)
        # overwrite default class binding so we don't need to return "break"
        self.bind_class("Entry", "<Control-a>", self.event_select_all)
        self.bind("<Button-3><ButtonRelease-3>", self.show_menu)

    def event_select_all(self, *args):
        self.focus_force()
        self.selection_range(0, tk.END)

    def show_menu(self, e):
        self.menu.tk_popup(e.x_root, e.y_root)


class TextPlus(tk.Text):
    """
    Subclass of tk.Text to install a context-sensitive menu on right-click
    """
    def __init__(self, *args, **kwargs):
        tk.Text.__init__(self, *args, **kwargs)
        _rc_menu_install(self)
        # overwrite default class binding so we don't need to return "break"
        self.bind_class("Text", "<Control-a>", self.event_select_all)
        self.bind("<Button-3><ButtonRelease-3>", self.show_menu)

    def event_select_all(self, *args):
        self.focus_force()
        self.tag_add("sel","1.0","end")

    def show_menu(self, e):
        self.menu.tk_popup(e.x_root, e.y_root)


def _rc_menu_install(w):
    """
    Create a context sensitive menu for a text widget
    """
    w.menu = tk.Menu(w, tearoff=0)
    w.menu.add_command(label="Cut")
    w.menu.add_command(label="Copy")
    w.menu.add_command(label="Paste")
    w.menu.add_separator()
    w.menu.add_command(label="Select all")

    w.menu.entryconfigure("Cut", command=lambda: w.focus_force() or w.event_generate("<<Cut>>"))
    w.menu.entryconfigure("Copy", command=lambda: w.focus_force() or w.event_generate("<<Copy>>"))
    w.menu.entryconfigure("Paste", command=lambda: w.focus_force() or w.event_generate("<<Paste>>"))
    w.menu.entryconfigure("Select all", command=w.event_select_all)
=======
    this.activity_manager.save()
    this.state.save()
>>>>>>> e458877e
<|MERGE_RESOLUTION|>--- conflicted
+++ resolved
@@ -5,16 +5,13 @@
 import plug
 import requests
 
-<<<<<<< HEAD
-from bgstally.fleetcarrier import FleetCarrier
-=======
 from bgstally.activity import Activity
 from bgstally.activitymanager import ActivityManager
 from bgstally.debug import Debug
 from bgstally.discord import Discord
 from bgstally.missionlog import MissionLog
 from bgstally.state import State
->>>>>>> e458877e
+from bgstally.fleetcarrier import FleetCarrier
 #from bgstally.overlay import Overlay
 from bgstally.tick import Tick
 from bgstally.ui import UI
@@ -24,185 +21,12 @@
 this.plugin_name = path.basename(path.dirname(__file__))
 this.VersionNo = "1.10.0"
 this.GitVersion = "0.0.0"
-<<<<<<< HEAD
-this.FactionNames = []
-this.TodayData = {}
-this.YesterdayData = {}
-this.DataIndex = 0
-this.MissionLog = []
-this.LastSettlementApproached = {}
-this.LastShipTargeted = {}
-
-# Our Class instances
-this.fleetcarrier = None
-#this.overlay = None
-this.tick = None
-
-# Plugin Preferences on settings tab. These are all initialised to Variables in plugin_start3
-this.Status = None
-this.ShowZeroActivitySystems = None
-this.AbbreviateFactionNames = None
-this.IncludeSecondaryInf = None
-this.DiscordWebhook = None
-this.DiscordFCJumpWebhook = None
-this.DiscordUsername = None
-
-# Conflict states, for determining whether we display the CZ UI and count conflict missions for factions in these states
-this.ConflictStates = [
-    'War', 'CivilWar'
-]
-this.ElectionStates = [
-    'Election'
-]
-
-# Missions that we count as +1 INF in Elections even if the Journal reports no +INF
-this.MissionListElection = [
-    'Mission_AltruismCredits_name',
-    'Mission_Collect_name', 'Mission_Collect_Industrial_name',
-    'Mission_Courier_name', 'Mission_Courier_Boom_name', 'Mission_Courier_Democracy_name', 'Mission_Courier_Elections_name', 'Mission_Courier_Expansion_name',
-    'Mission_Delivery_name', 'Mission_Delivery_Agriculture_name', 'Mission_Delivery_Boom_name', 'Mission_Delivery_Confederacy_name', 'Mission_Delivery_Democracy_name',
-    'Mission_Mining_name', 'Mission_Mining_Boom_name', 'Mission_Mining_Expansion_name',
-    'Mission_OnFoot_Collect_MB_name',
-    'Mission_OnFoot_Salvage_MB_name', 'Mission_OnFoot_Salvage_BS_MB_name',
-    'Mission_PassengerBulk_name', 'Mission_PassengerBulk_AIDWORKER_ARRIVING_name', 'Mission_PassengerBulk_BUSINESS_ARRIVING_name', 'Mission_PassengerBulk_POLITICIAN_ARRIVING_name', 'Mission_PassengerBulk_SECURITY_ARRIVING_name',
-    'Mission_PassengerVIP_name', 'Mission_PassengerVIP_CEO_BOOM_name', 'Mission_PassengerVIP_CEO_EXPANSION_name', 'Mission_PassengerVIP_Explorer_EXPANSION_name', 'Mission_PassengerVIP_Tourist_ELECTION_name', 'Mission_PassengerVIP_Tourist_BOOM_name',
-    'Mission_Rescue_Elections_name',
-    'Mission_Salvage_name', 'Mission_Salvage_Planet_name', 'MISSION_Salvage_Refinery_name',
-    'MISSION_Scan_name',
-    'Mission_Sightseeing_name', 'Mission_Sightseeing_Celebrity_ELECTION_name', 'Mission_Sightseeing_Tourist_BOOM_name',
-    'Chain_HelpFinishTheOrder_name'
-]
-
-# Missions that we count as +1 INF in conflicts even if the Journal reports no +INF
-this.MissionListConflict = [
-    'Mission_Assassinate_Legal_CivilWar_name', 'Mission_Assassinate_Legal_War_name',
-    'Mission_Massacre_Conflict_CivilWar_name', 'Mission_Massacre_Conflict_War_name',
-    'Mission_OnFoot_Assassination_Covert_MB_name',
-    'Mission_OnFoot_Onslaught_Offline_MB_name'
-]
-
-
-# This could also be returned from plugin_start3()
-plugin_name = os.path.basename(os.path.dirname(__file__))
-
-# A Logger is used per 'found' plugin to make it easy to include the plugin's
-# folder name in the logging output format.
-# NB: plugin_name here *must* be the plugin's folder name as per the preceding
-#     code, else the logger won't be properly set up.
-logger = logging.getLogger(f'{appname}.{plugin_name}')
-
-# If the Logger has handlers then it was already set up by the core code, else
-# it needs setting up here.
-if not logger.hasHandlers():
-    level = logging.INFO  # So logger.info(...) is equivalent to print()
-
-    logger.setLevel(level)
-    logger_channel = logging.StreamHandler()
-    logger_formatter = logging.Formatter(f'%(asctime)s - %(name)s - %(levelname)s - %(module)s:%(lineno)d:%(funcName)s: %(message)s')
-    logger_formatter.default_time_format = '%Y-%m-%d %H:%M:%S'
-    logger_formatter.default_msec_format = '%s.%03d'
-    logger_channel.setFormatter(logger_formatter)
-    logger.addHandler(logger_channel)
-
-
-class CZs(Enum):
-    SPACE_HIGH = 0
-    SPACE_MED = 1
-    SPACE_LOW = 2
-    GROUND_HIGH = 3
-    GROUND_MED = 4
-    GROUND_LOW = 5
-
-class Ticks(Enum):
-    TICK_CURRENT = 0
-    TICK_PREVIOUS = 1
-
-# Subclassing from str as well as Enum means json.load and json.dump work seamlessly
-class CheckStates(str, Enum):
-    STATE_OFF = 'No'
-    STATE_ON = 'Yes'
-    STATE_PARTIAL = 'Partial'
-    STATE_PENDING = 'Pending'
-
-
-def plugin_prefs(parent, cmdr, is_beta):
-    """
-    Return a TK Frame for adding to the EDMC settings dialog.
-    """
-    frame = nb.Frame(parent)
-    # Make the second column fill available space
-    frame.columnconfigure(1, weight=1)
-
-    HyperlinkLabel(frame, text="BGS Tally (modified by Aussi) v" + this.VersionNo, background=nb.Label().cget("background"), url="https://github.com/aussig/BGS-Tally/wiki", underline=True).grid(columnspan=2, padx=10, sticky=tk.W)
-    ttk.Separator(frame, orient=tk.HORIZONTAL).grid(columnspan=2, padx=10, pady=2, sticky=tk.EW)
-    nb.Checkbutton(frame, text="BGS Tally Active", variable=this.Status, onvalue="Active", offvalue="Paused").grid(column=1, padx=10, sticky=tk.W)
-    nb.Checkbutton(frame, text="Show Systems with Zero Activity", variable=this.ShowZeroActivitySystems, onvalue=CheckStates.STATE_ON, offvalue=CheckStates.STATE_OFF).grid(column=1, padx=10, sticky=tk.W)
-    nb.Label(frame, text="Discord Settings").grid(column=0, padx=10, sticky=tk.W)
-    ttk.Separator(frame, orient=tk.HORIZONTAL).grid(columnspan=2, padx=10, pady=2, sticky=tk.EW)
-    nb.Checkbutton(frame, text="Abbreviate Faction Names", variable=this.AbbreviateFactionNames, onvalue=CheckStates.STATE_ON, offvalue=CheckStates.STATE_OFF).grid(column=1, padx=10, sticky=tk.W)
-    nb.Checkbutton(frame, text="Include Secondary INF", variable=this.IncludeSecondaryInf, onvalue=CheckStates.STATE_ON, offvalue=CheckStates.STATE_OFF).grid(column=1, padx=10, sticky=tk.W)
-    nb.Label(frame, text="Discord BGS Webhook URL").grid(column=0, padx=10, sticky=tk.W, row=9)
-    EntryPlus(frame, textvariable=this.DiscordWebhook).grid(column=1, padx=10, pady=2, sticky=tk.EW, row=9)
-    nb.Label(frame, text="Discord FC Jump Webhook URL").grid(column=0, padx=10, sticky=tk.W, row=10)
-    EntryPlus(frame, textvariable=this.DiscordFCJumpWebhook).grid(column=1, padx=10, pady=2, sticky=tk.EW, row=10)
-    nb.Label(frame, text="Discord Post as User").grid(column=0, padx=10, sticky=tk.W, row=11)
-    EntryPlus(frame, textvariable=this.DiscordUsername).grid(column=1, padx=10, pady=2, sticky=tk.W, row=11)
-    ttk.Separator(frame, orient=tk.HORIZONTAL).grid(columnspan=2, padx=10, pady=2, sticky=tk.EW)
-    tk.Button(frame, text="FORCE Tick", command=confirm_force_tick, bg="red", fg="white").grid(column=1, padx=10, sticky=tk.W, row=13)
-
-    return frame
-=======
->>>>>>> e458877e
 
 
 def plugin_start3(plugin_dir):
     """
     Load this plugin into EDMC
     """
-<<<<<<< HEAD
-    this.Dir = plugin_dir
-    file = os.path.join(this.Dir, "Today Data.txt")
-    if path.exists(file):
-        with open(file) as json_file:
-            this.TodayData = json.load(json_file)
-            z = len(this.TodayData)
-            for i in range(1, z + 1):
-                x = str(i)
-                this.TodayData[i] = this.TodayData[x]
-                del this.TodayData[x]
-    file = os.path.join(this.Dir, "Yesterday Data.txt")
-    if path.exists(file):
-        with open(file) as json_file:
-            this.YesterdayData = json.load(json_file)
-            z = len(this.YesterdayData)
-            for i in range(1, z + 1):
-                x = str(i)
-                this.YesterdayData[i] = this.YesterdayData[x]
-                del this.YesterdayData[x]
-    file = os.path.join(this.Dir, "MissionLog.txt")
-    if path.exists(file):
-        with open(file) as json_file:
-            this.MissionLog = json.load(json_file)
-
-    this.Status = tk.StringVar(value=config.get_str("XStatus", default="Active"))
-    this.ShowZeroActivitySystems = tk.StringVar(value=config.get_str("XShowZeroActivity", default=CheckStates.STATE_ON))
-    this.AbbreviateFactionNames = tk.StringVar(value=config.get_str("XAbbreviate", default=CheckStates.STATE_OFF))
-    this.IncludeSecondaryInf = tk.StringVar(value=config.get_str("XSecondaryInf", default=CheckStates.STATE_ON))
-    this.DiscordWebhook = tk.StringVar(value=config.get_str("XDiscordWebhook"))
-    this.DiscordFCJumpWebhook = tk.StringVar(value=config.get_str("XDiscordFCJumpWebhook"))
-    this.DiscordUsername = tk.StringVar(value=config.get_str("XDiscordUsername"))
-    this.DiscordCurrentMessageID = tk.StringVar(value=config.get_str("XDiscordCurrentMessageID"))
-    this.DiscordPreviousMessageID = tk.StringVar(value=config.get_str("XDiscordPreviousMessageID"))
-    this.DataIndex = tk.IntVar(value=config.get_int("xIndex"))
-    this.StationFaction = tk.StringVar(value=config.get_str("XStation"))
-    this.StationType = tk.StringVar(value=config.get_str("XStationType"))
-
-    # Classes
-    this.fleetcarrier = FleetCarrier(logger)
-    #this.overlay = Overlay(logger)
-    this.tick = Tick(logger, config)
-    post_to_fcjump_discord()
-=======
     # Classes
     this.debug: Debug = Debug(this.plugin_name)
     this.state: State = State()
@@ -211,8 +35,8 @@
     #this.overlay = Overlay()
     this.tick: Tick = Tick(True)
     this.activity_manager: ActivityManager = ActivityManager(plugin_dir, this.mission_log, this.tick)
-    this.ui: UI = UI(plugin_dir, this.state, this.activity_manager, this.tick, this.discord, this.VersionNo)
->>>>>>> e458877e
+    this.fleet_carrier = FleetCarrier()
+    this.ui: UI = UI(plugin_dir, this.state, this.activity_manager, this.tick, this.discord, this.fleet_carrier, this.VersionNo)
 
     version_success = check_version()
     tick_success = this.tick.fetch_tick()
@@ -224,6 +48,7 @@
         this.ui.new_tick(False, False)
 
     #this.overlay.display_message("tickwarn", f"Tick: {this.tick.get_formatted()}")
+    #this.discord.post_to_fcjump_discord(this.fleet_carrier.get_formatted_materials())
 
     return this.plugin_name
 
@@ -267,17 +92,10 @@
         activity.system_entered(entry, this.state)
         dirty = True
 
-<<<<<<< HEAD
-
-    if entry['event'] == 'Docked':  # enter system and faction named
-        this.StationFaction.set(entry['StationFaction']['Name'])  # set controlling faction name
-        this.StationType.set(entry['StationType'])  # set docked station type
-=======
     if entry['event'] == 'Docked':
         this.state.station_faction = entry['StationFaction']['Name']
         this.state.station_type = entry['StationType']
         dirty = True
->>>>>>> e458877e
 
     if (entry['event'] == 'Location' or entry['event'] == 'StartUp') and entry['Docked'] == True:
         this.state.station_type = entry['StationType']
@@ -347,586 +165,6 @@
     Check for a new plugin version
     """
     try:
-<<<<<<< HEAD
-        ret = tuple(map(int, version.split(".")))
-    except:
-        ret = (0,)
-    return ret
-
-
-def human_format(num):
-    """
-    Format a BGS value into shortened human-readable text
-    """
-    num = float('{:.3g}'.format(num))
-    magnitude = 0
-    while abs(num) >= 1000:
-        magnitude += 1
-        num /= 1000.0
-    return '{}{}'.format('{:f}'.format(num).rstrip('0').rstrip('.'), ['', 'K', 'M', 'B', 'T'][magnitude])
-
-
-def get_new_faction_data(faction_name, faction_state):
-    """
-    Get a new data structure for storing faction data
-    """
-    return {'Faction': faction_name, 'FactionState': faction_state, 'Enabled': CheckStates.STATE_ON,
-            'MissionPoints': 0, 'MissionPointsSecondary': 0,
-            'TradeProfit': 0, 'TradePurchase': 0, 'BlackMarketProfit': 0, 'Bounties': 0, 'CartData': 0, 'ExoData': 0,
-            'CombatBonds': 0, 'MissionFailed': 0, 'Murdered': 0,
-            'SpaceCZ': {}, 'GroundCZ': {}, 'GroundCZSettlements': {}, 'Scenarios': 0}
-
-
-def update_faction_data(faction_data, faction_state = None):
-    """
-    Update faction data structure for elements not present in previous versions of plugin
-    """
-    # Update faction state as it can change at any time post-tick
-    if faction_state: faction_data['FactionState'] = faction_state
-
-    # From < v1.2.0 to 1.2.0
-    if not 'SpaceCZ' in faction_data: faction_data['SpaceCZ'] = {}
-    if not 'GroundCZ' in faction_data: faction_data['GroundCZ'] = {}
-    # From < v1.3.0 to 1.3.0
-    if not 'Enabled' in faction_data: faction_data['Enabled'] = CheckStates.STATE_ON
-    # From < v1.6.0 to 1.6.0
-    if not 'MissionPointsSecondary' in faction_data: faction_data['MissionPointsSecondary'] = 0
-    # From < v1.7.0 to 1.7.0
-    if not 'ExoData' in faction_data: faction_data['ExoData'] = 0
-    if not 'GroundCZSettlements' in faction_data: faction_data['GroundCZSettlements'] = {}
-    # From < v1.8.0 to 1.8.0
-    if not 'BlackMarketProfit' in faction_data: faction_data['BlackMarketProfit'] = 0
-    if not 'TradePurchase' in faction_data: faction_data['TradePurchase'] = 0
-    # From < v1.9.0 to 1.9.0
-    if not 'Scenarios' in faction_data: faction_data['Scenarios'] = 0
-
-
-def is_faction_data_zero(faction_data):
-    """
-    Check whether all information is empty or zero for a faction
-    """
-    return faction_data['MissionPoints'] == 0 and faction_data['MissionPointsSecondary'] == 0 and \
-            faction_data['TradeProfit'] == 0 and faction_data['TradePurchase'] == 0 and faction_data['BlackMarketProfit'] == 0 and \
-            faction_data['Bounties'] == 0 and faction_data['CartData'] == 0 and faction_data['ExoData'] == 0 and \
-            faction_data['CombatBonds'] == 0 and faction_data['MissionFailed'] == 0 and faction_data['Murdered'] == 0 and \
-            faction_data['SpaceCZ'] == {} and faction_data['GroundCZ'] == {} and faction_data['GroundCZSettlements'] == {} and \
-            faction_data['Scenarios'] == 0
-
-
-def display_data(title, data, tick_mode):
-    """
-    Display the data window, using either latest or previous data
-    """
-    heading_font = ("Helvetica", 11, 'bold')
-    Form = tk.Toplevel(this.frame)
-    Form.title("BGS Tally v" + this.VersionNo + " - " + title)
-    Form.geometry("1200x800")
-
-    ContainerFrame = ttk.Frame(Form)
-    ContainerFrame.pack(fill=tk.BOTH, expand=1)
-    TabParent=ScrollableNotebook(ContainerFrame, wheelscroll=False, tabmenu=True)
-    #TabParent = ttk.Notebook(ContainerFrame)
-    TabParent.pack(fill=tk.BOTH, expand=1, side=tk.TOP, padx=5, pady=5)
-
-    DiscordFrame = ttk.Frame(ContainerFrame)
-    DiscordFrame.pack(fill=tk.BOTH, padx=5, pady=5)
-    ttk.Label(DiscordFrame, text="Discord Report", font=heading_font).grid(row=0, column=0, sticky=tk.W)
-    ttk.Label(DiscordFrame, text="Discord Options", font=heading_font).grid(row=0, column=1, sticky=tk.W)
-    ttk.Label(DiscordFrame, text="Double-check on-ground CZ tallies, sizes are not always correct", foreground='#f00').grid(row=1, column=0, columnspan=2, sticky=tk.W)
-
-    DiscordTextFrame = ttk.Frame(DiscordFrame)
-    DiscordTextFrame.grid(row=2, column=0, pady=5, sticky=tk.NSEW)
-    Discord = TextPlus(DiscordTextFrame, wrap=tk.WORD, height=14, font=("Helvetica", 9))
-    DiscordScroll = tk.Scrollbar(DiscordTextFrame, orient=tk.VERTICAL, command=Discord.yview)
-    Discord['yscrollcommand'] = DiscordScroll.set
-    DiscordScroll.pack(fill=tk.Y, side=tk.RIGHT)
-    Discord.pack(fill=tk.BOTH, side=tk.LEFT, expand=True)
-
-    DiscordOptionsFrame = ttk.Frame(DiscordFrame)
-    DiscordOptionsFrame.grid(row=2, column=1, padx=5, pady=5, sticky=tk.NW)
-    ttk.Checkbutton(DiscordOptionsFrame, text="Abbreviate Faction Names", variable=this.AbbreviateFactionNames, onvalue=CheckStates.STATE_ON, offvalue=CheckStates.STATE_OFF, command=partial(option_change, Discord, data)).grid(sticky=tk.W)
-    ttk.Checkbutton(DiscordOptionsFrame, text="Include Secondary INF", variable=this.IncludeSecondaryInf, onvalue=CheckStates.STATE_ON, offvalue=CheckStates.STATE_OFF, command=partial(option_change, Discord, data)).grid(sticky=tk.W)
-
-    # Calculate whether each system has had any activity and store in data structure
-    for i in data:
-        z = len(data[i][0]['Factions'])
-        data[i][0]['zero_system_activity'] = True
-        for x in range(0, z):
-            update_faction_data(data[i][0]['Factions'][x])
-            if not is_faction_data_zero(data[i][0]['Factions'][x]):
-                data[i][0]['zero_system_activity'] = False
-                break
-
-    # Create a list of integer indexes into the data object, sorted by System name, prioritising systems with activity first
-    sorted_data_indexes = sorted(data, key=lambda x: ("1_" if data[x][0]['zero_system_activity'] else "0_") + data[x][0]['System'])
-
-    for i in sorted_data_indexes:
-        z = len(data[i][0]['Factions'])
-
-        if this.ShowZeroActivitySystems.get() == CheckStates.STATE_OFF and data[i][0]['zero_system_activity']:
-            continue
-
-        tab = ttk.Frame(TabParent)
-        # Make the second column (faction name) fill available space
-        tab.columnconfigure(1, weight=1)
-
-        FactionEnableCheckbuttons = []
-
-        TabParent.add(tab, text=data[i][0]['System'])
-        ttk.Label(tab, text="Include", font=heading_font).grid(row=0, column=0, padx=2, pady=2)
-        EnableAllCheckbutton = ttk.Checkbutton(tab)
-        EnableAllCheckbutton.grid(row=1, column=0, padx=2, pady=2)
-        EnableAllCheckbutton.configure(command=partial(enable_all_factions_change, EnableAllCheckbutton, FactionEnableCheckbuttons, Discord, data, i))
-        EnableAllCheckbutton.state(['!alternate'])
-        ttk.Label(tab, text="Faction", font=heading_font).grid(row=0, column=1, padx=2, pady=2)
-        ttk.Label(tab, text="State", font=heading_font).grid(row=0, column=2, padx=2, pady=2)
-        ttk.Label(tab, text="INF", font=heading_font, anchor=tk.CENTER).grid(row=0, column=3, columnspan=2, padx=2)
-        ttk.Label(tab, text="Pri", font=heading_font).grid(row=1, column=3, padx=2, pady=2)
-        ttk.Label(tab, text="Sec", font=heading_font).grid(row=1, column=4, padx=2, pady=2)
-        ttk.Label(tab, text="Trade", font=heading_font, anchor=tk.CENTER).grid(row=0, column=5, columnspan=3, padx=2)
-        ttk.Label(tab, text="Purch", font=heading_font).grid(row=1, column=5, padx=2, pady=2)
-        ttk.Label(tab, text="Prof", font=heading_font).grid(row=1, column=6, padx=2, pady=2)
-        ttk.Label(tab, text="BM Prof", font=heading_font).grid(row=1, column=7, padx=2, pady=2)
-        ttk.Label(tab, text="BVs", font=heading_font).grid(row=0, column=8, padx=2, pady=2)
-        ttk.Label(tab, text="Expl", font=heading_font).grid(row=0, column=9, padx=2, pady=2)
-        ttk.Label(tab, text="Exo", font=heading_font).grid(row=0, column=10, padx=2, pady=2)
-        ttk.Label(tab, text="CBs", font=heading_font).grid(row=0, column=11, padx=2, pady=2)
-        ttk.Label(tab, text="Fails", font=heading_font).grid(row=0, column=12, padx=2, pady=2)
-        ttk.Label(tab, text="Murders", font=heading_font).grid(row=0, column=13, padx=2, pady=2)
-        ttk.Label(tab, text="Scens", font=heading_font).grid(row=0, column=14, padx=2, pady=2)
-        ttk.Label(tab, text="Space CZs", font=heading_font, anchor=tk.CENTER).grid(row=0, column=15, columnspan=3, padx=2)
-        ttk.Label(tab, text="L", font=heading_font).grid(row=1, column=15, padx=2, pady=2)
-        ttk.Label(tab, text="M", font=heading_font).grid(row=1, column=16, padx=2, pady=2)
-        ttk.Label(tab, text="H", font=heading_font).grid(row=1, column=17, padx=2, pady=2)
-        ttk.Label(tab, text="On-foot CZs", font=heading_font, anchor=tk.CENTER).grid(row=0, column=18, columnspan=3, padx=2)
-        ttk.Label(tab, text="L", font=heading_font).grid(row=1, column=18, padx=2, pady=2)
-        ttk.Label(tab, text="M", font=heading_font).grid(row=1, column=19, padx=2, pady=2)
-        ttk.Label(tab, text="H", font=heading_font).grid(row=1, column=20, padx=2, pady=2)
-        ttk.Separator(tab, orient=tk.HORIZONTAL).grid(columnspan=21, padx=2, pady=5, sticky=tk.EW)
-
-        header_rows = 3
-
-        for x in range(0, z):
-            EnableCheckbutton = ttk.Checkbutton(tab)
-            EnableCheckbutton.grid(row=x + header_rows, column=0, sticky=tk.N, padx=2, pady=2)
-            EnableCheckbutton.configure(command=partial(enable_faction_change, EnableAllCheckbutton, FactionEnableCheckbuttons, Discord, data, i, x))
-            EnableCheckbutton.state(['selected', '!alternate'] if data[i][0]['Factions'][x]['Enabled'] == CheckStates.STATE_ON else ['!selected', '!alternate'])
-            FactionEnableCheckbuttons.append(EnableCheckbutton)
-
-            FactionNameFrame = ttk.Frame(tab)
-            FactionNameFrame.grid(row=x + header_rows, column=1, sticky=tk.NW)
-            FactionName = ttk.Label(FactionNameFrame, text=data[i][0]['Factions'][x]['Faction'])
-            FactionName.grid(row=0, column=0, columnspan=2, sticky=tk.W, padx=2, pady=2)
-            FactionName.bind("<Button-1>", partial(faction_name_clicked, EnableCheckbutton, EnableAllCheckbutton, FactionEnableCheckbuttons, Discord, data, i, x))
-            settlement_row_index = 1
-            for settlement_name in data[i][0]['Factions'][x].get('GroundCZSettlements', {}):
-                SettlementCheckbutton = ttk.Checkbutton(FactionNameFrame)
-                SettlementCheckbutton.grid(row=settlement_row_index, column=0, padx=2, pady=2)
-                SettlementCheckbutton.configure(command=partial(enable_settlement_change, SettlementCheckbutton, settlement_name, Discord, data, i, x))
-                SettlementCheckbutton.state(['selected', '!alternate'] if data[i][0]['Factions'][x]['GroundCZSettlements'][settlement_name]['enabled'] == CheckStates.STATE_ON else ['!selected', '!alternate'])
-                SettlementName = ttk.Label(FactionNameFrame, text=f"{settlement_name} ({data[i][0]['Factions'][x]['GroundCZSettlements'][settlement_name]['type'].upper()})")
-                SettlementName.grid(row=settlement_row_index, column=1, sticky=tk.W, padx=2, pady=2)
-                SettlementName.bind("<Button-1>", partial(settlement_name_clicked, SettlementCheckbutton, settlement_name, Discord, data, i, x))
-                settlement_row_index += 1
-
-            ttk.Label(tab, text=data[i][0]['Factions'][x]['FactionState']).grid(row=x + header_rows, column=2, sticky=tk.N)
-            MissionPointsVar = tk.IntVar(value=data[i][0]['Factions'][x]['MissionPoints'])
-            ttk.Spinbox(tab, from_=-999, to=999, width=3, textvariable=MissionPointsVar).grid(row=x + header_rows, column=3, sticky=tk.N, padx=2, pady=2)
-            MissionPointsVar.trace('w', partial(mission_points_change, MissionPointsVar, True, Discord, data, i, x))
-            if (data[i][0]['Factions'][x]['FactionState'] not in this.ConflictStates and data[i][0]['Factions'][x]['FactionState'] != 'Election'):
-                MissionPointsSecVar = tk.IntVar(value=data[i][0]['Factions'][x]['MissionPointsSecondary'])
-                ttk.Spinbox(tab, from_=-999, to=999, width=3, textvariable=MissionPointsSecVar).grid(row=x + header_rows, column=4, sticky=tk.N, padx=2, pady=2)
-                MissionPointsSecVar.trace('w', partial(mission_points_change, MissionPointsSecVar, False, Discord, data, i, x))
-            ttk.Label(tab, text=human_format(data[i][0]['Factions'][x]['TradePurchase'])).grid(row=x + header_rows, column=5, sticky=tk.N)
-            ttk.Label(tab, text=human_format(data[i][0]['Factions'][x]['TradeProfit'])).grid(row=x + header_rows, column=6, sticky=tk.N)
-            ttk.Label(tab, text=human_format(data[i][0]['Factions'][x]['BlackMarketProfit'])).grid(row=x + header_rows, column=7, sticky=tk.N)
-            ttk.Label(tab, text=human_format(data[i][0]['Factions'][x]['Bounties'])).grid(row=x + header_rows, column=8, sticky=tk.N)
-            ttk.Label(tab, text=human_format(data[i][0]['Factions'][x]['CartData'])).grid(row=x + header_rows, column=9, sticky=tk.N)
-            ttk.Label(tab, text=human_format(data[i][0]['Factions'][x]['ExoData'])).grid(row=x + header_rows, column=10, sticky=tk.N)
-            ttk.Label(tab, text=human_format(data[i][0]['Factions'][x]['CombatBonds'])).grid(row=x + header_rows, column=11, sticky=tk.N)
-            ttk.Label(tab, text=data[i][0]['Factions'][x]['MissionFailed']).grid(row=x + header_rows, column=12, sticky=tk.N)
-            ttk.Label(tab, text=data[i][0]['Factions'][x]['Murdered']).grid(row=x + header_rows, column=13, sticky=tk.N)
-            ScenariosVar = tk.IntVar(value=data[i][0]['Factions'][x]['Scenarios'])
-            ttk.Spinbox(tab, from_=0, to=999, width=3, textvariable=ScenariosVar).grid(row=x + header_rows, column=14, sticky=tk.N, padx=2, pady=2)
-            ScenariosVar.trace('w', partial(scenarios_change, ScenariosVar, Discord, data, i, x))
-
-            if (data[i][0]['Factions'][x]['FactionState'] in this.ConflictStates):
-                CZSpaceLVar = tk.StringVar(value=data[i][0]['Factions'][x]['SpaceCZ'].get('l', '0'))
-                ttk.Spinbox(tab, from_=0, to=999, width=3, textvariable=CZSpaceLVar).grid(row=x + header_rows, column=15, sticky=tk.N, padx=2, pady=2)
-                CZSpaceMVar = tk.StringVar(value=data[i][0]['Factions'][x]['SpaceCZ'].get('m', '0'))
-                ttk.Spinbox(tab, from_=0, to=999, width=3, textvariable=CZSpaceMVar).grid(row=x + header_rows, column=16, sticky=tk.N, padx=2, pady=2)
-                CZSpaceHVar = tk.StringVar(value=data[i][0]['Factions'][x]['SpaceCZ'].get('h', '0'))
-                ttk.Spinbox(tab, from_=0, to=999, width=3, textvariable=CZSpaceHVar).grid(row=x + header_rows, column=17, sticky=tk.N, padx=2, pady=2)
-                CZGroundLVar = tk.StringVar(value=data[i][0]['Factions'][x]['GroundCZ'].get('l', '0'))
-                ttk.Spinbox(tab, from_=0, to=999, width=3, textvariable=CZGroundLVar).grid(row=x + header_rows, column=18, sticky=tk.N, padx=2, pady=2)
-                CZGroundMVar = tk.StringVar(value=data[i][0]['Factions'][x]['GroundCZ'].get('m', '0'))
-                ttk.Spinbox(tab, from_=0, to=999, width=3, textvariable=CZGroundMVar).grid(row=x + header_rows, column=19, sticky=tk.N, padx=2, pady=2)
-                CZGroundHVar = tk.StringVar(value=data[i][0]['Factions'][x]['GroundCZ'].get('h', '0'))
-                ttk.Spinbox(tab, from_=0, to=999, width=3, textvariable=CZGroundHVar).grid(row=x + header_rows, column=20, sticky=tk.N, padx=2, pady=2)
-                # Watch for changes on all SpinBox Variables. This approach catches any change, including manual editing, while using 'command' callbacks only catches clicks
-                CZSpaceLVar.trace('w', partial(cz_change, CZSpaceLVar, Discord, CZs.SPACE_LOW, data, i, x))
-                CZSpaceMVar.trace('w', partial(cz_change, CZSpaceMVar, Discord, CZs.SPACE_MED, data, i, x))
-                CZSpaceHVar.trace('w', partial(cz_change, CZSpaceHVar, Discord, CZs.SPACE_HIGH, data, i, x))
-                CZGroundLVar.trace('w', partial(cz_change, CZGroundLVar, Discord, CZs.GROUND_LOW, data, i, x))
-                CZGroundMVar.trace('w', partial(cz_change, CZGroundMVar, Discord, CZs.GROUND_MED, data, i, x))
-                CZGroundHVar.trace('w', partial(cz_change, CZGroundHVar, Discord, CZs.GROUND_HIGH, data, i, x))
-
-        update_enable_all_factions_checkbutton(EnableAllCheckbutton, FactionEnableCheckbuttons)
-
-        tab.pack_forget()
-
-    Discord.insert(tk.INSERT, generate_discord_text(data))
-    # Select all text and focus the field
-    Discord.tag_add('sel', '1.0', 'end')
-    Discord.focus()
-
-    ttk.Button(ContainerFrame, text="Copy to Clipboard", command=partial(copy_to_clipboard, ContainerFrame, Discord)).pack(side=tk.LEFT, padx=5, pady=5)
-    if is_bgs_webhook_valid(): ttk.Button(ContainerFrame, text="Post to Discord", command=partial(post_to_bgs_discord, ContainerFrame, Discord, tick_mode)).pack(side=tk.RIGHT, padx=5, pady=5)
-
-    theme.update(ContainerFrame)
-
-    # Ignore all scroll wheel events on spinboxes, to avoid accidental inputs
-    Form.bind_class('TSpinbox', '<MouseWheel>', lambda event : "break")
-
-
-def cz_change(CZVar, Discord, cz_type, data, system_index, faction_index, *args):
-    """
-    Callback (set as a variable trace) for when a CZ Variable is changed
-    """
-    if cz_type == CZs.SPACE_LOW:
-        data[system_index][0]['Factions'][faction_index]['SpaceCZ']['l'] = CZVar.get()
-    elif cz_type == CZs.SPACE_MED:
-        data[system_index][0]['Factions'][faction_index]['SpaceCZ']['m'] = CZVar.get()
-    elif cz_type == CZs.SPACE_HIGH:
-        data[system_index][0]['Factions'][faction_index]['SpaceCZ']['h'] = CZVar.get()
-    elif cz_type == CZs.GROUND_LOW:
-        data[system_index][0]['Factions'][faction_index]['GroundCZ']['l'] = CZVar.get()
-    elif cz_type == CZs.GROUND_MED:
-        data[system_index][0]['Factions'][faction_index]['GroundCZ']['m'] = CZVar.get()
-    elif cz_type == CZs.GROUND_HIGH:
-        data[system_index][0]['Factions'][faction_index]['GroundCZ']['h'] = CZVar.get()
-
-    Discord.delete('1.0', 'end-1c')
-    Discord.insert(tk.INSERT, generate_discord_text(data))
-
-
-def enable_faction_change(EnableAllCheckbutton, FactionEnableCheckbuttons, Discord, data, system_index, faction_index, *args):
-    """
-    Callback for when a Faction Enable Checkbutton is changed
-    """
-    data[system_index][0]['Factions'][faction_index]['Enabled'] = CheckStates.STATE_ON if FactionEnableCheckbuttons[faction_index].instate(['selected']) else CheckStates.STATE_OFF
-    update_enable_all_factions_checkbutton(EnableAllCheckbutton, FactionEnableCheckbuttons)
-
-    Discord.delete('1.0', 'end-1c')
-    Discord.insert(tk.INSERT, generate_discord_text(data))
-
-
-def enable_all_factions_change(EnableAllCheckbutton, FactionEnableCheckbuttons, Discord, data, system_index, *args):
-    """
-    Callback for when the Enable All Factions Checkbutton is changed
-    """
-    z = len(FactionEnableCheckbuttons)
-    for x in range(0, z):
-        if EnableAllCheckbutton.instate(['selected']):
-            FactionEnableCheckbuttons[x].state(['selected'])
-            data[system_index][0]['Factions'][x]['Enabled'] = CheckStates.STATE_ON
-        else:
-            FactionEnableCheckbuttons[x].state(['!selected'])
-            data[system_index][0]['Factions'][x]['Enabled'] = CheckStates.STATE_OFF
-
-    Discord.delete('1.0', 'end-1c')
-    Discord.insert(tk.INSERT, generate_discord_text(data))
-
-
-def enable_settlement_change(SettlementCheckbutton, settlement_name, Discord, data, system_index, faction_index, *args):
-    """
-    Callback for when a Settlement Enable Checkbutton is changed
-    """
-    data[system_index][0]['Factions'][faction_index]['GroundCZSettlements'][settlement_name]['enabled'] = CheckStates.STATE_ON if SettlementCheckbutton.instate(['selected']) else CheckStates.STATE_OFF
-
-    Discord.delete('1.0', 'end-1c')
-    Discord.insert(tk.INSERT, generate_discord_text(data))
-
-
-def update_enable_all_factions_checkbutton(EnableAllCheckbutton, FactionEnableCheckbuttons):
-    """
-    Update the 'Enable all factions' checkbox to the correct state based on which individual factions are enabled
-    """
-    any_on = False
-    any_off = False
-    z = len(FactionEnableCheckbuttons)
-    for x in range(0, z):
-        if FactionEnableCheckbuttons[x].instate(['selected']): any_on = True
-        if FactionEnableCheckbuttons[x].instate(['!selected']): any_off = True
-
-    if any_on == True:
-        if any_off == True:
-            EnableAllCheckbutton.state(['alternate', '!selected'])
-        else:
-            EnableAllCheckbutton.state(['!alternate', 'selected'])
-    else:
-        EnableAllCheckbutton.state(['!alternate', '!selected'])
-
-
-def faction_name_clicked(EnableCheckbutton, EnableAllCheckbutton, FactionEnableCheckbuttons, Discord, data, system_index, faction_index, *args):
-    """
-    Callback when a faction name is clicked. Toggle enabled state.
-    """
-    if EnableCheckbutton.instate(['selected']): EnableCheckbutton.state(['!selected'])
-    else: EnableCheckbutton.state(['selected'])
-    enable_faction_change(EnableAllCheckbutton, FactionEnableCheckbuttons, Discord, data, system_index, faction_index, *args)
-
-
-def settlement_name_clicked(SettlementCheckbutton, settlement_name, Discord, data, system_index, faction_index, *args):
-    """
-    Callback when a settlement name is clicked. Toggle enabled state.
-    """
-    if SettlementCheckbutton.instate(['selected']): SettlementCheckbutton.state(['!selected'])
-    else: SettlementCheckbutton.state(['selected'])
-    enable_settlement_change(SettlementCheckbutton, settlement_name, Discord, data, system_index, faction_index, *args)
-
-
-def mission_points_change(MissionPointsVar, primary, Discord, data, system_index, faction_index, *args):
-    """
-    Callback (set as a variable trace) for when a mission points Variable is changed
-    """
-    if primary:
-        data[system_index][0]['Factions'][faction_index]['MissionPoints'] = MissionPointsVar.get()
-    else:
-        data[system_index][0]['Factions'][faction_index]['MissionPointsSecondary'] = MissionPointsVar.get()
-
-    Discord.delete('1.0', 'end-1c')
-    Discord.insert(tk.INSERT, generate_discord_text(data))
-
-
-def scenarios_change(ScenariosVar, Discord, data, system_index, faction_index, *args):
-    """
-    Callback (set as a variable trace) for when the scenarios Variable is changed
-    """
-    data[system_index][0]['Factions'][faction_index]['Scenarios'] = ScenariosVar.get()
-
-    Discord.delete('1.0', 'end-1c')
-    Discord.insert(tk.INSERT, generate_discord_text(data))
-
-
-def option_change(Discord, data):
-    """
-    Callback when one of the Discord options is changed
-    """
-    Discord.delete('1.0', 'end-1c')
-    Discord.insert(tk.INSERT, generate_discord_text(data))
-
-
-def generate_discord_text(data):
-    """
-    Generate the Discord-formatted version of the tally data
-    """
-    discord_text = ""
-
-    for i in data:
-        system_discord_text = ""
-        system_factions = data[i][0]['Factions']
-        z = len(system_factions)
-
-        for x in range(0, z):
-            if system_factions[x]['Enabled'] != CheckStates.STATE_ON: continue
-
-            faction_discord_text = ""
-
-            if system_factions[x]['FactionState'] == 'Election':
-                faction_discord_text += f".ElectionINF {system_factions[x]['MissionPoints']}; " if system_factions[x]['MissionPoints'] > 0 else ""
-            elif system_factions[x]['FactionState'] in this.ConflictStates:
-                faction_discord_text += f".WarINF {system_factions[x]['MissionPoints']}; " if system_factions[x]['MissionPoints'] > 0 else ""
-            else:
-                inf = system_factions[x]['MissionPoints']
-                if this.IncludeSecondaryInf.get() == CheckStates.STATE_ON: inf += system_factions[x]['MissionPointsSecondary']
-                faction_discord_text += f".INF +{inf}; " if inf > 0 else f".INF {inf}; " if inf < 0 else ""
-
-            faction_discord_text += f".BVs {human_format(system_factions[x]['Bounties'])}; " if system_factions[x]['Bounties'] != 0 else ""
-            faction_discord_text += f".CBs {human_format(system_factions[x]['CombatBonds'])}; " if system_factions[x]['CombatBonds'] != 0 else ""
-            faction_discord_text += f".TrdPurchase {human_format(system_factions[x]['TradePurchase'])}; " if system_factions[x]['TradePurchase'] != 0 else ""
-            faction_discord_text += f".TrdProfit {human_format(system_factions[x]['TradeProfit'])}; " if system_factions[x]['TradeProfit'] != 0 else ""
-            faction_discord_text += f".TrdBMProfit {human_format(system_factions[x]['BlackMarketProfit'])}; " if system_factions[x]['BlackMarketProfit'] != 0 else ""
-            faction_discord_text += f".Expl {human_format(system_factions[x]['CartData'])}; " if system_factions[x]['CartData'] != 0 else ""
-            faction_discord_text += f".Exo {human_format(system_factions[x]['ExoData'])}; " if system_factions[x]['ExoData'] != 0 else ""
-            faction_discord_text += f".Murders {system_factions[x]['Murdered']}; " if system_factions[x]['Murdered'] != 0 else ""
-            faction_discord_text += f".Scenarios {system_factions[x]['Scenarios']}; " if system_factions[x]['Scenarios'] != 0 else ""
-            faction_discord_text += f".Fails {system_factions[x]['MissionFailed']}; " if system_factions[x]['MissionFailed'] != 0 else ""
-            space_cz = build_cz_text(system_factions[x].get('SpaceCZ', {}), "SpaceCZs")
-            faction_discord_text += f"{space_cz}; " if space_cz != "" else ""
-            ground_cz = build_cz_text(system_factions[x].get('GroundCZ', {}), "GroundCZs")
-            faction_discord_text += f"{ground_cz}; " if ground_cz != "" else ""
-            faction_name = process_faction_name(system_factions[x]['Faction'])
-            system_discord_text += f"[{faction_name}] - {faction_discord_text}\n" if faction_discord_text != "" else ""
-
-            for settlement_name in system_factions[x].get('GroundCZSettlements', {}):
-                if system_factions[x]['GroundCZSettlements'][settlement_name]['enabled'] == CheckStates.STATE_ON:
-                    system_discord_text += f"  - {settlement_name} x {system_factions[x]['GroundCZSettlements'][settlement_name]['count']}\n"
-
-        discord_text += f"```css\n{data[i][0]['System']}\n{system_discord_text}```" if system_discord_text != "" else ""
-
-    return discord_text.replace("'", "")
-
-
-def process_faction_name(faction_name):
-    """
-    Shorten the faction name if the user has chosen to
-    """
-    if this.AbbreviateFactionNames.get() == CheckStates.STATE_ON:
-        return ''.join((i if i.isnumeric() else i[0]) for i in faction_name.split())
-    else:
-        return faction_name
-
-
-def build_cz_text(cz_data, prefix):
-    """
-    Create a summary of Conflict Zone activity
-    """
-    if cz_data == {}: return ""
-    text = ""
-
-    if 'l' in cz_data and cz_data['l'] != '0' and cz_data['l'] != '': text += f"{cz_data['l']}xL "
-    if 'm' in cz_data and cz_data['m'] != '0' and cz_data['m'] != '': text += f"{cz_data['m']}xM "
-    if 'h' in cz_data and cz_data['h'] != '0' and cz_data['h'] != '': text += f"{cz_data['h']}xH "
-
-    if text != '': text = f".{prefix} {text}"
-    return text
-
-
-def display_todaydata():
-    """
-    Display the latest tally data window
-    """
-    display_data("Latest BGS Tally", this.TodayData, Ticks.TICK_CURRENT)
-
-
-def display_yesterdaydata():
-    """
-    Display the previous tally data window
-    """
-    display_data("Previous BGS Tally", this.YesterdayData, Ticks.TICK_PREVIOUS)
-
-
-def confirm_force_tick():
-    """
-    Force a tick when user clicks button
-    """
-    answer = askyesno(title='Confirm FORCE a New Tick', message='This will move your current activity into the previous tick, and clear activity for the current tick.\n\nWARNING: If you have any missions in progress where the destination system is different to the originating system (e.g. courier missions), INF will not be counted unless you revisit the originating system before handing in.\n\nAre you sure that you want to do this?', default='no')
-    if answer:
-        this.tick.force_tick()
-        this.TimeLabel = tk.Label(this.frame, text=this.tick.get_formatted()).grid(row=3, column=1, sticky=tk.W)
-        this.YesterdayData = this.TodayData
-        this.TodayData = {}
-        this.DiscordPreviousMessageID.set(this.DiscordCurrentMessageID.get())
-        this.DiscordCurrentMessageID.set('')
-        theme.update(this.frame)
-
-
-def copy_to_clipboard(Form, Discord):
-    """
-    Get all text from the Discord field and put it in the Copy buffer
-    """
-    Form.clipboard_clear()
-    Form.event_generate("<<TextModified>>")
-    Form.clipboard_append(Discord.get('1.0', 'end-1c'))
-    Form.update()
-
-
-def post_to_bgs_discord(Form, Discord, tick_mode):
-    """
-    Get all text from the Discord field and post it to the webhook
-    """
-    if not is_bgs_webhook_valid(): return
-
-    discord_text = Discord.get('1.0', 'end-1c').strip()
-
-    # We store a historical discord message ID for the current and previous ticks, so fetch the right one
-    if tick_mode == Ticks.TICK_CURRENT: discord_message_id = this.DiscordCurrentMessageID
-    else: discord_message_id = this.DiscordPreviousMessageID
-
-    utc_time_now = datetime.utcnow().strftime("%Y-%m-%d %H:%M:%S (in-game time)")
-
-    if discord_message_id.get() == '' or discord_message_id.get() == None:
-        # No previous post
-        if discord_text != '':
-            discord_text += f"```md\n# Posted at: {utc_time_now}```" # Blue text instead of gray
-            url = this.DiscordWebhook.get()
-            response = requests.post(url=url, params={'wait': 'true'}, data={'content': discord_text, 'username': this.DiscordUsername.get()})
-            if response.ok:
-                # Store the Message ID
-                response_json = response.json()
-                discord_message_id.set(response_json['id'])
-            else:
-                logger.error(f"Unable to create new discord post. Reason: '{response.reason}' Content: '{response.content}' URL: '{url}'")
-
-    else:
-        # Previous post, amend or delete it
-        if discord_text != '':
-            discord_text += f"```diff\n+ Updated at: {utc_time_now}```"
-            url = f"{this.DiscordWebhook.get()}/messages/{discord_message_id.get()}"
-            response = requests.patch(url=url, data={'content': discord_text, 'username': this.DiscordUsername.get()})
-            if not response.ok:
-                discord_message_id.set('')
-                logger.error(f"Unable to update previous discord post. Reason: '{response.reason}' Content: '{response.content}' URL: '{url}'")
-
-                # Try to post new message instead
-                url = this.DiscordWebhook.get()
-                response = requests.post(url=url, params={'wait': 'true'}, data={'content': discord_text, 'username': this.DiscordUsername.get()})
-                if response.ok:
-                    # Store the Message ID
-                    response_json = response.json()
-                    discord_message_id.set(response_json['id'])
-                else:
-                    logger.error(f"Unable to create new discord post. Reason: '{response.reason}' Content: '{response.content}' URL: '{url}'")
-        else:
-            url = f"{this.DiscordWebhook.get()}/messages/{discord_message_id.get()}"
-            response = requests.delete(url=url)
-            if response.ok:
-                # Clear the Message ID
-                discord_message_id.set('')
-            else:
-                logger.error(f"Unable to delete previous discord post. Reason: '{response.reason}' Content: '{response.content}' URL: '{url}'")
-
-
-def post_to_fcjump_discord():
-    """
-    Get all text from the Discord field and post it to the webhook
-    """
-    if not is_fcjump_webhook_valid(): return
-
-    discord_text = this.fleetcarrier.get_formatted_materials()
-    logger.info(discord_text)
-
-    # Try to post new message instead
-    url = this.DiscordFCJumpWebhook.get()
-    response = requests.post(url=url, params={'wait': 'true'}, data={'content': discord_text, 'username': this.DiscordUsername.get()})
-    if not response.ok:
-        logger.error(f"Unable to create new discord post. Reason: '{response.reason}' Content: '{response.content}' URL: '{url}'")
-
-
-def is_webhook_valid(webhook):
-    """
-    Do a basic check on a user specified Discord webhook
-    """
-    return webhook.startswith('https://discordapp.com/api/webhooks/') \
-        or webhook.startswith('https://discord.com/api/webhooks/') \
-        or webhook.startswith('https://ptb.discord.com/api/webhooks/') \
-        or webhook.startswith('https://canary.discord.com/api/webhooks/')
-
-
-def is_bgs_webhook_valid():
-    """
-    Do a basic check on the user specified Discord webhook
-    """
-    return is_webhook_valid(this.DiscordWebhook.get())
-
-
-def is_fcjump_webhook_valid():
-    """
-    Do a basic check on the user specified Discord webhook
-    """
-    return is_webhook_valid(this.DiscordFCJumpWebhook.get())
-=======
         response = requests.get("https://api.github.com/repos/aussig/BGS-Tally/releases/latest", timeout=10)
         response.raise_for_status()
     except requests.exceptions.RequestException as e:
@@ -938,7 +176,6 @@
         this.GitVersion = latest['tag_name']
 
     return True
->>>>>>> e458877e
 
 
 def save_data():
@@ -947,85 +184,5 @@
     """
     this.mission_log.save()
     this.tick.save()
-<<<<<<< HEAD
-    config.set('XStatus', this.Status.get())
-    config.set('XShowZeroActivity', this.ShowZeroActivitySystems.get())
-    config.set('XAbbreviate', this.AbbreviateFactionNames.get())
-    config.set('XSecondaryInf', this.IncludeSecondaryInf.get())
-    config.set('XDiscordWebhook', this.DiscordWebhook.get())
-    config.set('XDiscordFCJumpWebhook', this.DiscordFCJumpWebhook.get())
-    config.set('XDiscordUsername', this.DiscordUsername.get())
-    config.set('XDiscordCurrentMessageID', this.DiscordCurrentMessageID.get())
-    config.set('XDiscordPreviousMessageID', this.DiscordPreviousMessageID.get())
-    config.set('XIndex', this.DataIndex.get())
-    config.set('XStation', this.StationFaction.get())
-    config.set('XStationType', this.StationType.get())
-    file = os.path.join(this.Dir, "Today Data.txt")
-    with open(file, 'w') as outfile:
-        json.dump(this.TodayData, outfile)
-    file = os.path.join(this.Dir, "Yesterday Data.txt")
-    with open(file, 'w') as outfile:
-        json.dump(this.YesterdayData, outfile)
-    file = os.path.join(this.Dir, "MissionLog.txt")
-    with open(file, 'w') as outfile:
-        json.dump(this.MissionLog, outfile)
-
-
-
-class EntryPlus(ttk.Entry):
-    """
-    Subclass of ttk.Entry to install a context-sensitive menu on right-click
-    """
-    def __init__(self, *args, **kwargs):
-        ttk.Entry.__init__(self, *args, **kwargs)
-        _rc_menu_install(self)
-        # overwrite default class binding so we don't need to return "break"
-        self.bind_class("Entry", "<Control-a>", self.event_select_all)
-        self.bind("<Button-3><ButtonRelease-3>", self.show_menu)
-
-    def event_select_all(self, *args):
-        self.focus_force()
-        self.selection_range(0, tk.END)
-
-    def show_menu(self, e):
-        self.menu.tk_popup(e.x_root, e.y_root)
-
-
-class TextPlus(tk.Text):
-    """
-    Subclass of tk.Text to install a context-sensitive menu on right-click
-    """
-    def __init__(self, *args, **kwargs):
-        tk.Text.__init__(self, *args, **kwargs)
-        _rc_menu_install(self)
-        # overwrite default class binding so we don't need to return "break"
-        self.bind_class("Text", "<Control-a>", self.event_select_all)
-        self.bind("<Button-3><ButtonRelease-3>", self.show_menu)
-
-    def event_select_all(self, *args):
-        self.focus_force()
-        self.tag_add("sel","1.0","end")
-
-    def show_menu(self, e):
-        self.menu.tk_popup(e.x_root, e.y_root)
-
-
-def _rc_menu_install(w):
-    """
-    Create a context sensitive menu for a text widget
-    """
-    w.menu = tk.Menu(w, tearoff=0)
-    w.menu.add_command(label="Cut")
-    w.menu.add_command(label="Copy")
-    w.menu.add_command(label="Paste")
-    w.menu.add_separator()
-    w.menu.add_command(label="Select all")
-
-    w.menu.entryconfigure("Cut", command=lambda: w.focus_force() or w.event_generate("<<Cut>>"))
-    w.menu.entryconfigure("Copy", command=lambda: w.focus_force() or w.event_generate("<<Copy>>"))
-    w.menu.entryconfigure("Paste", command=lambda: w.focus_force() or w.event_generate("<<Paste>>"))
-    w.menu.entryconfigure("Select all", command=w.event_select_all)
-=======
     this.activity_manager.save()
-    this.state.save()
->>>>>>> e458877e
+    this.state.save()