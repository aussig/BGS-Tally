import json
from datetime import datetime
from os import path

from bgstally.activity import Activity
from bgstally.api import API
from bgstally.constants import DATETIME_FORMAT_API, FOLDER_OTHER_DATA
from bgstally.debug import Debug
from bgstally.utils import get_by_path

FILENAME = "apis.json"


class APIManager:
    """
    Handles a list of API objects.
    """

    def __init__(self, bgstally):
        self.bgstally = bgstally

        self.apis:list[API] = []
        self.api_updated:bool = False

        self.load()

        if len(self.apis) == 0:
            # TODO: For the moment, ensure one API is created. Will need to manage multiple in the UI, and likely
            # not create one by default.
            self.apis.append(API(self.bgstally))


    def load(self):
        """
        Load all APIs from disk
        """
        file:str = path.join(self.bgstally.plugin_dir, FOLDER_OTHER_DATA, FILENAME)
        if path.exists(file):
            try:
                with open(file) as json_file:
                    apis_json:list = json.load(json_file)

                for api_json in apis_json:
                    self.apis.append(API(self.bgstally, api_json))
            except Exception as e:
                Debug.logger.info(f"Unable to load {file}")


    def save(self):
        """
        Save all APIs to disk
        """
        apis_json:list = []

        for api in self.apis:
            apis_json.append(api.as_dict())

        file:str = path.join(self.bgstally.plugin_dir, FOLDER_OTHER_DATA, FILENAME)
        with open(file, 'w') as outfile:
            json.dump(apis_json, outfile)


    def send_activity(self, activity:Activity, cmdr:str):
        """
        Activity data has been updated. Send it to all APIs.
        """
        api_activity:dict = self._build_api_activity(activity, cmdr)
        for api in self.apis:
            api.send_activity(api_activity)


    def send_event(self, event:dict, activity:Activity, cmdr:str, mission:dict):
        """
        Event has been received. Add it to the events queue.
        """
        api_event:dict = self._build_api_event(event, activity, cmdr, mission)
        for api in self.apis:
            api.send_event(api_event)


    def _build_api_activity(self, activity:Activity, cmdr:str):
        """
        Build an API-ready activity ready for sending. A dict matching the API spec is built from the Activity data.
        """
        api_activity:dict = {
            'cmdr': cmdr,
            'tickid': activity.tick_id,
            'ticktime': activity.tick_time.strftime(DATETIME_FORMAT_API),
            'timestamp': datetime.utcnow().strftime(DATETIME_FORMAT_API),
            'systems': []
        }

        for system in activity.systems.values():
            api_system:dict = {
                'name': system.get('System', ""),
                'address': system.get('SystemAddress', ""),
                'factions': [],
                'twkills': {}
            }

            for faction in system.get('Factions', {}).values():
                api_faction:dict = {
                    'name': faction.get('Faction', ""),
                    'state': faction.get('FactionState', ""),
                    'stations': []
                }

                if faction.get('Bounties', "0") != "0": api_faction['bvs'] = faction['Bounties']
                if faction.get('CombatBonds', "0") != "0": api_faction['cbs'] = faction['CombatBonds']
                if faction.get('ExoData', "0") != "0": api_faction['exobiology'] = faction['ExoData']
                if faction.get('CartData', "0") != "0": api_faction['exploration'] = faction['CartData']
                if faction.get('Scenarios', "0") != "0": api_faction['scenarios'] = faction['Scenarios']
                inf_primary:int = sum((1 if k == 'm' else int(k)) * int(v) for k, v in faction['MissionPoints'].items())
                inf_secondary:int = sum((1 if k == 'm' else int(k)) * int(v) for k, v in faction['MissionPointsSecondary'].items())
                if inf_primary != 0: api_faction['infprimary'] = str(inf_primary)
                if inf_secondary != 0: api_faction['infsecondary'] = str(inf_secondary)
                if faction.get('MissionFailed', "0") != "0": api_faction['missionfails'] = faction['MissionFailed']
                if faction.get('GroundMurdered', "0") != "0": api_faction['murdersground'] = faction['GroundMurdered']
                if faction.get('Murdered', "0") != "0": api_faction['murdersspace'] = faction['Murdered']
                if faction.get('BlackMarketProfit', "0") != "0": api_faction['tradebm'] = faction['BlackMarketProfit']

                if sum(int(d['value']) for d in faction['TradeBuy']) > 0:
                    api_faction['tradebuy'] = {
                        'low': {
                            'items': faction['TradeBuy'][2]['items'],
                            'value': faction['TradeBuy'][2]['value']
                        },
                        'high': {
                            'items': faction['TradeBuy'][3]['items'],
                            'value': faction['TradeBuy'][3]['value']
                        }
                    }

                if sum(int(d['value']) for d in faction['TradeSell']) > 0:
                    api_faction['tradesell'] = {
                        'zero': {
                            'items': faction['TradeSell'][0]['items'],
                            'value': faction['TradeSell'][0]['value'],
                            'profit': faction['TradeSell'][0]['profit']
                        },
                        'low': {
                            'items': faction['TradeSell'][2]['items'],
                            'value': faction['TradeSell'][2]['value'],
                            'profit': faction['TradeSell'][2]['profit']
                        },
                        'high': {
                            'items': faction['TradeSell'][3]['items'],
                            'value': faction['TradeSell'][3]['value'],
                            'profit': faction['TradeSell'][3]['profit']
                        }
                    }

                if sum(faction.get('SandR', {}).values()) > 0:
                    api_faction['sandr'] = {
                        'damagedpods': get_by_path(faction, ['SandR', 'dp'], 0),
                        'occupiedpods': get_by_path(faction, ['SandR', 'op'], 0),
                        'thargoidpods': get_by_path(faction, ['SandR', 'tp'], 0),
                        'blackboxes': get_by_path(faction, ['SandR', 'bb'], 0),
                        'wreckagecomponents': get_by_path(faction, ['SandR', 'wc'], 0),
                        'personaleffects': get_by_path(faction, ['SandR', 'pe'], 0),
                        'politicalprisoners': get_by_path(faction, ['SandR', 'pp'], 0),
                        'hostages': get_by_path(faction, ['SandR', 'h'], 0)
                    }

                if faction.get('GroundCZ', {}) != {}:
                    api_faction['czground'] = {
                        'low': faction['GroundCZ'].get('l', 0),
                        'medium': faction['GroundCZ'].get('m', 0),
                        'high': faction['GroundCZ'].get('h', 0),
                        'settlements': []
                    }
                    if faction.get('GroundCZSettlements', {}) != {}:
                        for settlement_name, settlement_data in faction['GroundCZSettlements'].items():
                            api_settlement:dict = {
                                'name': settlement_name,
                                'type': settlement_data.get('type', ""),
                                'count': settlement_data.get('count', 0)
                            }
                            api_faction['czground']['settlements'].append(api_settlement)

                if faction.get('SpaceCZ', {}) != {}:
                    api_faction['czspace'] = {
                        'low': faction['SpaceCZ'].get('l', 0),
                        'medium': faction['SpaceCZ'].get('m', 0),
                        'high': faction['SpaceCZ'].get('h', 0)
                    }

                if faction.get('TWStations', {}) != {}:
                    for station in faction.get('TWStations', {}).values():
                        api_station:dict = {
                            'name': station.get('name', "")
                        }
                        if station.get('cargo', {}).get('count', 0) > 0:
                            api_station['twcargo'] = station['cargo'] # dict containing 'count' and 'sum'

                        if sum(int(d['count']) for d in station['escapepods'].values()) > 0:
                            api_station['twescapepods'] = {
                                'low': station['escapepods']['l'],    # dict containing 'count' and 'sum'
                                'medium': station['escapepods']['m'], # dict containing 'count' and 'sum'
                                'high': station['escapepods']['h']    # dict containing 'count' and 'sum'
                            }
                        if sum(int(d['count']) for d in station['massacre'].values()) > 0:
                            api_station['twmassacre'] = {
                                'basilisk': station['massacre']['b'], # dict containing 'count' and 'sum'
                                'cyclops': station['massacre']['c'],  # dict containing 'count' and 'sum'
                                'hydra': station['massacre']['h'],    # dict containing 'count' and 'sum'
                                'medusa': station['massacre']['m'],   # dict containing 'count' and 'sum'
                                'orthrus': station['massacre']['o'],  # dict containing 'count' and 'sum'
                                'scout': station['massacre']['s']     # dict containing 'count' and 'sum'
                            }
                        if sum(int(d['count']) for d in station['passengers'].values()) > 0:
                            api_station['twpassengers'] = {
                                'low': station['passengers']['l'],    # dict containing 'count' and 'sum'
                                'medium': station['passengers']['m'], # dict containing 'count' and 'sum'
                                'high': station['passengers']['h']    # dict containing 'count' and 'sum'
                            }
                        # TW settlement reactivation missions
                        if station.get('reactivate', 0) > 0:
                            api_station['twreactivate'] = station['reactivate'] # int

                    api_faction['stations'].append(api_station)

                api_system['factions'].append(api_faction)

            if sum(system.get('TWKills', {}).values()) > 0:
                api_system['twkills'] = {
                    'banshee': system['TWKills'].get('ba', 0),
                    'basilisk': system['TWKills'].get('b', 0),
                    'cyclops': system['TWKills'].get('c', 0),
                    'hydra': system['TWKills'].get('h', 0),
                    'medusa': system['TWKills'].get('m', 0),
                    'orthrus': system['TWKills'].get('o', 0),
                    'revenant': system['TWKills'].get('r', 0),
                    'scout': system['TWKills'].get('s', 0),
                    'scythe-glaive': system['TWKills'].get('sg', 0)
                }

            if sum(int(d['delivered']) for d in system.get('TWSandR', {}).values()) > 0:
                api_system['twsandr'] = {
                    'damagedpods': system['TWSandR']['dp']['delivered'],
                    'occupiedpods': system['TWSandR']['op']['delivered'],
                    'thargoidpods': system['TWSandR']['tp']['delivered'],
                    'blackboxes': system['TWSandR']['bb']['delivered'],
                    'tissuesamples': system['TWSandR']['t']['delivered']
                }

            # TW Reactivated settlements in system
            if system.get('TWReactivate', 0) > 0:
                api_system['twreactivate'] = system.get('TWReactivate', 0)

            api_activity['systems'].append(api_system)

        return api_activity


    def _build_api_event(self, event:dict, activity:Activity, cmdr:str, mission:dict):
        """
        Build an API-ready event ready for sending. This just involves enhancing the event with some
        additional data
        """

        # Remove all '_Localised' event parameters
        event = self._filter_localised(event)

        # BGS-Tally specific global enhancements
        event['cmdr'] = cmdr
        event['tickid'] = activity.tick_id
<<<<<<< HEAD
        event['ticktime']: activity.tick_time.strftime(DATETIME_FORMAT_API)
=======
        event['ticktime'] = activity.tick_time.strftime(DATETIME_FORMAT_JOURNAL)
>>>>>>> b3b5d693

        # Other global enhancements
        if 'StationFaction' not in event: event['StationFaction'] = {'Name': self.bgstally.state.station_faction}
        if 'StarSystem' not in event: event['StarSystem'] = get_by_path(activity.systems, [self.bgstally.state.current_system_id, 'System'], "")
        if 'SystemAddress' not in event: event['SystemAddress'] = self.bgstally.state.current_system_id

        # Event-specific enhancements
        match event.get('event'):
            case 'MarketBuy':
                if self.bgstally.market.available(event['MarketID']):
                    market_data:dict = self.bgstally.market.get_commodity(event['Type'])
                    event['StockBracket'] = market_data.get('StockBracket', 0)
                    event['Stock'] = market_data.get('Stock', 0)

            case 'MarketSell':
                if self.bgstally.market.available(event['MarketID']):
                    market_data:dict = self.bgstally.market.get_commodity(event['Type'])
                    event['DemandBracket'] = market_data.get('DemandBracket', 0)
                    event['Demand'] = market_data.get('Demand', 0)

            case 'MissionFailed' | 'MissionAbandoned':
                event['StationFaction'] = {'Name': mission.get('Faction', "")}

        return event


    def _filter_localised(self, d: dict[str, any]) -> dict[str, any]:
        """
        Recursively remove any dict keys with names ending `_Localised` from a dict.

        :param d: dict to filter keys of.
        :return: The filtered dict.
        """
        filtered: dict[str, any] = dict()
        for k, v in d.items():
            if k.endswith('_Localised'):
                pass

            elif hasattr(v, 'items'):  # dict -> recurse
                filtered[k] = self._filter_localised(v)

            elif isinstance(v, list):  # list of dicts -> recurse
                filtered[k] = [self._filter_localised(x) if hasattr(x, 'items') else x for x in v]

            else:
                filtered[k] = v

        return filtered<|MERGE_RESOLUTION|>--- conflicted
+++ resolved
@@ -265,11 +265,7 @@
         # BGS-Tally specific global enhancements
         event['cmdr'] = cmdr
         event['tickid'] = activity.tick_id
-<<<<<<< HEAD
-        event['ticktime']: activity.tick_time.strftime(DATETIME_FORMAT_API)
-=======
-        event['ticktime'] = activity.tick_time.strftime(DATETIME_FORMAT_JOURNAL)
->>>>>>> b3b5d693
+        event['ticktime'] = activity.tick_time.strftime(DATETIME_FORMAT_API)
 
         # Other global enhancements
         if 'StationFaction' not in event: event['StationFaction'] = {'Name': self.bgstally.state.station_faction}
