import tkinter as tk
from datetime import datetime, timedelta
from functools import partial
from os import path
from threading import Thread
from time import sleep
from tkinter import PhotoImage, ttk
from tkinter.messagebox import askyesno
from typing import List, Optional

import myNotebook as nb
from ttkHyperlinkLabel import HyperlinkLabel

import l10n
from bgstally.activity import Activity
from bgstally.constants import FOLDER_ASSETS, FONT_HEADING_2, FONT_SMALL, CheckStates, DiscordActivity, DiscordPostStyle, UpdateUIPolicy
from bgstally.debug import Debug
from bgstally.utils import _, get_by_path, available_langs
from bgstally.widgets import EntryPlus
from bgstally.windows.activity import WindowActivity
from bgstally.windows.api import WindowAPI
from bgstally.windows.cmdrs import WindowCMDRs
from bgstally.windows.fleetcarrier import WindowFleetCarrier
from bgstally.windows.legend import WindowLegend
from config import config
from thirdparty.tksheet import Sheet

DATETIME_FORMAT_OVERLAY = "%Y-%m-%d %H:%M"
SIZE_BUTTON_PIXELS = 30
TIME_WORKER_PERIOD_S = 2
TIME_TICK_ALERT_M = 60
URL_LATEST_RELEASE = "https://github.com/aussig/BGS-Tally/releases/latest"
URL_WIKI = "https://github.com/aussig/BGS-Tally/wiki"


class UI:
    """
    Display the user's activity
    """

    def __init__(self, bgstally):
        self.bgstally = bgstally
        self.frame = None

        self.image_logo_bgstally_100 = PhotoImage(file = path.join(self.bgstally.plugin_dir, FOLDER_ASSETS, "logo_bgstally_100x67.png"))
        self.image_logo_bgstally_16 = PhotoImage(file = path.join(self.bgstally.plugin_dir, FOLDER_ASSETS, "logo_bgstally_16x16.png"))
        self.image_logo_bgstally_32 = PhotoImage(file = path.join(self.bgstally.plugin_dir, FOLDER_ASSETS, "logo_bgstally_32x32.png"))
        self.image_blank = PhotoImage(file = path.join(self.bgstally.plugin_dir, FOLDER_ASSETS, "blank.png"))
        self.image_button_dropdown_menu = PhotoImage(file = path.join(self.bgstally.plugin_dir, FOLDER_ASSETS, "button_dropdown_menu.png"))
        self.image_button_cmdrs = PhotoImage(file = path.join(self.bgstally.plugin_dir, FOLDER_ASSETS, "button_cmdrs.png"))
        self.image_button_carrier = PhotoImage(file = path.join(self.bgstally.plugin_dir, FOLDER_ASSETS, "button_carrier.png"))

        self.indicate_activity:bool = False
        self.report_system_address:str = None
        self.warning:str = None

        # Single-instance windows
        self.window_cmdrs:WindowCMDRs = WindowCMDRs(self.bgstally)
        self.window_fc:WindowFleetCarrier = WindowFleetCarrier(self.bgstally)
        self.window_legend:WindowLegend = WindowLegend(self.bgstally)
        # TODO: When we support multiple APIs, this will no longer be a single instance window
        self.window_api:WindowAPI = WindowAPI(self.bgstally, self.bgstally.api_manager.apis[0])

        # Multi-instance windows
        self.window_activity:dict = {}

        self.thread: Optional[Thread] = Thread(target=self._worker, name="BGSTally UI worker")
        self.thread.daemon = True
        self.thread.start()


    def shut_down(self):
        """
        Shut down all worker threads.
        """


    def get_plugin_frame(self, parent_frame: tk.Frame) -> tk.Frame:
        """
        Return a TK Frame for adding to the EDMC main window
        """
        self.frame: tk.Frame = tk.Frame(parent_frame)

<<<<<<< HEAD
        current_row = 0
        tk.Label(self.frame, text=self.bgstally.plugin_name).grid(row=current_row, column=0, sticky=tk.W)
        self.label_version: HyperlinkLabel = HyperlinkLabel(self.frame, text=f"v{str(self.bgstally.version)}", background=nb.Label().cget('background'), url=URL_LATEST_RELEASE, underline=True)
        self.label_version.grid(row=current_row, column=1, columnspan=3 if self.bgstally.capi_fleetcarrier_available() else 2, sticky=tk.W)
        current_row += 1
        self.button_latest_tick: tk.Button = tk.Button(self.frame, text=_("Latest BGS Tally"), height=SIZE_BUTTON_PIXELS-2, image=self.image_blank, compound=tk.RIGHT, command=partial(self._show_activity_window, self.bgstally.activity_manager.get_current_activity())) # LANG: Button label
        self.button_latest_tick.grid(row=current_row, column=0, padx=3)
        self.button_previous_ticks: tk.Button = tk.Button(self.frame, text=_("Previous BGS Tallies") + " ", height=SIZE_BUTTON_PIXELS-2, image=self.image_button_dropdown_menu, compound=tk.RIGHT, command=self._previous_ticks_popup) # LANG: Button label
        self.button_previous_ticks.grid(row=current_row, column=1, padx=3)
=======
        current_row: int = 0
        tk.Label(self.frame, image=self.image_logo_bgstally_100).grid(row=current_row, column=0, rowspan=3, sticky=tk.W)
        self.label_version = HyperlinkLabel(self.frame, text=f"v{str(self.bgstally.version)}", background=nb.Label().cget('background'), url=URL_LATEST_RELEASE, underline=True)
        self.label_version.grid(row=current_row, column=1, columnspan=3 if self.bgstally.capi_fleetcarrier_available() else 2, sticky=tk.W)
        current_row += 1
        tk.Label(self.frame, text="BGS Tally Status:" + " " + self.bgstally.state.Status.get()).grid(row=current_row, column=1, sticky=tk.W)
        current_row += 1
        self.label_tick = tk.Label(self.frame, text="Last BGS Tick:" + " " + self.bgstally.tick.get_formatted())
        self.label_tick.grid(row=current_row, column=1, sticky=tk.W)
        current_row += 1
        self.button_latest_tick: tk.Button = tk.Button(self.frame, text="Latest BGS Tally", height=SIZE_BUTTON_PIXELS-2, image=self.image_blank, compound=tk.RIGHT, command=partial(self._show_activity_window, self.bgstally.activity_manager.get_current_activity()))
        self.button_latest_tick.grid(row=current_row, column=0, padx=3)
        self.button_previous_ticks: tk.Button = tk.Button(self.frame, text="Previous BGS Tallies ", height=SIZE_BUTTON_PIXELS-2, image=self.image_button_dropdown_menu, compound=tk.RIGHT, command=self._previous_ticks_popup)
        self.button_previous_ticks.grid(row=current_row, column=1, padx=3, sticky=tk.W)
>>>>>>> 8616890d
        tk.Button(self.frame, image=self.image_button_cmdrs, height=SIZE_BUTTON_PIXELS, width=SIZE_BUTTON_PIXELS, command=self._show_cmdr_list_window).grid(row=current_row, column=2, padx=3)
        if self.bgstally.capi_fleetcarrier_available():
            self.button_carrier: tk.Button = tk.Button(self.frame, image=self.image_button_carrier, state=('normal' if self.bgstally.fleet_carrier.available() else 'disabled'), height=SIZE_BUTTON_PIXELS, width=SIZE_BUTTON_PIXELS, command=self._show_fc_window)
            self.button_carrier.grid(row=current_row, column=3, padx=3)
        else:
            self.button_carrier: tk.Button = None
        current_row += 1
<<<<<<< HEAD
        self.label_status: tk.Label = tk.Label(self.frame, text=_("{plugin_name} Status:").format(plugin_name=self.bgstally.plugin_name)) # LANG: Main window label
        self.label_status.grid(row=current_row, column=0, sticky=tk.W)
        tk.Label(self.frame, textvariable=self.bgstally.state.Status).grid(row=current_row, column=1, sticky=tk.W)
        current_row += 1
        self.label_tick: tk.Label = tk.Label(self.frame, text=_("Last BGS Tick:")) # LANG: Main window label
        self.label_tick.grid(row=current_row, column=0, sticky=tk.W)
        self.label_tick_value: tk.Label = tk.Label(self.frame, text=self.bgstally.tick.get_formatted())
        self.label_tick_value.grid(row=current_row, column=1, sticky=tk.W)
        current_row += 1
=======
>>>>>>> 8616890d

        return self.frame


    def update_plugin_frame(self):
        """
        Update the tick time label, current activity button, carrier button and all labels in the plugin frame
        """
        self.button_latest_tick.configure(text=_("Latest BGS Tally")) # LANG: Button label
        self.button_previous_ticks.configure(text=_("Previous BGS Tallies")) # LANG: Button label
        self.label_status.configure(text=_("{plugin_name} Status:").format(plugin_name=self.bgstally.plugin_name)) # LANG: Main window label
        self.label_tick.configure(text=_("Last BGS Tick:")) # LANG: Main window label

        if self.bgstally.update_manager.update_available:
            self.label_version.configure(text=_("Update will be installed on shutdown"), url=URL_LATEST_RELEASE, foreground='red') # LANG: Main window label
        elif self.bgstally.api_manager.api_updated:
            self.label_version.configure(text=_("API changed, open settings to re-approve"), url="", foreground='red') # LANG: Main window label
        else:
            self.label_version.configure(text=f"v{str(self.bgstally.version)}", url=URL_LATEST_RELEASE, foreground='blue')

<<<<<<< HEAD
        self.label_tick_value.config(text=self.bgstally.tick.get_formatted())
=======
        self.label_tick.config(text="Last BGS Tick:" + " " + self.bgstally.tick.get_formatted())
>>>>>>> 8616890d
        self.button_latest_tick.config(command=partial(self._show_activity_window, self.bgstally.activity_manager.get_current_activity()))
        if self.button_carrier is not None:
            self.button_carrier.config(state=('normal' if self.bgstally.fleet_carrier.available() else 'disabled'))


    def get_prefs_frame(self, parent_frame: tk.Frame):
        """
        Return a TK Frame for adding to the EDMC settings dialog
        """
        self.plugin_frame:tk.Frame = parent_frame
        frame = nb.Frame(parent_frame)
        # Make the second column fill available space
        frame.columnconfigure(1, weight=1)

        current_row = 1
        nb.Label(frame, text=f"{self.bgstally.plugin_name} v{str(self.bgstally.version)}", font=FONT_HEADING_2).grid(row=current_row, column=0, padx=10, sticky=tk.W)
        HyperlinkLabel(frame, text=_("Instructions for Use"), background=nb.Label().cget('background'), url=URL_WIKI, underline=True).grid(row=current_row, column=1, padx=10, sticky=tk.W); current_row += 1 # LANG: Preferences label

        ttk.Separator(frame, orient=tk.HORIZONTAL).grid(row=current_row, columnspan=2, padx=10, pady=1, sticky=tk.EW); current_row += 1
        nb.Label(frame, text=_("General Options"), font=FONT_HEADING_2).grid(row=current_row, column=0, padx=10, sticky=tk.NW) # LANG: Preferences heading
        nb.Checkbutton(frame, text=_("{plugin_name} Active").format(plugin_name=self.bgstally.plugin_name), variable=self.bgstally.state.Status, onvalue="Active", offvalue="Paused").grid(row=current_row, column=1, padx=10, sticky=tk.W); current_row += 1 # LANG: Preferences checkbox label
        nb.Checkbutton(frame, text=_("Show Systems with Zero Activity"), variable=self.bgstally.state.ShowZeroActivitySystems, onvalue=CheckStates.STATE_ON, offvalue=CheckStates.STATE_OFF).grid(row=current_row, column=1, padx=10, sticky=tk.W); current_row += 1 # LANG: Preferences checkbox label

        ttk.Separator(frame, orient=tk.HORIZONTAL).grid(row=current_row, columnspan=2, padx=10, pady=1, sticky=tk.EW); current_row += 1
        nb.Label(frame, text=_("Discord Options"), font=FONT_HEADING_2).grid(row=current_row, column=0, padx=10, sticky=tk.NW) # Don't increment row because we want the 1st radio option to be opposite title # LANG: Preferences heading
        nb.Checkbutton(frame, text=_("Abbreviate Faction Names"), variable=self.bgstally.state.AbbreviateFactionNames, onvalue=CheckStates.STATE_ON, offvalue=CheckStates.STATE_OFF, command=self.bgstally.state.refresh).grid(row=current_row, column=1, padx=10, sticky=tk.W); current_row += 1 # LANG: Preferences checkbox label
        nb.Checkbutton(frame, text=_("Show Detailed INF"), variable=self.bgstally.state.DetailedInf, onvalue=CheckStates.STATE_ON, offvalue=CheckStates.STATE_OFF, command=self.bgstally.state.refresh).grid(row=current_row, column=1, padx=10, sticky=tk.W); current_row += 1 # LANG: Preferences checkbox label
        nb.Checkbutton(frame, text=_("Include Secondary INF"), variable=self.bgstally.state.IncludeSecondaryInf, onvalue=CheckStates.STATE_ON, offvalue=CheckStates.STATE_OFF, command=self.bgstally.state.refresh).grid(row=current_row, column=1, padx=10, sticky=tk.W); current_row += 1 # LANG: Preferences checkbox label
        nb.Checkbutton(frame, text=_("Show Detailed Trade"), variable=self.bgstally.state.DetailedTrade, onvalue=CheckStates.STATE_ON, offvalue=CheckStates.STATE_OFF, command=self.bgstally.state.refresh).grid(row=current_row, column=1, padx=10, sticky=tk.W); current_row += 1 # LANG: Preferences checkbox label
        nb.Checkbutton(frame, text=_("Report Newly Visited System Activity By Default"), variable=self.bgstally.state.EnableSystemActivityByDefault, onvalue=CheckStates.STATE_ON, offvalue=CheckStates.STATE_OFF).grid(row=current_row, column=1, padx=10, sticky=tk.W); current_row += 1 # LANG: Preferences checkbox label
        nb.Label(frame, text=_("Post Format")).grid(row=current_row, column=0, padx=10, sticky=tk.W) # LANG: Preferences label
        nb.Radiobutton(frame, text=_("Modern"), variable=self.bgstally.state.DiscordPostStyle, value=DiscordPostStyle.EMBED).grid(row=current_row, column=1, padx=10, sticky=tk.W); current_row += 1 # LANG: Preferences radio button label
        nb.Radiobutton(frame, text=_("Legacy"), variable=self.bgstally.state.DiscordPostStyle, value=DiscordPostStyle.TEXT).grid(row=current_row, column=1, padx=10, sticky=tk.W); current_row += 1 # LANG: Preferences radio button label

        ttk.Separator(frame, orient=tk.HORIZONTAL).grid(row=current_row, columnspan=2, padx=10, pady=1, sticky=tk.EW); current_row += 1
        nb.Label(frame, text=_("Discord Webhooks"), font=FONT_HEADING_2).grid(row=current_row, column=0, padx=10, sticky=tk.NW); current_row += 1 # LANG: Preferences heading
        nb.Label(frame, text=_("Post to Discord as")).grid(row=current_row, column=0, padx=10, sticky=tk.W) # LANG: Preferences label
        EntryPlus(frame, textvariable=self.bgstally.state.DiscordUsername).grid(row=current_row, column=1, padx=10, pady=1, sticky=tk.W); current_row += 1

        self.languages: dict = available_langs()
        self.language:tk.StringVar = tk.StringVar(value=self.languages.get(self.bgstally.state.discord_lang, _('Default')))
        nb.Label(frame, text=_("Language for Discord Posts")).grid(row=current_row, column=0, padx=10, sticky=tk.W) # LANG: Preferences label
        nb.OptionMenu(frame, self.language, self.language.get(), *self.languages.values(), command=self._language_modified).grid(row=current_row, column=1, padx=10, pady=1, sticky=tk.W); current_row += 1

        sheet_headings:list = ["UUID",
                               _("Nickname"), # LANG: Preferences table heading
                               _("Webhook URL"), # LANG: Preferences table heading
                               "BGS",
                               "TW",
                               _("FC C/M"), # LANG: Preferences table heading, abbreviation for fleet carrier commodities / materials
                               _("FC Ops"), # LANG: Preferences table heading, abbreviation for fleet carrier operations
                               "CMDR"]
        self.sheet_webhooks:Sheet = Sheet(frame, show_row_index=True, row_index_width=10, enable_edit_cell_auto_resize=False, height=140, width=880,
                                     column_width=55, header_align="left", empty_vertical=15, empty_horizontal=0, font=FONT_SMALL,
                                     show_horizontal_grid=False, show_vertical_grid=False, show_top_left=False, edit_cell_validation=False,
                                     headers=sheet_headings)
        self.sheet_webhooks.grid(row=current_row, columnspan=2, padx=5, pady=5, sticky=tk.NSEW); current_row += 1
        self.sheet_webhooks.hide_columns(columns=[0])                       # Visible column indexes
        self.sheet_webhooks.checkbox_column(c=[3, 4, 5, 6, 7])              # Data column indexes
        self.sheet_webhooks.set_sheet_data(data=self.bgstally.webhook_manager.get_webhooks_as_list())
        self.sheet_webhooks.column_width(column=0, width=150, redraw=False) # Visible column indexes
        self.sheet_webhooks.column_width(column=1, width=400, redraw=True)  # Visible column indexes
        self.sheet_webhooks.enable_bindings(('single_select', 'row_select', 'arrowkeys', 'right_click_popup_menu', 'rc_select', 'rc_insert_row',
                            'rc_delete_row', 'copy', 'cut', 'paste', 'delete', 'undo', 'edit_cell', 'modified'))
        self.sheet_webhooks.extra_bindings('all_modified_events', func=self._webhooks_table_modified)
        nb.Label(frame, text=_("To add a webhook: Right-click on a row number and select 'Insert rows above / below'."), font=FONT_SMALL).grid(row=current_row, columnspan=2, padx=10, sticky=tk.NW); current_row += 1
        nb.Label(frame, text=_("To delete a webhook: Right-click on a row number and select 'Delete rows'."), font=FONT_SMALL).grid(row=current_row, columnspan=2, padx=10, sticky=tk.NW); current_row += 1

        ttk.Separator(frame, orient=tk.HORIZONTAL).grid(row=current_row, columnspan=2, padx=10, pady=1, sticky=tk.EW); current_row += 1
        nb.Label(frame, text=_("In-game Overlay"), font=FONT_HEADING_2).grid(row=current_row, column=0, padx=10, sticky=tk.NW) # LANG: Preferences heading
        nb.Checkbutton(frame, text=_("Show In-game Overlay"), # LANG: Preferences checkbox label
                       variable=self.bgstally.state.EnableOverlay,
                       state=self.overlay_options_state(),
                       onvalue=CheckStates.STATE_ON,
                       offvalue=CheckStates.STATE_OFF,
                       command=self.bgstally.state.refresh
                       ).grid(row=current_row, column=1, padx=10, sticky=tk.W); current_row += 1

        nb.Label(frame, text=_("Panels")).grid(row=current_row, column=0, padx=10, sticky=tk.NW)
        overlay_options_frame:ttk.Frame = ttk.Frame(frame)
        overlay_options_frame.grid(row=current_row, column=1, padx=10, sticky=tk.W); current_row += 1
        nb.Checkbutton(overlay_options_frame, text=_("Current Tick"), # LANG: Preferences checkbox label
                       variable=self.bgstally.state.EnableOverlayCurrentTick,
                       state=self.overlay_options_state(),
                       onvalue=CheckStates.STATE_ON,
                       offvalue=CheckStates.STATE_OFF,
                       command=self.bgstally.state.refresh
                       ).pack(side=tk.LEFT)
        nb.Checkbutton(overlay_options_frame, text=_("Activity Indicator"), # LANG: Preferences checkbox label
                       variable=self.bgstally.state.EnableOverlayActivity,
                       state=self.overlay_options_state(),
                       onvalue=CheckStates.STATE_ON,
                       offvalue=CheckStates.STATE_OFF,
                       command=self.bgstally.state.refresh
                       ).pack(side=tk.LEFT)
        nb.Checkbutton(overlay_options_frame, text=_("Thargoid War Progress"), # LANG: Preferences checkbox label
                       variable=self.bgstally.state.EnableOverlayTWProgress,
                       state=self.overlay_options_state(),
                       onvalue=CheckStates.STATE_ON,
                       offvalue=CheckStates.STATE_OFF,
                       command=self.bgstally.state.refresh
                       ).pack(side=tk.LEFT)
        nb.Checkbutton(overlay_options_frame, text=_("System Information"), # LANG: Preferences checkbox label
                       variable=self.bgstally.state.EnableOverlaySystem,
                       state=self.overlay_options_state(),
                       onvalue=CheckStates.STATE_ON,
                       offvalue=CheckStates.STATE_OFF,
                       command=self.bgstally.state.refresh
                       ).pack(side=tk.LEFT)
        nb.Checkbutton(overlay_options_frame, text=_("Warnings"), # LANG: Preferences checkbox label
                       variable=self.bgstally.state.EnableOverlayWarning,
                       state=self.overlay_options_state(),
                       onvalue=CheckStates.STATE_ON,
                       offvalue=CheckStates.STATE_OFF,
                       command=self.bgstally.state.refresh
                       ).pack(side=tk.LEFT)
        if self.bgstally.overlay.edmcoverlay == None:
            nb.Label(frame, text=_("In-game overlay support requires the separate EDMCOverlay plugin to be installed - see the instructions for more information.")).grid(columnspan=2, padx=10, sticky=tk.W); current_row += 1 # LANG: Preferences label

        ttk.Separator(frame, orient=tk.HORIZONTAL).grid(row=current_row, columnspan=2, padx=10, pady=1, sticky=tk.EW); current_row += 1
        nb.Label(frame, text=_("Integrations"), font=FONT_HEADING_2).grid(row=current_row, column=0, padx=10, sticky=tk.NW) # LANG: Preferences heading
        tk.Button(frame, text=_("Configure Remote Server"), command=partial(self._show_api_window, parent_frame)).grid(row=current_row, column=1, padx=10, sticky=tk.W); current_row += 1 # LANG: Preferences button label

        ttk.Separator(frame, orient=tk.HORIZONTAL).grid(row=current_row, columnspan=2, padx=10, pady=1, sticky=tk.EW); current_row += 1
        nb.Label(frame, text=_("Advanced"), font=FONT_HEADING_2).grid(row=current_row, column=0, padx=10, sticky=tk.NW) # LANG: Preferences heading
        tk.Button(frame, text=_("Force Tick"), command=self._confirm_force_tick, bg="red", fg="white").grid(row=current_row, column=1, padx=10, sticky=tk.W); current_row += 1 # LANG: Preferences button label

        return frame


    def save_prefs(self):
        """
        Preferences frame has been saved (from EDMC core or any plugin)
        """
        self.update_plugin_frame()


    def show_system_report(self, system_address:int):
        """
        Show the system report overlay
        """
        self.indicate_activity = True
        self.report_system_address = str(system_address)


    def show_warning(self, warning:str):
        """
        Show the warning overlay
        """
        self.warning = warning


    def show_legend_window(self):
        """
        Display the Discord Legend Window
        """
        self.window_legend.show()


    def overlay_options_state(self):
        """
        If the overlay plugin is not available, we want to disable the options so users are not interacting
        with them expecting results
        """
        return "disabled" if self.bgstally.overlay.edmcoverlay == None else "enabled"


    def _webhooks_table_modified(self, event=None):
        """
        Callback for all modifications to the webhooks table

        Args:
            event (namedtuple, optional): Variables related to the callback. Defaults to None.
        """
        self.bgstally.webhook_manager.set_webhooks_from_list(self.sheet_webhooks.get_sheet_data())


    def _language_modified(self, event=None):
        """Callback for change in language dropdown

        Args:
            event (_type_, optional): Variable related to the callback. Defaults to None.
        """
        langs_by_name:dict = {v: k for k, v in self.languages.items()}  # Codes by name
        self.bgstally.state.discord_lang = langs_by_name.get(self.language.get()) or ''  # or '' used here due to Default being None above


    def _worker(self) -> None:
        """
        Handle thread work for overlay
        """
        Debug.logger.debug("Starting UI Worker...")

        while True:
            if config.shutting_down:
                Debug.logger.debug("Shutting down UI Worker...")
                return

            current_activity:Activity = self.bgstally.activity_manager.get_current_activity()

            # Current Tick Time
            if self.bgstally.state.enable_overlay_current_tick:
                self.bgstally.overlay.display_message("tick", _("Curr Tick:") + " " + self.bgstally.tick.get_formatted(DATETIME_FORMAT_OVERLAY), True) # Overlay tick message

            # Tick Warning
            minutes_delta:int = int((datetime.utcnow() - self.bgstally.tick.next_predicted()) / timedelta(minutes=1))
            if self.bgstally.state.enable_overlay_current_tick:
                if datetime.utcnow() > self.bgstally.tick.next_predicted() + timedelta(minutes = TIME_TICK_ALERT_M):
                    self.bgstally.overlay.display_message("tickwarn", _("Tick {minutes_delta}m Overdue (Estimated)").format(minutes_delta=minutes_delta), True) # Overlay tick message
                elif datetime.utcnow() > self.bgstally.tick.next_predicted():
                    self.bgstally.overlay.display_message("tickwarn", _("Past Estimated Tick Time"), True, text_colour_override="#FFA500") # Overlay tick message
                elif datetime.utcnow() > self.bgstally.tick.next_predicted() - timedelta(minutes = TIME_TICK_ALERT_M):
                    self.bgstally.overlay.display_message("tickwarn", _("Within {minutes_to_tick}m of Next Tick (Estimated)").format(minutes_to_tick=TIME_TICK_ALERT_M), True, text_colour_override="yellow") # Overlay tick message

            # Activity Indicator
            if self.bgstally.state.enable_overlay_activity and self.indicate_activity:
                self.bgstally.overlay.display_indicator("indicator")
                self.indicate_activity = False

            # Thargoid War Progress Report
            if self.bgstally.state.enable_overlay_tw_progress and current_activity is not None:
                current_system:dict = current_activity.get_current_system()
                if current_system and current_system.get('tw_status') is not None:
                    progress:float = float(get_by_path(current_system, ['tw_status', 'WarProgress'], 0))
                    percent:float = round(progress * 100, 2)

                    self.bgstally.overlay.display_progress_bar("tw", _("TW War Progress in {current_system}: {percent}%").format(current_system=current_system.get('System', 'Unknown'), percent=percent), progress) # Overlay TW report message

            # System Information
            if self.bgstally.state.enable_overlay_system and current_activity is not None:
                if self.report_system_address is not None:
                    # Report recent activity in a designated system, overrides pinned systems
                    report_system:dict = current_activity.get_system_by_address(self.report_system_address)
                    if report_system is not None:
                        self.bgstally.overlay.display_message("system_info", current_activity.generate_text(DiscordActivity.BOTH, False, [report_system['System']]), fit_to_text=True, text_includes_title=True)
                    self.report_system_address = None
                else:
                    # Report pinned systems
                    pinned_systems:list = current_activity.get_pinned_systems()
                    if len(pinned_systems) == 1:
                        self.bgstally.overlay.display_message("system_info", current_activity.generate_text(DiscordActivity.BOTH, False, pinned_systems), fit_to_text=True, text_includes_title=True, ttl_override=TIME_WORKER_PERIOD_S + 2)
                    elif len(pinned_systems) > 1:
                        self.bgstally.overlay.display_message("system_info", _("Pinned Systems") + "\n" + current_activity.generate_text(DiscordActivity.BOTH, False, pinned_systems), fit_to_text=True, text_includes_title=True, ttl_override=TIME_WORKER_PERIOD_S + 2) # Overlay pinned systems message

            # Warning
            if self.bgstally.state.enable_overlay_warning and self.warning is not None:
                self.bgstally.overlay.display_message("warning", self.warning, fit_to_text=True)
                self.warning = None

            sleep(TIME_WORKER_PERIOD_S)


    def _previous_ticks_popup(self):
        """
        Display a menu of activity for previous ticks
        """
        menu = tk.Menu(self.frame, tearoff = 0)

        activities: List = self.bgstally.activity_manager.get_previous_activities()

        for activity in activities:
            menu.add_command(label=activity.get_title(), command=partial(self._show_activity_window, activity))

        try:
            menu.tk_popup(self.button_previous_ticks.winfo_rootx(), self.button_previous_ticks.winfo_rooty())
        finally:
            menu.grab_release()


    def _show_activity_window(self, activity: Activity):
        """
        Display the appropriate activity data window, using data from the passed in activity object
        """
        existing_activity_window:WindowActivity = self.window_activity.get(activity.tick_id)
        if existing_activity_window is not None:
            existing_activity_window.show(activity)
        else:
            self.window_activity[activity.tick_id] = WindowActivity(self.bgstally, self, activity)


    def _show_cmdr_list_window(self):
        """
        Display the CMDR list window
        """
        self.window_cmdrs.show()


    def _show_fc_window(self):
        """
        Display the Fleet Carrier Window
        """
        self.window_fc.show()


    def _show_api_window(self, parent_frame:tk.Frame):
        """
        Display the API configuration window
        """
        self.window_api.show(parent_frame)


    def _confirm_force_tick(self):
        """
        Force a tick when user clicks button
        """
        message:str = _("This will move your current activity into the previous tick, and clear activity for the current tick.") + "\n\n" # LANG: Preferences force tick popup text
        message += _("WARNING: It is not usually necessary to force a tick. Only do this if you know FOR CERTAIN there has been a tick but {plugin_name} is not showing it.").format(plugin_name=self.bgstally.plugin_name) + "\n\n" # LANG: Preferences force tick popup text
        message += _("Are you sure that you want to do this?") # LANG: Preferences force tick text

        answer = askyesno(title=_("Confirm Force a New Tick"), message=message, default="no") # LANG: Preferences force tick popup title
        if answer: self.bgstally.new_tick(True, UpdateUIPolicy.IMMEDIATE)<|MERGE_RESOLUTION|>--- conflicted
+++ resolved
@@ -81,32 +81,20 @@
         """
         self.frame: tk.Frame = tk.Frame(parent_frame)
 
-<<<<<<< HEAD
-        current_row = 0
-        tk.Label(self.frame, text=self.bgstally.plugin_name).grid(row=current_row, column=0, sticky=tk.W)
-        self.label_version: HyperlinkLabel = HyperlinkLabel(self.frame, text=f"v{str(self.bgstally.version)}", background=nb.Label().cget('background'), url=URL_LATEST_RELEASE, underline=True)
-        self.label_version.grid(row=current_row, column=1, columnspan=3 if self.bgstally.capi_fleetcarrier_available() else 2, sticky=tk.W)
-        current_row += 1
-        self.button_latest_tick: tk.Button = tk.Button(self.frame, text=_("Latest BGS Tally"), height=SIZE_BUTTON_PIXELS-2, image=self.image_blank, compound=tk.RIGHT, command=partial(self._show_activity_window, self.bgstally.activity_manager.get_current_activity())) # LANG: Button label
-        self.button_latest_tick.grid(row=current_row, column=0, padx=3)
-        self.button_previous_ticks: tk.Button = tk.Button(self.frame, text=_("Previous BGS Tallies") + " ", height=SIZE_BUTTON_PIXELS-2, image=self.image_button_dropdown_menu, compound=tk.RIGHT, command=self._previous_ticks_popup) # LANG: Button label
-        self.button_previous_ticks.grid(row=current_row, column=1, padx=3)
-=======
         current_row: int = 0
         tk.Label(self.frame, image=self.image_logo_bgstally_100).grid(row=current_row, column=0, rowspan=3, sticky=tk.W)
         self.label_version = HyperlinkLabel(self.frame, text=f"v{str(self.bgstally.version)}", background=nb.Label().cget('background'), url=URL_LATEST_RELEASE, underline=True)
         self.label_version.grid(row=current_row, column=1, columnspan=3 if self.bgstally.capi_fleetcarrier_available() else 2, sticky=tk.W)
         current_row += 1
-        tk.Label(self.frame, text="BGS Tally Status:" + " " + self.bgstally.state.Status.get()).grid(row=current_row, column=1, sticky=tk.W)
+        tk.Label(self.frame, text=_("{plugin_name} Status:").format(plugin_name=self.bgstally.plugin_name) + " " + self.bgstally.state.Status.get()).grid(row=current_row, column=1, sticky=tk.W) # LANG: Main window label
         current_row += 1
-        self.label_tick = tk.Label(self.frame, text="Last BGS Tick:" + " " + self.bgstally.tick.get_formatted())
+        self.label_tick = tk.Label(self.frame, text=_("Last BGS Tick:") + " " + self.bgstally.tick.get_formatted()) # LANG: Main window label
         self.label_tick.grid(row=current_row, column=1, sticky=tk.W)
         current_row += 1
-        self.button_latest_tick: tk.Button = tk.Button(self.frame, text="Latest BGS Tally", height=SIZE_BUTTON_PIXELS-2, image=self.image_blank, compound=tk.RIGHT, command=partial(self._show_activity_window, self.bgstally.activity_manager.get_current_activity()))
+        self.button_latest_tick: tk.Button = tk.Button(self.frame, text=_("Latest BGS Tally"), height=SIZE_BUTTON_PIXELS-2, image=self.image_blank, compound=tk.RIGHT, command=partial(self._show_activity_window, self.bgstally.activity_manager.get_current_activity())) # LANG: Button label
         self.button_latest_tick.grid(row=current_row, column=0, padx=3)
-        self.button_previous_ticks: tk.Button = tk.Button(self.frame, text="Previous BGS Tallies ", height=SIZE_BUTTON_PIXELS-2, image=self.image_button_dropdown_menu, compound=tk.RIGHT, command=self._previous_ticks_popup)
+        self.button_previous_ticks: tk.Button = tk.Button(self.frame, text=_("Previous BGS Tallies "), height=SIZE_BUTTON_PIXELS-2, image=self.image_button_dropdown_menu, compound=tk.RIGHT, command=self._previous_ticks_popup) # LANG: Button label
         self.button_previous_ticks.grid(row=current_row, column=1, padx=3, sticky=tk.W)
->>>>>>> 8616890d
         tk.Button(self.frame, image=self.image_button_cmdrs, height=SIZE_BUTTON_PIXELS, width=SIZE_BUTTON_PIXELS, command=self._show_cmdr_list_window).grid(row=current_row, column=2, padx=3)
         if self.bgstally.capi_fleetcarrier_available():
             self.button_carrier: tk.Button = tk.Button(self.frame, image=self.image_button_carrier, state=('normal' if self.bgstally.fleet_carrier.available() else 'disabled'), height=SIZE_BUTTON_PIXELS, width=SIZE_BUTTON_PIXELS, command=self._show_fc_window)
@@ -114,18 +102,6 @@
         else:
             self.button_carrier: tk.Button = None
         current_row += 1
-<<<<<<< HEAD
-        self.label_status: tk.Label = tk.Label(self.frame, text=_("{plugin_name} Status:").format(plugin_name=self.bgstally.plugin_name)) # LANG: Main window label
-        self.label_status.grid(row=current_row, column=0, sticky=tk.W)
-        tk.Label(self.frame, textvariable=self.bgstally.state.Status).grid(row=current_row, column=1, sticky=tk.W)
-        current_row += 1
-        self.label_tick: tk.Label = tk.Label(self.frame, text=_("Last BGS Tick:")) # LANG: Main window label
-        self.label_tick.grid(row=current_row, column=0, sticky=tk.W)
-        self.label_tick_value: tk.Label = tk.Label(self.frame, text=self.bgstally.tick.get_formatted())
-        self.label_tick_value.grid(row=current_row, column=1, sticky=tk.W)
-        current_row += 1
-=======
->>>>>>> 8616890d
 
         return self.frame
 
@@ -137,7 +113,7 @@
         self.button_latest_tick.configure(text=_("Latest BGS Tally")) # LANG: Button label
         self.button_previous_ticks.configure(text=_("Previous BGS Tallies")) # LANG: Button label
         self.label_status.configure(text=_("{plugin_name} Status:").format(plugin_name=self.bgstally.plugin_name)) # LANG: Main window label
-        self.label_tick.configure(text=_("Last BGS Tick:")) # LANG: Main window label
+        self.label_tick.configure(text=_("Last BGS Tick:") + " " + self.bgstally.tick.get_formatted()) # LANG: Main window label
 
         if self.bgstally.update_manager.update_available:
             self.label_version.configure(text=_("Update will be installed on shutdown"), url=URL_LATEST_RELEASE, foreground='red') # LANG: Main window label
@@ -146,11 +122,6 @@
         else:
             self.label_version.configure(text=f"v{str(self.bgstally.version)}", url=URL_LATEST_RELEASE, foreground='blue')
 
-<<<<<<< HEAD
-        self.label_tick_value.config(text=self.bgstally.tick.get_formatted())
-=======
-        self.label_tick.config(text="Last BGS Tick:" + " " + self.bgstally.tick.get_formatted())
->>>>>>> 8616890d
         self.button_latest_tick.config(command=partial(self._show_activity_window, self.bgstally.activity_manager.get_current_activity()))
         if self.button_carrier is not None:
             self.button_carrier.config(state=('normal' if self.bgstally.fleet_carrier.available() else 'disabled'))
