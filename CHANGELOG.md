# Change Log

## v5.0.0-xx - xxxx-xx-xx

<<<<<<< HEAD
### Changes

* The progress window now features
    - Commodity view can now cycle between full (all), reduced (only remaining), minimal (nothing left to buy) and none
    - Commodity sort orders are now Default, Alpha, and Material
    - Default sorting is alpha but will switch to Material at a base with a market
    - Added tooltips
    - Fixed bug where the inara link didn't update with the commodity sort order
    - Column order and commodity display are now saved between sessions
    - Tidied/refactored code
    - Added support for legend translations
    - Updated colonisation window to use ED:MC preferred system link (Inara, EDSM, or Spansh)
    - Updated colonisation window so the name and type of a completed base link to the preferred ED:SM station link
=======
### Changes:

* The colonisation progress window now features
    - Commodity view can now cycle between full, reduced, no commodities
    - Added tooltips

### Bug Fixes:

* Typo fixes to the colonisation main window legend
* The columns in the settings panel Discord webhooks table now scale with EDMC UI scaling
>>>>>>> 667000f9

### Bug fixes:
    - Fixed issue with resetting progress column to theme foreground color
    - Reinstated hand2 icon for links without causing them to all be highlighted
    - Lightened the green progress for easier viewing in dark mode
    - Fixed scaling issue at high ranges
    - Fixed issue with the carrier getting added to the completed builds list
    - Fixed issue with not showing completed bases that were found but we don't know the build type
    - Typo fixes to the legend

## v5.0.0-a2 - 2025-05-17

### Changes:

* The colonisation main window now features
    - A legend popup to explain the brief column headings
    - A rename button to rename a plan or add the actual system name once known
    - A notes popup to record free text notes about the system
    - colored commodity requirements from green to red
    - Improved system and market identification
    - While build statuses are still determined from they journal they can also be manually updated by clicking on them
    - Adding and removing builds at any point in the list should work correctly and appropriately update the column colors

* The colonisation progress window now features
    - The ED:MC default colors so it will display better in dark or transparent mode
    - Complete and immediate hiding if there are no tracked builds or no commodities to get
    - Totals updating to correctly reflect the column data being shown
    - Base type instead of 'Unnamed' when a build hasn't been named
    - Commodities can be listed alphabetically or by category (like they are in markets)
    - A full/condensed list icon that aligns more closely to the colonisation icon

### Bug Fixes:

* Various bugs fixed with colonisation.


## v5.0.0-a1 - 2025-05-11

### New Features:

* The colonisation window now features
    - A legend popup to explain the brief column headings
    - A rename button to rename a plan or add the actual system name once known
    - A notes popup to record free text notes about the system
    - colored commodity requirements from green to red
    - Improved system and market identification
    - While build statuses are still determined from they journal they can also be manually updated by clicking on them
    - Adding and removing builds at any point in the list should work correctly and appropriately update the column colors

* The progress window now features
    - The ED:MC default colors so it will display better in dark or transparent mode
    - Complete and immediate hiding if there are no tracked builds or no commodities to get
    - Totals updating to correctly reflect the column data being shown
    - Base type instead of 'Unnamed' when a build hasn't been named
    - Commodities can be listed alphabetically or by category (like they are in markets)
    - A full/condensed list icon that aligns more closely to the colonisation icon

* Colonisation Tracking. Your active builds in progress, with targets, are summarised on the main EDMC window and all your colonisation plans are available in a separate window accessed from a button on the main EDMC window.
* Conflict states are highlighted in the activity window: Elections in orange and wars in red.
* The individual tick time **for each system** is now reported on the activity window and on the overlay in-game.
* You can now customise the Discord avatar image for your Discord posts, if you want to override the default BGS-Tally icon.
* The Fleet Carrier window now lists your full cargo and materials, in addition to those with buy or sell orders. You have the choice of what to post to Discord across all the inventory windows.
* Objectives. If you use the API to connect to a server that supports them (API ≥ v1.6.0) then your squadron or group can define shared missions that multiple CMDRs can work towards. _Note that this feature was developed before Frontier announced the upcoming Vanguards. We don't know what's coming in that update, but will adapt when the time comes._
    - Missions can be of various types (for example - `win a war` or `boost a faction`) and each mission can have one or more targets (for example - `win xx space CZs` or `generate yyy CR in trade profit`).
    - Objectives are shown in a new window accessible from the main EDMC window - click the 𖦏 button. The layout is a bit basic at the moment, it will probably improve in future.
    - If you use the in-game overlay, Objectives are also displayed on a new overlay panel in-game.

### Changes:

* When multiple systems are pinned to the in-game overlay, they are now formatted more elegantly, with all system names shown as coloured titles.
* Fleet carrier cargo is now updated whenever you transfer cargo to/from your carrier. This gives a more up to date cargo manifest than just relying on CAPI (with it's 15 minute cooldown and reliance on visiting your carrier management screen) but it is still not perfect as doesn't account for other players using your carrier.

### Bug Fixes:

* The tick time was not being sent in `/event` API calls.
* Any Search and Rescue (e.g. escape pods) would cause the overlay to stop displaying your work in that system.
* When abandoning of failing a mission that was not logged when it was originally accepted (e.g. when BGS-Tally was not running), and sending events to an API, the API call would fail.
* Fixed bug which would cause the Fleetcarrier window to fail to load properly if newer Trailblazers or Thargoid war commodities had buy or sell orders set.

### API Changes ([v1.6](https://studio-ws.apicur.io/sharing/4cc039a5-fcdf-4bdb-adb3-1cd4b78f70d8)):

* New `/objectives` endpoint.
* `/events` endpoint: Synthetic events added for certain activities in game that the game itself doesn't log in the journal:
    - `SyntheticCZ`: Sent when a Space CZ is won.
    - `SyntheticCZObjective`: Sent when an objective is completed in a Space CZ (cap ship / spec ops / enemy captain / enemy correspondent).
    - `SyntheticGroundCZ`: Sent when a Ground CZ is won.
    - `SyntheticScenario`: Sent when a scenario is won (only Megaship scenarios for the moment, Installation scenarios cannot be tracked).


## v4.2.2 - 2025-05-17

### Bug Fixes:

* Fix failure of BGS preview and discord reporting when running with EDMC 5.13 and above


## v4.2.1 - 2025-05-17

### Changes:

* Added a tooltop to the 'Post to Discord' button giving reasons why it's disabled


## v4.2.0 - 2024-12-22

### New Features:

* Added new Discord formatter supporting the Celestial Light Brigade's preferred Discord structure and layout for BGS reports.
* Each faction now has its influence % shown in the on-screen activity window.
* Factions are shown ordered by % influence, highest first in the on-screen activity window.
* Added Hungarian translation.

### Changes:

* Only check for a new tick once per minute, not on every FSD jump.
* Split "BM Prof" heading on activity windows onto two lines for more efficient use of space.

### Bug Fixes:

* If the check for a new plugin version was failing, this would throw several exceptions to the EDMC log.
* Murders of police ships were not being tracked.
* Any API key entered by the user is now cleaned up and truncated to avoid problems with bad inputs.


## v4.1.1 - 2024-09-27

### Bug Fixes:

* The Discord report was blank if the Discord language was set to anything other than English
* INF numbers in legend / help window weren't showing the new ones implemented in v4.1.0


## v4.1.0 - 2024-09-26

### New Features:

* Added ability to set the position of all in-game overlay panels. If you are finding you don't like where BGS-Tally positions the in-game information, or they overlap with other plugins, you can now override the default positions. If you would like to do this, take a look at the instructions in the `config\userconfig.template.ini` file.
* Added options to only post your carrier materials, only your carrier commodities or both (defaults to both).
* Added Russian translation.

### Changes:

* Updated layout of Discord posts to include link back to BGS-Tally wiki page.
* Switched to a new tick detector created by CMDR Zoy. The old elitebgs.app detector was occasionally unreliable and the new detector also gives further advantages that BGS-Tally may be able to take advantage of in future.
* Changed label on Discord report heading to make it clearer that it's clickable to show the legend / help window.
* The Legend (help) window is now scrollable.
* Detailed INF reports now use clearer numbers for the +INF levels: 1️⃣2️⃣3️⃣4️⃣5️⃣ instead of ➊➋➌➍➎
* Translation updates.

### Bug Fixes:

* In-game overlay would stop working when certain activities were completed (murders, ground murders, scenarios or mission fails)
* A change in the latest release of EDMC (5.12.0) stopped the settings panel from loading


## v4.0.1 - 2024-06-11

### Changes:

* Updated Thargoid Scout bond value to 80k due to an unannounced change in game version v18.06. This was causing scout kills to not be tallied.

### Bug Fixes:

* The new font for the Discord preview wasn't working very well for some Linux distributions, so it's now only used on Windows.
* The plugin settings pane was failing to display and translated Discord posts were failing to post if the BGS-Tally folder name was not "BGS-Tally".


## v4.0.0 - 2024-06-07

### New Features:

* Localisation. The plugin is now translated into French, German, Italian, Portuguese (Portugal), Portuguese (Brazil), Serbian (Latin), Spanish and Turkish. For the user interface, it will pick up the language you have set EDMC to use. If anyone would like to help translate into other languages, please post a message on the BGS-Tally Discord.
* Independent language for Discord posts. You can separately set the language that is used for Discord posts, in case the Discord server has a different preferred language to the one you run EDMC in.
* Added logo to main window and all window icons
* Added options to only post your BGS activity, only your TW activity or both (defaults to both), for CMDRs who want to selectively post a single type of activity.
* Now track and report Search and Rescue (SandR) hand-ins for the BGS, tallied against the controlling faction at the station handed in.
* Now track side objectives in space conflict zones, but with some caveats:
    * Capital ship defeats 👑 should be 100% reliable
    * Spec ops wing kills 🔠 are tallied as soon as BGS-Tally finds the **first detectable kill** in the spec ops wing. This may not be the first spec ops kill you make because the order of events logged by the game is not predictable, so we need to tally as soon as we spot a kill. Just make sure you finish off those spec ops wings CMDRs!
    * Enemy captain kills 👨‍✈️ will sometimes be tallied and sometimes not, for the same reason.
    * Enemy propagandist wing kills ✒️ are also tallied as soon as BGS-Tally spots the **first detectable kill** in the propagandist wing, for the same reason.
* Added tooltips (hover text) to all abbreviations on screen, and a few of the controls and buttons that are not self-explanatory.
* Added support for different Discord post formats. So if your squadron or group would like your discord activity posts to look different, this can be done. Currently it's a programming job to create a new format (so ask your friendly Python developer to get in touch, or send in a suggestion for a new format to the BGS-Tally Discord server).
* Added popup CMDR information on the in-game overlay when you interact with a CMDR.
* Added 'Copy to Clipboard' button on CMDRs information window.
* Added 'Copy to Clipboard' button on Fleet Carrier information window.

### Changes:

* Added new logo as avatar for all posts.
* Removed 'modified by Aussi' references, as Tez (the original author of BGS-Tally) is now recommending this version to users.
* Each trade buy / sell band is only reported if it is non-zero, avoiding clutter in the report.
* Changed the font used in the Discord preview panel on activity windows to a font that supports more emoji and more closely matches Discord posts.
* Tweaked the discord webhooks layout in settings to include horizontal lines for better clarity.
* Unfortunately had to remove the functionality to log CMDRs scanned while in a dropship / taxi as we can no longer get the CMDR name from the game journal.
* The layout of the CMDR information panel in the CMDRs window has been tidied up.
* Only enable the 'Post to Discord' button on all windows if a Discord username is set in the settings.
* A warning is now displayed on the Fleet Carrier window if you have not enabled the correct setting in EDMC.
* Tidied up layout of Discord options on activity windows.
* Update kill bond values for Thargoid interceptor kills for game version v18.06.
* The default +INF assigned for war missions that are missing INF values in the game journal has been increased to 2 (from 1).
* Replaced 'Active / Paused' status label with icons on main window and refresh immediately preference is changed.

### Bug Fixes:

* The Fleet Carrier info Discord post was breaking because the data was duplicated in the post.
* Fleet Carrier window was failing to initialise if the carrier's current system wasn't set.
* Protect against rare situation where null data can cause the Activity window to fail to load.
* The 'Delete' button was hard to read when disabled on the CMDRs window.
* Thargoid War VIP passenger evac missions weren't being counted.
* Was incorrectly reporting BGS activity in TW systems.
* Was incorrectly reporting TW search and rescue collection in non-TW systems.
* Activity window wasn't showing all trade purchase and profit bands.
* If you changed your Discord webhook settings after previously successfully posting to Discord, then tried to post again in the same tick, it would fail.
* If any Discord post got bigger than the limits imposed by Discord, it would silently fail to post. Now, the post is truncated to the Discord limit and '...' appended to the end.
* The 'Post to Discord' button on the CMDRs information window was sometimes becoming enabled even if there were no valid discord webhooks set up.

### API Changes ([v1.5](https://studio-ws.apicur.io/sharing/0f4472d2-d6b8-4718-8d38-205fc4539402)):

* `/activities` endpoint: Search and Rescue handins now included at `systems/[system]/factions/[faction]/sandr`, containing `damagedpods`, `occupiedpods`, `thargoidpods`, `blackboxes`, `wreckagecomponents`, `personaleffects`, `politicalprisoners` and `hostages` as properties.


## v3.6.2 - 2024-05-31

### Changes:

* Update kill bond values for Thargoid interceptor kills for game version v18.06.


## v3.6.1 - 2024-04-07

### Bug Fixes:

* For some CMDRS, TW system and station data was omitted for some systems.


## v3.6.0 - 2024-03-23

### New Features:

* BGS-Tally now tracks carrier commodity buy and sell orders (in addition to the existing bartender materials buy and sell orders). These are tracked in real time as you change your carrier orders. They are posted to Discord with your materials orders.
* You can now pin one or more systems to the in-game overlay, to permanently show your work in those systems.
* Adding a friend is now logged as a CMDR interaction.
* Thargoid Titan bio pod collection and hand-in tracking 🏮. You can hand them in at any rescue ship, but they are tallied in the system they were collected.
* If you accidentally target an ally ship in a space CZ, you now get a warning on screen.

### Changes:

* The tracking of bartender materials buy and sell orders is now updated in real time, as you change them in your carrier. Previously, you would have to wait for the next CAPI carrier data update, which would be at the most every 15 minutes.
* The Carrier information window has been reorganised to show commodities and materials.
* All 'Post to Discord' buttons now only allow a single click. They temporarily disable themselves for a few seconds after posting, to avoid accidental multiple posts.
* No longer report BGS work for systems in Thargoid War.
* Activity windows no longer show BGS factions and data for Thargoid War systems, instead now showing a message stating that the system is in TW state.
* Activity windows no longer show a spurious 'Enable' checkbox (which didn't do anything) for systems that have no factions, instead now showing a message stating it is an empty system.

### Bug Fixes:

* Wasn't omitting BGS activity from systems in TW state in 'modern' style Discord posts, only text posts. Now omitted in both.
* Not all thargoid activity was being omitted when a system was switched off.
* A lot of special characters used in TW reports were not displaying correctly in the in-game overlay.
* Fixed a rare crash that would stop the in-game overlay working.
* Sometimes BGS-Tally wasn't realising you had left a megaship scenario.

### API Changes ([v1.4](https://studio-ws.apicur.io/sharing/3164656a-eea9-4588-a9b9-e3f5f7ee66bc)):

* `/activities` endpoint: Added `thargoidpods` to `systems/[system]/twsandr`.


## v3.5.0 - 2024-02-27

### New Features:

* New 'detailed INF' report. This is optional and is off by default, but when enabled gives a detailed breakdown of the number of missions completed at each +INF level. For example: `INF +19 (➋ x 4 ➌ x 2 ➎ x 1)` means you completed 4 missions awarding ++, 2 mission awarding +++ and 1 mission awarding +++++. Manually tallied INF is simply added or removed from the overall total.
* When secondary INF reporting is switched on, now indicate which INF is primary `🅟` and which is secondary `🅢`. This can also combine with detailed INF reporting to give a full breakdown of primary and secondary INF.
* New 'detailed Trade' checkbox, which is on by default and when enabled shows the full trade breakdown into brackets 🆉 | 🅻 | 🅼 | 🅷, when disabled all brackets are combined into simple totals for trade purchase and trade profit.
* When multiple CMDRs are selected in the CMDR window, 'Post to Discord' now posts a concise table containing all the CMDRs in the list, with Inara and Inara squadron links where available. With a single CMDR selected, posting is exactly the same as it was.

### Changes:

* Activity windows (latest Tally / previous Tally) will now remember their positions within a game session. Height and width is still automatic to avoid truncated content if it's larger than the last time you opened the window.
* Re-opening an already open activity window (latest Tally / previous Tally) will no longer open two copies of the same window. Instead, the old one will be closed and a new fresh window with latest data opened at the same position and size on screen.


## v3.4.0 - 2024-02-09

### New Features:

* Discord webhooks completely re-worked. Now, instead of a single, fixed webhook for each type of Discord post, there is a fully flexible table of webhooks which you can set up any way you like - a single webhook for all Discord posts; a webhook for each type of Discord post; multiple webhooks for each type, or any combination of these. As one example, this would allow you to send your BGS reports to multiple Discord servers if you wish.
* The system title and a link to the Inara page for the system are now shown at the top of every activity panel.

### Changes:

* Heading styles have been standardised across all windows. And headings are now purple, yay!
* URL link styles have been standardised across all windows.
* When posting CMDR info to Discord, now include how you interacted with them, colour coded.
* The 'Post to Discord' button is now always visible (but greyed out if not usable) on Fleet Carrier and CMDR Information windows.

### Bug Fixes:

* Thargoid vessel types in mission reports were still showing if they were 0. These are now omitted.
* Fix error when fetching carrier data when carrier has no sell orders.
* If an `/events` API client sets an event filter using an integer as the filter, e.g. `3`, this was throwing an error and the event was not sent.


## v3.3.0 - 2023-12-09

### New Features:

* Targeting a player in a taxi will now log the player name and attempt lookup on Inara.
* Now log the details of any CMDR who interdicts you, sends a message in local chat, invites you to a team, kills you solo or kills you in a team.
* The CMDR listing window now has an extra 'Interaction' column which describes how you interacted with the other CMDR (scanned, interdicted by etc.).
* Thargoid War banshee kills are now tallied.

### Changes:

* Faction name abbreviations are less obscure when the faction name contains a number or a dash.
* Thargoid vessel types are omitted if they are 0, both for kills and for missions. This creates shorter and clearer reports.
* No longer include Exobiology sales in discord reports.
* Plugin no longer terminates if it cannot fetch the tick from elitebgs.app on initial load. Not an ideal situation as we know nothing about the current tick, but at least BGS-Tally is still usable in this situation.

### Bug Fixes:

* Fix (another) crash in code that detects drop from supercruise at megaships.

### API Changes ([v1.3](https://studio-ws.apicur.io/sharing/d352797e-c40e-4f91-bcd8-773a14f40fc0)):

* `/events` endpoint: All localised fields are now stripped before sending. i.e. fields who's name ends with `_Localised`.
* `/activities` endpoint: Added `banshee` to `systems/[system]/twkills`.
* `/activities` endpoint: Added `scythe-glaive` to `systems/[system]/twkills`.


## v3.2.0 - 2023-10-21

### New Features:

* In-game overlay now briefly displays a BGS summary for the current system when doing BGS work.
* Space Conflict Zones are now tracked automatically. As with Ground CZs, the game doesn't give us enough information to detect whether you've actually **won** the CZ, so if you drop in and log a kill within 5 minutes, this is tallied as a win. Manual controls are still available to adjust if you need.
* Thargoid War system progress is now displayed as a progress bar on the in-game overlay when in a TW active system.
* An activity indicator now briefly flashes green on the overlay when BGS-Tally logs BGS or TW activity.
* Thargoid War reactivation (settlement reboot) missions are now tracked: both for the station issuing the mission (`🛠️ x n missions`) and for the system where the settlement was reactivated (`🛠️ x n settlements`).
* Added a new setting to allow you to switch off reporting for new systems you visit. This is for CMDRs who regularly only want to report a subset of their work - it means you don't have to switch off a load of systems, you can just switch on the few you need.
* Forced ticks are now labelled clearly, including in Discord posts.
* Allow each overlay panel to be individually hidden or shown.
* Automatically attempt to track megaship scenarios.  As with Ground CZs, the game doesn't give us enough information to detect whether you've actually **won** the scenario, so if you drop in and log a kill within 5 minutes, this is tallied as a win for the faction that's at war with the first ship you kill.
* Added quick-setup button for [Comguard](https://comguard.app/) in API configuration window.

### Changes:

* Pop-up legend window now contains a list of the Thargoid vessel type abbreviations.
* Show a hand cursor 👆 over help text to make it clearer you can click it to show the legend window.
* Pop-up legend window now includes 🛠️ for TW reactivation missions.
* Trade purchase is now reported in three brackets rather than two: 🅻 | 🅼 | 🅷
* Trade profit is now reported in four brackets rather than three: 🆉 | 🅻 | 🅼 | 🅷

### Bug Fixes:

* Some Orthrus kills were not being tallied because the bond value logged was 40m instead of the previous 25m. We can only detect the type of Thargoid via the bond value logged by the game, so BGS-Tally will now tally an Orthrus for both kill values.
* Trade purchase, sale and profit was not being logged if you previously disembarked from your ship on foot, took a taxi or dropship somewhere, returned to your ship and then traded.
* Forcing a tick (via the settings panel), though still not recommended unless automatic tick detection has **definitely** missed a tick, should now be much more reliable:
    * It would cause your previously logged activity for the current tick to be lost and replaced by activity after the forced tick. Now, a 'proper' new tick is created so your earlier activity should be kept and available in the previous ticks dropdown menu.
    * If an automatic tick arrived with an earlier tick time than your forced tick, this could cause BGS-Tally to get confused. We now ignore any incoming ticks that have an older tick time than your forced tick.
    * Forced ticks are now handled more elegantly when sending data via the BGS-Tally API, as we generate a fake `tickid` for the forced tick.
* Due to a game bug, some illegal massacre and assassination missions were not tallying negative INF correctly against the target faction. Implemented a workaround for this.
* Due to a game bug, some ship murders were not being tallied against the target ship faction. Implemented a workaround for this.
* BGS-Tally now handles cargo ejection for Thargoid S&R operations. Previously, it could mis-tally to the wrong system because it hadn't realised the cargo scooped in that system had been destroyed by ejection.
* If you quit EDMC, jumped to a new system, then relaunched EDMC, any activity would be tallied to the last system you visited before quitting EDMC. BGS-Tally now realises that you are in a new system. Please note however, although it now knows you're in a new system, it can't get hold of faction or conflict information in this situation, so if you plan to work in the new system and haven't visited it before in this tick, you should jump to another system and back, or re-log to the main menu, either of which will properly load up the factions and conflicts.
* `/events/` API wasn't augmenting `StationFaction` correctly for `MissionFailed` and `MissionAbandoned` events (per API spec v1.1).
* Thargoid S&R operations cargo tracking now cleared down properly when your cargo hold is empty. Previously, it could mis-tally to the wrong system.
* Don't clear Thargoid S&R delivery tally if you are killed.
* Fix crash in code that detects drop from supercruise at megaships.


### API Changes ([v1.2](https://studio-ws.apicur.io/sharing/cc3753c2-6569-4d74-8448-8fb9363898ce)):

* `/activities` endpoint: Thargoid War reactivation missions now included in `systems/[system]/factions/[faction]/stations/[station]/twreactivate`
* `/activities` endpoint: Thargoid War number of settlements reactivated now included in `systems/[system]/twreactivate`
* `/activities` endpoint: `Activity` now has a `ticktime` timestamp in addition to `tickid`.
* `/activities` endpoint: When the user forces a tick, a new `tickid` is generated by BGS-Tally that conforms to the 24-character elitebgs.app tickid standard but starts with six zeroes '000000' to distinguish it as a forced tick.
* `/events` endpoint: `Event` now has a `ticktime` timestamp in addition to `tickid`.
* `/events` endpoint: When the user forces a tick, a new `tickid` is generated by BGS-Tally that conforms to the 24-character elitebgs.app tickid standard but starts with six zeroes '000000' to distinguish it as a forced tick.
* `/events` endpoint: Ensure `StationFaction` is not overwritten if it is already present from the journal event.
* `/events` endpoint **breaking change**: `StationFaction` is now always an object with a single `Name` property, and is never a simple string.


## v3.1.1 - 2023-08-23

### Bug Fixes:

* Fixed the Fleet Carrier screen, which was showing empty buy and sell order panels if your carrier had _either_ no buy or sell orders.


## v3.1.0 - 2023-08-13

### New Features:

* Thargoid War kills are now tracked for each vessel type: `💀 (kills)`. But **please be aware**: BGS-Tally will only count a kill if it is logged in your game journal. This reliably happens if you solo kill a Thargoid, and usually happens (since game update 16) when you kill in a Team or with others.
* Thargoid War Search and Rescue collection and hand-in tracking. BGS-Tally now tracks where you pick up occupied and damaged escape pods ⚰️, black boxes ⬛ and tissue samples 🌱. You can hand them in anywhere, but they are tallied in the system they were collected.
* You can now delete CMDRs from the CMDR target list history.
* Targets older than 90 days are automatically removed from the CMDR target list history.
* When a friend request is received from another player, their details are looked up on Inara and they are added to the target log. Note that the squadron ID and legal status will be shown as '----' as that information is not available for friend requests.
* Carrier jump reporting implemented, automatically reporting your carrier jumps (and cancelled jumps) to a Discord channel of your choice.
* Thargoid War Revenant kills are now tracked (`R` in report).
* Thargoid War Scythe and Glaive kills are now tracked (`S/G` in report).
* Track the new TW evacuation mission released in Update 16.

### Changes:

* Thargoid War massacre missions are now labelled slightly differently - `💀 (missions)` - in line with the labelling for kills - `💀 (kills)`.
* Posting targeted CMDR information on Discord now goes to a separate 'CMDR Information' channel, if you configure one. It will fall back to using the BGS channel.
* Posting information on Discord now goes to a separate 'CMDR Information' channel, if you configure one. It will fall back to using the BGS channel.
* Exploration data tallying now takes into account not just the `TotalEarnings` logged but also the `BaseValue` and `Bonus`. The larger value is used if these differ.  Note this is now the same logic that EDDiscovery uses.
* If there is a new version of BGS-Tally available, it is downloaded and prepared during **launch** of the plugin instead of **shutdown**. You still need to relaunch EDMC to get the new version, but this change should mean that if there is a critical plugin bug that kills the plugin, we should be able to fix it with an auto-update.

### Bug Fixes:

* BGS-Tally was crashing on load when running on Linux. This is now fixed.
* Fix failure of networking thread, and therefore all subsequent networking calls, if an API discovery request detects new API features during startup.
* TW kills were not being logged to the correct system if it was a zero-population system. This was because historically BGST only dealt with BGS logging, so ignored zero-pop systems.  We now create tracking entries for these systems.
* Harden all file loading and JSON parsing to protect against corrupted data on disk.
* Potential fix for mis-tallying of ground CZs when other commanders are fighting.
* Check for main UI frame before attempting to update the status text. Protects against rare errors where the status bar was updated before the main window has fully initialised.

### API Changes ([v1.1](https://studio-ws.apicur.io/sharing/c2adeddc-f874-42d3-b450-49bd59ed1a79)):

* `/activities` endpoint: Thargoid war kills now included in `systems/[system]/twkills`
* `/activities` endpoint: Thargoid search and rescue counts now included in `systems/[system]/twsandr`
* `/events` endpoint: `StationFaction` is now an empty string "" when undocked.


## v3.0.2 - 2023-04-11

### Bug Fixes:

* Fix crashing bug which was affecting some CMDRs, stopping Discord posting. Unfortunate side effect was that it also stopped auto-updating, so this version will have to be installed manually.


## v3.0.1 - 2023-04-11

### Bug Fixes:

* Trade purchasing at 'High' supply stock bracket wasn't being reported.


## v3.0.0 - 2023-04-09

### New Features:

* Plugin auto-update. From this version on, when a new version of the plugin is released, it will automatically be downloaded and update itself the next time you launch EDMarketConnector. You will need to install this version 3.0.0 manually, but that should be the last time you ever have to do a manual update unless you want to test pre-release versions (i.e. alphas or betas).
* Fleet Carrier materials tracking. BGS-Tally will now track your Fleet Carrier materials for sale and for purchase, with the ability to post to Discord. For this to work, you need to be using EDMC v5.8.0 or greater, authenticate EDMC with your Frontier account, own a Fleet Carrier (!) and visit your Fleet Carrier management screen in-game.
* API. This allows BGS-Tally to send data to a server of your choice, to allow your squadron or another player group to collect and analyse your activity. If the server provides information about itself, this is shown to you and you are **always explicitly asked** to approve the connection.
* On-foot murders are now tracked and are independent from ship murders.
* Trade demand. Trade purchase and profit is now tracked and reported against the levels of demand: 🅻 / 🅷 for purchases and 🆉 / 🅻 / 🅷 for sales (🆉 is zero demand, i.e. when you sell cargo that the market doesn't list).
* In-game overlay: The tick warning has been enhanced, with various levels depending on when the last tick was.
* Legend. There is now a key / legend popup showing all the various Discord icons used in reports and what they mean. Access this by clicking the ❓ icon in any activity window.
* New Discord preview. The Discord preview has been completely re-worked to much more closely match the look and colouring of the final Discord post.

### Changes:

* Limit the 'Previous Ticks' dropdown to just the last 20 activity logs. Previous logs are still available, find them in `activitydata/archive/` in the BGS-Tally folder.
* Old `Today data.txt` and `Yesterday Data.txt` files from previous versions of BGS-Tally will now be deleted if found (after conversion to latest format).
* BGS-Tally is now more efficient in saving changes to activity files - it only saves to disk when something has changed or you have done some activity in a tick.
* Plugin name and plugin foldername are now properly separated, so if you change the plugin's folder name, Inara API calls and the plugin name in Discord posts will still correctly say 'BGS-Tally'.
* The plain text Discord post text now has the plugin name and version included in the footer.
* Re-worked the way BGS-Tally makes network requests, so they are now able to be queued and handled in a background thread. This means the plugin won't lock up EDMC if it's waiting for a slow response from a server. Migrating existing requests will be done in stages. So far, Inara requests when scanning CMDRs, all Discord posting, and all API requests are done in the background.
* Discord changed its colour scheme for code blocks to be largely light blue and white, so re-worked all Discord posts to use new colours (`ansi` blocks instead of `css`).
* Sizing and layout of activity window has been reworked so the window is always the optimum size.

### Bug Fixes:

* In-game overlay: Fixed occasional flickering of the tick time.
* No longer allow multiple copies of the CMDRs list window to be opened at the same time.
* No longer carry forward the contents of the notes field from one tick to the next.
* Fixed rare problem where trying to save activity data when the tickID is invalid.
* Fixed very rare and unusual bug where ground settlement data was invalid, killing the tally window.
* No longer perform any journal processing if game is a public beta test version.
* Ensure buttons in activity window don't get overwritten by other content.


## v2.2.1 - 2023-01-04

### Bug Fixes:

* The CMDR list window wasn't listing scanned commanders. This was due to a missing config file, which should have contained the Inara API key. DOH!
* In some circumstances, Thargoid War mission counts and commodity / passenger counts could be over-inflated. This is now fixed.


## v2.2.0 - 2023-01-02

### New Features:

* Thargoid War mission tracking 🍀. BGS-Tally now tracks your Thargoid War passenger 🧍, cargo 📦, injured ⚕️, wounded ❕ and critically wounded ❗ (escape pod) missions as well as Thargoid Massacre Missions for each Thargoid vessel type. There are options to report just BGS, just Thargoid War or all combined activity, as well as an option to have a separate Discord channel when reporting Thargoid War activity.
* Additional notes field. There is a new text field in the activity window to allow you to add notes and comments to your Discord post(s).

### Changes:

* When displaying information about a CMDR, or posting to Discord, use the latest information we know about that CMDR (squadron membership, for example).
* When displaying CMDR ship type, try to use the localised name if present, instead of internal ship name (e.g. `Type-10 Defender` instead of `type9_military`).
* The text report field is no longer manually editable. Keeping this editable wasn't possible with the splitting of the reports into BGS and Thargoid War, and was a bit of an oddity anyway, as it only worked for legacy (text) format posts and also any edits were always overwritten by any changes and lost when the window was closed. If you need to edit your post, copy it and edit it at the destination after pasting. Note that the new Discord Notes field (see above) now allows you to add comments to your posts, and these are stored between sessions.
* When listing ground CZs, use a ⚔️ icon against each to easily differentiate them.
* Tweaks to post titles and footers.
* Whitespace is now stripped from Discord URLs to minimise user error (thanks @steaksauce-).
* The 'Post to Discord' button is now enabled / disabled rather than hidden completely.

### Bug Fixes:

* If a selected CMDR has a squadron tag, but that squadron isn't available in Inara, still show the tag when displaying or posting the CMDR info to Discord.
* Moved the overlay text - both tick time and tick alerts - a little to the left to allow for differences in text placement between machines.
* When using new modern Discord format, don't create empty posts and delete previous post if content is empty.
* Minor change to 'CMDRs' button image to make it clearer in dark mode.
* A limit of 60 is now applied to the number of tabs shown in the activity window, as too many tabs could crash the plugin.
* Latest activity window would fail to display if a file is expected on disk but it has been deleted. In this circumstance, just clear down and start from zero.
* When a new tick is detected, we now ensure that there is a tab displayed for the player's current system in the new window, so activity can be logged straight after the tick.


## v2.1.0 - 2022-12-05

### New Features:

* CMDR Spotting. The plugin now keeps track of the players you target and scan, together with when it happened and in which system. It also looks up any public CMDR and Squadron information on Inara. All this information is presented in a new window where you can review the list of all CMDRs you've targeted. There is also a 'Post to Discord' feature so you can post the CMDR information to your Discord server if you wish (manual only).
* New format available for Discord posts. The (I think) neater and clearer look uses Discord message embeds. The old text-only format is still available from the settings if you prefer it.

### Changes:

* After the game mode split in Odyssey Update 14, BGS-Tally only operates in `Live` game mode, not `Legacy`.
* Additional data files created by BGS-Tally (such as the mission log) are now saved in an `otherdata` subfolder to keep the top level folder as tidy as possible.

### Bug Fixes:

* BGS-Tally was intentionally omitting secondary INF when a faction was in conflict, but it turns out some mission types can have -ve INF effects on those factions. So we now report all secondary INF.
* The game was not including expiry dates in some mission types (why?), and BGS-Tally was throwing errors when it encountered these. Now we don't require an expiry date.


## v2.0.2 - 2022-10-27

### Bug Fixes:

* Some state was not being initialised correctly on first install of BGS-Tally.


## v2.0.1 - 2022-10-22

### Bug Fixes:

* The latest activity window was failing to display on a clean install of BGS-Tally.


## v2.0.0 - 2022-10-22

### New Features:

* In game overlay implemented!  Currently this just displays the current tick time, and if the next predicted tick is in the next hour, will alert that it's upcoming. The overlay requires *either* installing the separate [EDMCOverlay plugin from here](https://github.com/inorton/EDMCOverlay/releases/latest) *or* having another plugin running that has EDMCOverlay built in (for example the EDR plugin). _Many more things are planned for the overlay in future versions of BGS-Tally_.
* In the activity window, there are now markers against every system, showing at a glance whether there is activity (&#129001; / &#11036;) and also whether you are reporting all, some, or none of the activity (&#9745; / &#9632; / &#9633;).
* The system you are currently in is always displayed as the first tab in the activity log, whether or not you've done any activity in it and whether or not you have "Show Inactive Systems" switched on. This allows you to always add activity manually in the system you're in, e.g. Space CZ wins.
* The 'Previous BGS Tally' button has been replaced by a 'Previous BGS Tallies &#x25bc;' selector, where you can look at all your history of previous work.

### Changes:

* Changed the tick date / time format in main EDMC window to make it more compact.
* Changed the date / time format in Discord posts to avoid localised text (days of week and month names).
* Big improvement in detecting new ticks. Previously, it would only check when you jump to a new system. Now, it checks every minute. This means that even if you stay in the same place (e.g. doing multiple CZs in one system), the tick should tock correctly.
* This version includes a complete and fundamental rewrite of the code for ease of maintenance. This includes a change in how activity is stored on disk - the plugin is now no longer limited to just 'Latest' and 'Previous' activity, but activity logs are kept for many previous ticks - all stored in the `activitydata` folder.
* Revamped the plugin settings panel.

### Bug Fixes:

* Murders were being counted against the system faction. Now count them against the faction of the target ship instead.
* Using the mini scroll-left and scroll-right arrows in the tab bar was throwing errors if there weren't enough tabs to scroll.
* A full fix has now been implemented to work around the game bug where the game reports an odd number of factions in conflicts in a system (1, 3, 5 etc.) which is obviously not possible. BGS-Tally now pairs up factions, and ignores any conflicts that only have a single faction.


## v1.10.0 - 2022-08-11

### New Features:

* Now use scrollable tabs and a drop-down tab selector. Tabs for systems are sorted alphabetically by name, prioritising systems that have any BGS activity first.
* Every Discord post now includes a date and time at the bottom of the post, to make it clear exactly when the user posted (suggested by @Tobytoolbag)
* There is now a 'Force Tick' button in the settings, which can be used if the tick detector has failed to detect a tick but you know one has happened. This can occur on patch days or if the tick detector is down.

### Changes:

* Now use an automated GitHub action to build the zip file on every new release.
* Tidy up and narrow the BGS-Tally display in the EDMC main window, to reduce the width used (thank you @Athanasius for this change).

### Bug Fixes:

* Workaround for game bug where factions are incorrectly reported at war (if only a single faction is reported at war in a system, ignore the war) now works for elections too.


## v1.9.0 - 2022-04-23

### New Features:

* Now track Scenario wins (Megaship / Space Installation) - unfortunately manual tracking only, because we cannot track these automatically.

### Bug Fixes:

* If a faction state changed post-tick, this was not spotted by the plugin if you have already visited the system since the tick. Most noticeable case was when a war starts if you were already in the system - no CZ tallies or manual controls appeared. This is fixed.
* Better handling of network failures (when plugin version checking and tick checking).
* Now accepts Discord webhooks that reference more domains: `discord.com`, `discordapp.com`, `ptb.discord.com`, `canary.discord.com`. This was stopping the _Post to Discord_ button from appearing for some users (thank you @Sakurax64 for this fix).

### Changes:

* Simplified the `README`, moving more information into the wiki.


## v1.8.0 - 2022-02-23

### New Features:

* Now track Black Market trading separately to normal trading.
* Now track trade purchases at all markets, as buying commodities now affacts the BGS since Odyssey update 10.

### Bug Fixes:

* Never track on-foot CZs when in Horizons, to help reduce false positives.
* Fix error being thrown to the log when closing EDMC settings panel.
* Add workaround for game bug where factions are incorrectly reported at war - if only a single faction is reported at war in a system, ignore the war.

### Changes:

* Faction name abbreviations are slightly better when dealing with numbers, as they are no longer abbreviated. For example `Nobles of LTT 420` is now shortened to `NoL420` instead of `NoL4`.
* Layout tweaks to the columns in the report windows.


## v1.7.1 - 2021-12-21

### Bug Fixes:

* Fix plugin failure if tick happens while in-game, and you try to hand in BGS work before jumping to another system.


## v1.7.0 - 2021-11-01

### New Features:

* Now track (and report) names of on-foot CZs fought at, automatically determine CZ Low / Med / High, and automatically increment counts. Note that we still can't determine whether you've actually _won_ the CZ, so we count it as a win if you've fought there.
* Now track Exobiology data sold.
* New setting to show/hide tabs for systems that have no BGS activity, default to show.

### Changes:

* Bounty vouchers redeemed on Fleet Carriers now count only 50% of the value.
* Added scrollbar to Discord report.
* When plugin is launched for the very first time, default it to 'Enabled' so it's immediately active.
* Reorganisation and tidy up of settings panel, and add link to help pages.
* The Discord text field and fields in the settings panel now have right-click context menus to Copy, Paste etc.


## v1.6.0 - 2021-10-03

### New Features:

* Now count primary and secondary mission INF separately: Primary INF is for the original mission giving faction and secondary INF is for any target faction(s) affected by the mission. An option is included to exclude secondary INF from the Discord report *
* Discord options are now shown on the main tally windows as well as in the settings.

### Bug Fixes:

* Only count `War` or `Civilwar` missions for the originating faction (thanks @RichardCsiszarik for diagnosing and fixing this).

### Changes:

* Added on-foot scavenger missions and on-foot covert assassination missions to those that count when in `War` or `CivilWar` states.
* Tweaks to window layouts and wording.
* No longer allow mouse wheel to change field values, to help avoid accidental changes.
* Since Odyssey update 7, +INF is now reported for missions for factions in `Election`, `War` and `CivilWar` states. We still report this +INF separately from normal +INF, but have changed the wording to `ElectionINF` / `WarINF` instead of `ElectionMissions` and `WarMissions`.

_* Note that the plugin only tracks primary and secondary INF from this version onwards - all INF in older reports will still be categorised as primary INF._


## v1.5.0 - 2021-09-16

### New features:

* Now count and report certain mission types for factions in the `War` or `CivilWar` states, similarly to how some mission types in `Election` state are counted (gathering a full list of mission types that count when the faction is in conflict is still a work in progress).
* If faction is in state `Election`, `War` or `CivilWar`, don't report fake +INF, instead state the number of election / war missions completed, to avoid confusion.

### Changes:

* Tweaks to window layouts and wording.


## v1.4.0 - 2021-09-09

### New features:

* Can integrate directly with Discord to post messages to a channel, using a user-specified Discord webhook.
* Prefix positive INF with '+'.
* Mission INF is now manually editable as well as automatically updated.
* 'Select all' / 'Select none' checkbox at the top of each system to quickly enable / disable all factions for a system.
* Added 'Failed Missions' to Discord text.

### Bug Fixes:

* Apostrophes in Discord text no longer breaks the colouring.


## v1.3.0 - 2021-09-06

### New features:

* Conflict Zone options are now only presented for factions in `CivilWar` or `War` states.
* The option is now provided to omit individual factions from the report.
* There is a new option in the settings panel to switch on shortening of faction names to their abbreviations. This makes the report less readable but more concise.
* As a suggestion from a user (thanks CMDR Strasnylada!), we now use CSS coloured formatting blocks in the Discord text, which makes it look cleaner and clearer.

### Changes:

* The on-screen layout of the tally table has been improved.


## v1.2.0 - 2021-09-03

### New features:

* Ability to manually add High, Medium and Low on-foot and in-space Conflict Zone wins to the Discord report by clicking on-screen buttons.

### Changes:

* Now include a lot more non-violent mission types when counting missions for a faction in the `Election` state (gathering a full list of non-violent mission types is still a work in progress).
* Improvements to layout of window.
* Rename buttons and windows to 'Latest BGS Tally' and 'Previous BGS Tally'.
* The last tick date and time presentation has been improved.


## v1.1.1 - 2021-08-31

### Bug Fixes:

* Now honour the 'Trend' for mission Influence rewards: `UpGood` and `DownGood` are now treated as *+INF* while `UpBad` and `DownBad` are treated as *-INF*.

### Changes:

* Report both +INF and -INF in Discord message.
* Various improvements to README:
    * Improved installation instructions.
    * Added instructions for upgrading from previous version.
    * Added personal data and privacy section.


## v1.1.0 - 2021-08-31

### Changes:

* Changed 'Missions' to 'INF' in Discord text.
* Removed 'Failed Missions' from Discord text.
* Made windows a bit wider to accommodate longer faction names.
* Changed plugin name to just 'BGS Tally' in settings.
* Improvements to the usage instructions in README.
* Renamed buttons to 'Latest Tick Data' and 'Earlier Tick Data' to more clearly describe what each does, avoiding the use of day-based terms 'Yesterday' and 'Today'.


## v1.0.0 - 2021-08-27

Initial release, based on original BGS-Tally-v2.0 project by tezw21.

### New features:

* Now creates a Discord-ready string for copying and pasting into a Discord chat.
* _Copy to Clipboard_ button to streamline copying the Discord text.

### Bug fixes:

* Typo in 'Missions' fixed

### Other changes:

* Now logs to the EDMC log file, as per latest EDMC documentation recommendations.<|MERGE_RESOLUTION|>--- conflicted
+++ resolved
@@ -2,7 +2,6 @@
 
 ## v5.0.0-xx - xxxx-xx-xx
 
-<<<<<<< HEAD
 ### Changes
 
 * The progress window now features
@@ -16,18 +15,6 @@
     - Added support for legend translations
     - Updated colonisation window to use ED:MC preferred system link (Inara, EDSM, or Spansh)
     - Updated colonisation window so the name and type of a completed base link to the preferred ED:SM station link
-=======
-### Changes:
-
-* The colonisation progress window now features
-    - Commodity view can now cycle between full, reduced, no commodities
-    - Added tooltips
-
-### Bug Fixes:
-
-* Typo fixes to the colonisation main window legend
-* The columns in the settings panel Discord webhooks table now scale with EDMC UI scaling
->>>>>>> 667000f9
 
 ### Bug fixes:
     - Fixed issue with resetting progress column to theme foreground color
