from queue import Queue
from threading import Thread

import requests
from requests import Response
from re import compile, match, IGNORECASE

import config

from bgstally.constants import RequestMethod
from bgstally.debug import Debug

TIMEOUT_S = 10


class BGSTallyRequest:
    """
    Encapsulates a request that can be queued and processed in a thread
    """
<<<<<<< HEAD
    def __init__(self, endpoint:str, method:RequestMethod, callback:callable, stream:bool, payload:dict|None, data:dict|None):
=======
    def __init__(self, endpoint:str, method:RequestMethod, callback:callable, headers:dict, stream:bool, payload:dict|None, data:dict|None):
>>>>>>> 9963e3a6
        # The endpoint to call
        self.endpoint:str = endpoint
        # The type of request
        self.method:RequestMethod = method
        # A callback function to call when the response is received
        self.callback:callable = callback
<<<<<<< HEAD
=======
        # Request headers
        self.headers:dict = headers
>>>>>>> 9963e3a6
        # For requests with large content, True to stream in chunks
        self.stream:bool = stream
        # For requests that send data, a Dict containing the payload
        self.payload:dict|None = payload
        # Any additional data required to be passed to the callback function when the response is received
        self.data:dict|None = data


class RequestManager:
    """
    Handles the queuing and processing of requests
    """
    def __init__(self, bgstally):
        self.bgstally = bgstally
        self.re_url = compile(
            r'^(?:http|ftp)s?://' # http:// or https://
            r'(?:(?:[A-Z0-9](?:[A-Z0-9-]{0,61}[A-Z0-9])?\.)+(?:[A-Z]{2,6}\.?|[A-Z0-9-]{2,}\.?)|' #domain...
            r'localhost|' #localhost...
            r'\d{1,3}\.\d{1,3}\.\d{1,3}\.\d{1,3})' # ...or ip
            r'(?::\d+)?' # optional port
            r'(?:/?|[/?]\S+)$', IGNORECASE)
        self.request_queue:Queue = Queue()

        self.request_thread: Thread = Thread(target=self._worker, name="BGSTally Request worker")
        self.request_thread.daemon = True
        self.request_thread.start()


<<<<<<< HEAD
    def queue_request(self, endpoint:str, method:RequestMethod, callback:callable, stream:bool = False, payload:dict|None = None, data:dict|None = None):
        """
        Add a request to the queue
        """
        self.request_queue.put(BGSTallyRequest(endpoint, method, callback, stream, payload, data))
=======
    def queue_request(self, endpoint:str, method:RequestMethod, callback:callable = None, headers:dict = {}, stream:bool = False, payload:dict|None = None, data:dict|None = None):
        """
        Add a request to the queue
        """
        if not self._url_valid(endpoint):
            Debug.logger.info(f"Attempted to call {endpoint} which is not a well-formed URL")
            return

        headers:dict = {'User-Agent': f"{self.bgstally.plugin_name}/{self.bgstally.version}"} | headers

        self.request_queue.put(BGSTallyRequest(endpoint, method, callback, headers, stream, payload, data))


    def _url_valid(self, url:str) -> bool:
        """
        Check whether a URL is well-formed
        """
        return match(self.re_url, url) is not None
>>>>>>> 9963e3a6


    def _worker(self) -> None:
        """
        Handle request thread work
        """
        Debug.logger.debug("Starting Request Worker...")

        while True:
            # Fetch from the queue. Blocks indefinitely until an item is available.
            request:BGSTallyRequest = self.request_queue.get()

            if not isinstance(request, BGSTallyRequest):
                Debug.logger.error(f"Queued request was not an instance of BGSTallyRequest")
                continue

            Debug.logger.info(f"Processing request {request.endpoint}")

            response:Response = None
            try:
                match request.method:
<<<<<<< HEAD
                    case RequestMethod.GET: response = requests.get(request.endpoint, stream=request.stream, timeout=TIMEOUT_S)
                    case RequestMethod.POST: response = requests.post(request.endpoint, stream=request.stream, json=request.payload, timeout=TIMEOUT_S)
                    case RequestMethod.PUT: response = requests.put(request.endpoint, stream=request.stream, json=request.payload, timeout=TIMEOUT_S)
                    case RequestMethod.DELETE: response = requests.delete(request.endpoint, stream=request.stream, timeout=TIMEOUT_S)
                    case RequestMethod.HEAD: response = requests.head(request.endpoint, stream=request.stream, timeout=TIMEOUT_S)
                    case RequestMethod.OPTIONS: response = requests.options(request.endpoint, stream=request.stream, timeout=TIMEOUT_S)
=======
                    case RequestMethod.GET: response = requests.get(request.endpoint, headers=request.headers, stream=request.stream, timeout=TIMEOUT_S)
                    case RequestMethod.POST: response = requests.post(request.endpoint, headers=request.headers, stream=request.stream, json=request.payload, timeout=TIMEOUT_S)
                    case RequestMethod.PUT: response = requests.put(request.endpoint, headers=request.headers, stream=request.stream, json=request.payload, timeout=TIMEOUT_S)
                    case RequestMethod.DELETE: response = requests.delete(request.endpoint, headers=request.headers, stream=request.stream, timeout=TIMEOUT_S)
                    case RequestMethod.HEAD: response = requests.head(request.endpoint, headers=request.headers, stream=request.stream, timeout=TIMEOUT_S)
                    case RequestMethod.OPTIONS: response = requests.options(request.endpoint, headers=request.headers, stream=request.stream, timeout=TIMEOUT_S)
>>>>>>> 9963e3a6
                    case _:
                        Debug.logger.warning(f"Invalid request method {request.type}")
                        if request.callback: request.callback(False, response, request)
                        continue

                response.raise_for_status()

            except requests.exceptions.RequestException as e:
                Debug.logger.warning(f"Unable to complete request {request.endpoint}", exc_info=e)
                if request.callback: request.callback(False, response, request)

            else:
                # Success
                Debug.logger.info(f"Request success {request.endpoint}")
                if request.callback: request.callback(True, response, request)<|MERGE_RESOLUTION|>--- conflicted
+++ resolved
@@ -17,22 +17,15 @@
     """
     Encapsulates a request that can be queued and processed in a thread
     """
-<<<<<<< HEAD
-    def __init__(self, endpoint:str, method:RequestMethod, callback:callable, stream:bool, payload:dict|None, data:dict|None):
-=======
     def __init__(self, endpoint:str, method:RequestMethod, callback:callable, headers:dict, stream:bool, payload:dict|None, data:dict|None):
->>>>>>> 9963e3a6
         # The endpoint to call
         self.endpoint:str = endpoint
         # The type of request
         self.method:RequestMethod = method
         # A callback function to call when the response is received
         self.callback:callable = callback
-<<<<<<< HEAD
-=======
         # Request headers
         self.headers:dict = headers
->>>>>>> 9963e3a6
         # For requests with large content, True to stream in chunks
         self.stream:bool = stream
         # For requests that send data, a Dict containing the payload
@@ -61,13 +54,6 @@
         self.request_thread.start()
 
 
-<<<<<<< HEAD
-    def queue_request(self, endpoint:str, method:RequestMethod, callback:callable, stream:bool = False, payload:dict|None = None, data:dict|None = None):
-        """
-        Add a request to the queue
-        """
-        self.request_queue.put(BGSTallyRequest(endpoint, method, callback, stream, payload, data))
-=======
     def queue_request(self, endpoint:str, method:RequestMethod, callback:callable = None, headers:dict = {}, stream:bool = False, payload:dict|None = None, data:dict|None = None):
         """
         Add a request to the queue
@@ -86,7 +72,6 @@
         Check whether a URL is well-formed
         """
         return match(self.re_url, url) is not None
->>>>>>> 9963e3a6
 
 
     def _worker(self) -> None:
@@ -108,21 +93,12 @@
             response:Response = None
             try:
                 match request.method:
-<<<<<<< HEAD
-                    case RequestMethod.GET: response = requests.get(request.endpoint, stream=request.stream, timeout=TIMEOUT_S)
-                    case RequestMethod.POST: response = requests.post(request.endpoint, stream=request.stream, json=request.payload, timeout=TIMEOUT_S)
-                    case RequestMethod.PUT: response = requests.put(request.endpoint, stream=request.stream, json=request.payload, timeout=TIMEOUT_S)
-                    case RequestMethod.DELETE: response = requests.delete(request.endpoint, stream=request.stream, timeout=TIMEOUT_S)
-                    case RequestMethod.HEAD: response = requests.head(request.endpoint, stream=request.stream, timeout=TIMEOUT_S)
-                    case RequestMethod.OPTIONS: response = requests.options(request.endpoint, stream=request.stream, timeout=TIMEOUT_S)
-=======
                     case RequestMethod.GET: response = requests.get(request.endpoint, headers=request.headers, stream=request.stream, timeout=TIMEOUT_S)
                     case RequestMethod.POST: response = requests.post(request.endpoint, headers=request.headers, stream=request.stream, json=request.payload, timeout=TIMEOUT_S)
                     case RequestMethod.PUT: response = requests.put(request.endpoint, headers=request.headers, stream=request.stream, json=request.payload, timeout=TIMEOUT_S)
                     case RequestMethod.DELETE: response = requests.delete(request.endpoint, headers=request.headers, stream=request.stream, timeout=TIMEOUT_S)
                     case RequestMethod.HEAD: response = requests.head(request.endpoint, headers=request.headers, stream=request.stream, timeout=TIMEOUT_S)
                     case RequestMethod.OPTIONS: response = requests.options(request.endpoint, headers=request.headers, stream=request.stream, timeout=TIMEOUT_S)
->>>>>>> 9963e3a6
                     case _:
                         Debug.logger.warning(f"Invalid request method {request.type}")
                         if request.callback: request.callback(False, response, request)
